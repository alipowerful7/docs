# Laravel Cashier (Paddle)

- [Introduction](#introduction)
- [Upgrading Cashier](#upgrading-cashier)
- [Installation](#installation)
    - [Paddle Sandbox](#paddle-sandbox)
    - [Database Migrations](#database-migrations)
- [Configuration](#configuration)
    - [Billable Model](#billable-model)
    - [API Keys](#api-keys)
    - [Paddle JS](#paddle-js)
    - [Currency Configuration](#currency-configuration)
    - [Overriding Default Models](#overriding-default-models)
- [Core Concepts](#core-concepts)
    - [Pay Links](#pay-links)
    - [Inline Checkout](#inline-checkout)
    - [User Identification](#user-identification)
- [Prices](#prices)
- [Customers](#customers)
    - [Customer Defaults](#customer-defaults)
- [Subscriptions](#subscriptions)
    - [Creating Subscriptions](#creating-subscriptions)
    - [Checking Subscription Status](#checking-subscription-status)
    - [Subscription Single Charges](#subscription-single-charges)
    - [Updating Payment Information](#updating-payment-information)
    - [Changing Plans](#changing-plans)
    - [Subscription Quantity](#subscription-quantity)
    - [Subscription Modifiers](#subscription-modifiers)
    - [Multiple Subscriptions](#multiple-subscriptions)
    - [Pausing Subscriptions](#pausing-subscriptions)
    - [Cancelling Subscriptions](#cancelling-subscriptions)
- [Subscription Trials](#subscription-trials)
    - [With Payment Method Up Front](#with-payment-method-up-front)
    - [Without Payment Method Up Front](#without-payment-method-up-front)
- [Handling Paddle Webhooks](#handling-paddle-webhooks)
    - [Defining Webhook Event Handlers](#defining-webhook-event-handlers)
    - [Verifying Webhook Signatures](#verifying-webhook-signatures)
- [Single Charges](#single-charges)
    - [Simple Charge](#simple-charge)
    - [Charging Products](#charging-products)
    - [Refunding Orders](#refunding-orders)
- [Receipts](#receipts)
    - [Past & Upcoming Payments](#past-and-upcoming-payments)
- [Handling Failed Payments](#handling-failed-payments)
- [Testing](#testing)

<a name="introduction"></a>
## Introduction

[Laravel Cashier Paddle](https://github.com/laravel/cashier-paddle) provides an expressive, fluent interface to [Paddle's](https://paddle.com) subscription billing services. It handles almost all of the boilerplate subscription billing code you are dreading. In addition to basic subscription management, Cashier can handle: coupons, swapping subscription, subscription "quantities", cancellation grace periods, and more.

While working with Cashier we recommend you also review Paddle's [user guides](https://developer.paddle.com/guides) and [API documentation](https://developer.paddle.com/api-reference).

<a name="upgrading-cashier"></a>
## Upgrading Cashier

When upgrading to a new version of Cashier, it's important that you carefully review [the upgrade guide](https://github.com/laravel/cashier-paddle/blob/master/UPGRADE.md).

<a name="installation"></a>
## Installation

First, install the Cashier package for Paddle using the Composer package manager:

```shell
composer require laravel/cashier-paddle
```

> **Warning**  
> To ensure Cashier properly handles all Paddle events, remember to [set up Cashier's webhook handling](#handling-paddle-webhooks).

<a name="paddle-sandbox"></a>
### Paddle Sandbox

During local and staging development, you should [register a Paddle Sandbox account](https://developer.paddle.com/getting-started/sandbox). This account will give you a sandboxed environment to test and develop your applications without making actual payments. You may use Paddle's [test card numbers](https://developer.paddle.com/getting-started/sandbox#test-cards) to simulate various payment scenarios.

When using the Paddle Sandbox environment, you should set the `PADDLE_SANDBOX` environment variable to `true` within your application's `.env` file:

```ini
PADDLE_SANDBOX=true
```

After you have finished developing your application you may [apply for a Paddle vendor account](https://paddle.com). Before your application is placed into production, Paddle will need to approve your application's domain.

<a name="database-migrations"></a>
### Database Migrations

The Cashier service provider registers its own database migration directory, so remember to migrate your database after installing the package. The Cashier migrations will create a new `customers` table. In addition, a new `subscriptions` table will be created to store all of your customer's subscriptions. Finally, a new `receipts` table will be created to store all of your application's receipt information:

```shell
php artisan migrate
```

If you need to overwrite the migrations that are included with Cashier, you can publish them using the `vendor:publish` Artisan command:

```shell
php artisan vendor:publish --tag="cashier-migrations"
```

If you would like to prevent Cashier's migrations from running entirely, you may use the `ignoreMigrations` provided by Cashier. Typically, this method should be called in the `register` method of your `AppServiceProvider`:

    use Laravel\Paddle\Cashier;

    /**
     * Register any application services.
     */
    public function register(): void
    {
        Cashier::ignoreMigrations();
    }

<a name="configuration"></a>
## Configuration

<a name="billable-model"></a>
### Billable Model

Before using Cashier, you must add the `Billable` trait to your user model definition. This trait provides various methods to allow you to perform common billing tasks, such as creating subscriptions, applying coupons and updating payment method information:

    use Laravel\Paddle\Billable;

    class User extends Authenticatable
    {
        use Billable;
    }

If you have billable entities that are not users, you may also add the trait to those classes:

    use Illuminate\Database\Eloquent\Model;
    use Laravel\Paddle\Billable;

    class Team extends Model
    {
        use Billable;
    }

<a name="api-keys"></a>
### API Keys

Next, you should configure your Paddle keys in your application's `.env` file. You can retrieve your Paddle API keys from the Paddle control panel:

```ini
PADDLE_VENDOR_ID=your-paddle-vendor-id
PADDLE_VENDOR_AUTH_CODE=your-paddle-vendor-auth-code
PADDLE_PUBLIC_KEY="your-paddle-public-key"
PADDLE_SANDBOX=true
```

The `PADDLE_SANDBOX` environment variable should be set to `true` when you are using [Paddle's Sandbox environment](#paddle-sandbox). The `PADDLE_SANDBOX` variable should be set to `false` if you are deploying your application to production and are using Paddle's live vendor environment.

<a name="paddle-js"></a>
### Paddle JS

Paddle relies on its own JavaScript library to initiate the Paddle checkout widget. You can load the JavaScript library by placing the `@paddleJS` Blade directive right before your application layout's closing `</head>` tag:

```blade
<head>
    ...

    @paddleJS
</head>
```

<a name="currency-configuration"></a>
### Currency Configuration

The default Cashier currency is United States Dollars (USD). You can change the default currency by defining a `CASHIER_CURRENCY` environment variable within your application's `.env` file:

```ini
CASHIER_CURRENCY=EUR
```

In addition to configuring Cashier's currency, you may also specify a locale to be used when formatting money values for display on invoices. Internally, Cashier utilizes [PHP's `NumberFormatter` class](https://www.php.net/manual/en/class.numberformatter.php) to set the currency locale:

```ini
CASHIER_CURRENCY_LOCALE=nl_BE
```

> **Warning**  
> In order to use locales other than `en`, ensure the `ext-intl` PHP extension is installed and configured on your server.

<a name="overriding-default-models"></a>
### Overriding Default Models

You are free to extend the models used internally by Cashier by defining your own model and extending the corresponding Cashier model:

    use Laravel\Paddle\Subscription as CashierSubscription;

    class Subscription extends CashierSubscription
    {
        // ...
    }

After defining your model, you may instruct Cashier to use your custom model via the `Laravel\Paddle\Cashier` class. Typically, you should inform Cashier about your custom models in the `boot` method of your application's `App\Providers\AppServiceProvider` class:

    use App\Models\Cashier\Receipt;
    use App\Models\Cashier\Subscription;

    /**
     * Bootstrap any application services.
     */
    public function boot(): void
    {
        Cashier::useReceiptModel(Receipt::class);
        Cashier::useSubscriptionModel(Subscription::class);
    }

<a name="core-concepts"></a>
## Core Concepts

<a name="pay-links"></a>
### Pay Links

Paddle lacks an extensive CRUD API to perform subscription state changes. Therefore, most interactions with Paddle are done through its [checkout widget](https://developer.paddle.com/guides/how-tos/checkout/paddle-checkout). Before we can display the checkout widget, we must generate a "pay link" using Cashier. A "pay link" will inform the checkout widget of the billing operation we wish to perform:

    use App\Models\User;
    use Illuminate\Http\Request;

    Route::get('/user/subscribe', function (Request $request) {
        $payLink = $request->user()->newSubscription('default', $premium = 34567)
            ->returnTo(route('home'))
            ->create();

        return view('billing', ['payLink' => $payLink]);
    });

Cashier includes a `paddle-button` [Blade component](/docs/{{version}}/blade#components). We may pass the pay link URL to this component as a "prop". When this button is clicked, Paddle's checkout widget will be displayed:

```html
<x-paddle-button :url="$payLink" class="px-8 py-4">
    Subscribe
</x-paddle-button>
```

By default, this will display a button with the standard Paddle styling. You can remove all Paddle styling by adding the `data-theme="none"` attribute to the component:

```html
<x-paddle-button :url="$payLink" class="px-8 py-4" data-theme="none">
    Subscribe
</x-paddle-button>
```

The Paddle checkout widget is asynchronous. Once the user creates or updates a subscription within the widget, Paddle will send your application webhooks so that you may properly update the subscription state in our own database. Therefore, it's important that you properly [set up webhooks](#handling-paddle-webhooks) to accommodate for state changes from Paddle.

For more information on pay links, you may review [the Paddle API documentation on pay link generation](https://developer.paddle.com/api-reference/product-api/pay-links/createpaylink).

> **Warning**  
> After a subscription state change, the delay for receiving the corresponding webhook is typically minimal but you should account for this in your application by considering that your user's subscription might not be immediately available after completing the checkout.

<a name="manually-rendering-pay-links"></a>
#### Manually Rendering Pay Links

You may also manually render a pay link without using Laravel's built-in Blade components. To get started, generate the pay link URL as demonstrated in previous examples:

    $payLink = $request->user()->newSubscription('default', $premium = 34567)
        ->returnTo(route('home'))
        ->create();

Next, simply attach the pay link URL to an `a` element in your HTML:

    <a href="#!" class="ml-4 paddle_button" data-override="{{ $payLink }}">
        Paddle Checkout
    </a>

<a name="payments-requiring-additional-confirmation"></a>
#### Payments Requiring Additional Confirmation

Sometimes additional verification is required in order to confirm and process a payment. When this happens, Paddle will present a payment confirmation screen. Payment confirmation screens presented by Paddle or Cashier may be tailored to a specific bank or card issuer's payment flow and can include additional card confirmation, a temporary small charge, separate device authentication, or other forms of verification.

<a name="inline-checkout"></a>
### Inline Checkout

If you don't want to make use of Paddle's "overlay" style checkout widget, Paddle also provides the option to display the widget inline. While this approach does not allow you to adjust any of the checkout's HTML fields, it allows you to embed the widget within your application.

To make it easy for you to get started with inline checkout, Cashier includes a `paddle-checkout` Blade component. To get started, you should [generate a pay link](#pay-links) and pass the pay link to the component's `override` attribute:

```blade
<x-paddle-checkout :override="$payLink" class="w-full" />
```

To adjust the height of the inline checkout component, you may pass the `height` attribute to the Blade component:

```blade
<x-paddle-checkout :override="$payLink" class="w-full" height="500" />
```

<a name="inline-checkout-without-pay-links"></a>
#### Inline Checkout Without Pay Links

Alternatively, you may customize the widget with custom options instead of using a pay link:

```blade
@php
$options = [
    'product' => $productId,
    'title' => 'Product Title',
];
@endphp

<x-paddle-checkout :options="$options" class="w-full" />
```

Please consult Paddle's [guide on Inline Checkout](https://developer.paddle.com/guides/how-tos/checkout/inline-checkout) as well as their [parameter reference](https://developer.paddle.com/reference/paddle-js/parameters) for further details on the inline checkout's available options.

> **Warning**  
> If you would like to also use the `passthrough` option when specifying custom options, you should provide a key / value array as its value. Cashier will automatically handle converting the array to a JSON string. In addition, the `customer_id` passthrough option is reserved for internal Cashier usage.

<a name="manually-rendering-an-inline-checkout"></a>
#### Manually Rendering An Inline Checkout

You may also manually render an inline checkout without using Laravel's built-in Blade components. To get started, generate the pay link URL [as demonstrated in previous examples](#pay-links).

Next, you may use Paddle.js to initialize the checkout. To keep this example simple, we will demonstrate this using [Alpine.js](https://github.com/alpinejs/alpine); however, you are free to translate this example to your own frontend stack:

```alpine
<div class="paddle-checkout" x-data="{}" x-init="
    Paddle.Checkout.open({
        override: {{ $payLink }},
        method: 'inline',
        frameTarget: 'paddle-checkout',
        frameInitialHeight: 366,
        frameStyle: 'width: 100%; background-color: transparent; border: none;'
    });
">
</div>
```

<a name="user-identification"></a>
### User Identification

In contrast to Stripe, Paddle users are unique across all of Paddle, not unique per Paddle account. Because of this, Paddle's API's do not currently provide a method to update a user's details such as their email address. When generating pay links, Paddle identifies users using the `customer_email` parameter. When creating a subscription, Paddle will try to match the user provided email to an existing Paddle user.

In light of this behavior, there are some important things to keep in mind when using Cashier and Paddle. First, you should be aware that even though subscriptions in Cashier are tied to the same application user, **they could be tied to different users within Paddle's internal systems**. Secondly, each subscription has its own connected payment method information and could also have different email addresses within Paddle's internal systems (depending on which email was assigned to the user when the subscription was created).

Therefore, when displaying subscriptions you should always inform the user which email address or payment method information is connected to the subscription on a per-subscription basis. Retrieving this information can be done with the following methods provided by the `Laravel\Paddle\Subscription` model:

    $subscription = $user->subscription('default');

    $subscription->paddleEmail();
    $subscription->paymentMethod();
    $subscription->cardBrand();
    $subscription->cardLastFour();
    $subscription->cardExpirationDate();

There is currently no way to modify a user's email address through the Paddle API. When a user wants to update their email address within Paddle, the only way for them to do so is to contact Paddle customer support. When communicating with Paddle, they need to provide the `paddleEmail` value of the subscription to assist Paddle in updating the correct user.

<a name="prices"></a>
## Prices

Paddle allows you to customize prices per currency, essentially allowing you to configure different prices for different countries. Cashier Paddle allows you to retrieve all of the prices for a given product using the `productPrices` method. This method accepts the product IDs of the products you wish to retrieve prices for:

    use Laravel\Paddle\Cashier;

    $prices = Cashier::productPrices([123, 456]);

The currency will be determined based on the IP address of the request; however, you may optionally provide a specific country to retrieve prices for:

    use Laravel\Paddle\Cashier;

    $prices = Cashier::productPrices([123, 456], ['customer_country' => 'BE']);

After retrieving the prices you may display them however you wish:

```blade
<ul>
    @foreach ($prices as $price)
        <li>{{ $price->product_title }} - {{ $price->price()->gross() }}</li>
    @endforeach
</ul>
```

You may also display the net price (excludes tax) and display the tax amount separately:

```blade
<ul>
    @foreach ($prices as $price)
        <li>{{ $price->product_title }} - {{ $price->price()->net() }} (+ {{ $price->price()->tax() }} tax)</li>
    @endforeach
</ul>
```

If you retrieved prices for subscription plans you can display their initial and recurring price separately:

```blade
<ul>
    @foreach ($prices as $price)
        <li>{{ $price->product_title }} - Initial: {{ $price->initialPrice()->gross() }} - Recurring: {{ $price->recurringPrice()->gross() }}</li>
    @endforeach
</ul>
```

For more information, [check Paddle's API documentation on prices](https://developer.paddle.com/api-reference/checkout-api/prices/getprices).

<a name="prices-customers"></a>
#### Customers

If a user is already a customer and you would like to display the prices that apply to that customer, you may do so by retrieving the prices directly from the customer instance:

    use App\Models\User;

    $prices = User::find(1)->productPrices([123, 456]);

Internally, Cashier will use the user's [`paddleCountry` method](#customer-defaults) to retrieve the prices in their currency. So, for example, a user living in the United States will see prices in USD while a user in Belgium will see prices in EUR. If no matching currency can be found the default currency of the product will be used. You can customize all prices of a product or subscription plan in the Paddle control panel.

<a name="prices-coupons"></a>
#### Coupons

You may also choose to display prices after a coupon reduction. When calling the `productPrices` method, coupons may be passed as a comma delimited string:

    use Laravel\Paddle\Cashier;

    $prices = Cashier::productPrices([123, 456], [
        'coupons' => 'SUMMERSALE,20PERCENTOFF'
    ]);

Then, display the calculated prices using the `price` method:

```blade
<ul>
    @foreach ($prices as $price)
        <li>{{ $price->product_title }} - {{ $price->price()->gross() }}</li>
    @endforeach
</ul>
```

You may display the original listed prices (without coupon discounts) using the `listPrice` method:

```blade
<ul>
    @foreach ($prices as $price)
        <li>{{ $price->product_title }} - {{ $price->listPrice()->gross() }}</li>
    @endforeach
</ul>
```

> **Warning**  
> When using the prices API, Paddle only allows applying coupons to one-time purchase products and not to subscription plans.

<a name="customers"></a>
## Customers

<a name="customer-defaults"></a>
### Customer Defaults

Cashier allows you to define some useful defaults for your customers when creating pay links. Setting these defaults allow you to pre-fill a customer's email address, country, and postal code so that they can immediately move on to the payment portion of the checkout widget. You can set these defaults by overriding the following methods on your billable model:

    /**
     * Get the customer's email address to associate with Paddle.
     */
    public function paddleEmail(): string|null
    {
        return $this->email;
    }

    /**
     * Get the customer's country to associate with Paddle.
     *
     * This needs to be a 2 letter code. See the link below for supported countries.
     *
     * @link https://developer.paddle.com/reference/platform-parameters/supported-countries
     */
    public function paddleCountry(): string|null
    {
        // ...
    }

    /**
     * Get the customer's postal code to associate with Paddle.
     *
     * See the link below for countries which require this.
     *
     * @link https://developer.paddle.com/reference/platform-parameters/supported-countries#countries-requiring-postcode
     */
    public function paddlePostcode(): string|null
    {
        // ...
    }

These defaults will be used for every action in Cashier that generates a [pay link](#pay-links).

<a name="subscriptions"></a>
## Subscriptions

<a name="creating-subscriptions"></a>
### Creating Subscriptions

To create a subscription, first retrieve an instance of your billable model from your database, which typically will be an instance of `App\Models\User`. Once you have retrieved the model instance, you may use the `newSubscription` method to create the model's subscription pay link:

    use Illuminate\Http\Request;

    Route::get('/user/subscribe', function (Request $request) {
        $payLink = $request->user()->newSubscription('default', $premium = 12345)
            ->returnTo(route('home'))
            ->create();

        return view('billing', ['payLink' => $payLink]);
    });

The first argument passed to the `newSubscription` method should be the internal name of the subscription. If your application only offers a single subscription, you might call this `default` or `primary`. This subscription name is only for internal application usage and is not meant to be shown to users. In addition, it should not contain spaces and it should never be changed after creating the subscription. The second argument given to the `newSubscription` method is the specific plan the user is subscribing to. This value should correspond to the plan's identifier in Paddle. The `returnTo` method accepts a URL that your user will be redirected to after they successfully complete the checkout.

The `create` method will create a pay link which you can use to generate a payment button. The payment button can be generated using the `paddle-button` [Blade component](/docs/{{version}}/blade#components) that is included with Cashier Paddle:

```blade
<x-paddle-button :url="$payLink" class="px-8 py-4">
    Subscribe
</x-paddle-button>
```

After the user has finished their checkout, a `subscription_created` webhook will be dispatched from Paddle. Cashier will receive this webhook and setup the subscription for your customer. In order to make sure all webhooks are properly received and handled by your application, ensure you have properly [setup webhook handling](#handling-paddle-webhooks).

<a name="additional-details"></a>
#### Additional Details

If you would like to specify additional customer or subscription details, you may do so by passing them as an array of key / value pairs to the `create` method. To learn more about the additional fields supported by Paddle, check out Paddle's documentation on [generating pay links](https://developer.paddle.com/api-reference/product-api/pay-links/createpaylink):

    $payLink = $user->newSubscription('default', $monthly = 12345)
        ->returnTo(route('home'))
        ->create([
            'vat_number' => $vatNumber,
        ]);

<a name="subscriptions-coupons"></a>
#### Coupons

If you would like to apply a coupon when creating the subscription, you may use the `withCoupon` method:

    $payLink = $user->newSubscription('default', $monthly = 12345)
        ->returnTo(route('home'))
        ->withCoupon('code')
        ->create();

<a name="metadata"></a>
#### Metadata

You can also pass an array of metadata using the `withMetadata` method:

    $payLink = $user->newSubscription('default', $monthly = 12345)
        ->returnTo(route('home'))
        ->withMetadata(['key' => 'value'])
        ->create();

> **Warning**  
> When providing metadata, please avoid using `subscription_name` as a metadata key. This key is reserved for internal use by Cashier.

<a name="checking-subscription-status"></a>
### Checking Subscription Status

Once a user is subscribed to your application, you may check their subscription status using a variety of convenient methods. First, the `subscribed` method returns `true` if the user has an active subscription, even if the subscription is currently within its trial period:

    if ($user->subscribed('default')) {
        // ...
    }

The `subscribed` method also makes a great candidate for a [route middleware](/docs/{{version}}/middleware), allowing you to filter access to routes and controllers based on the user's subscription status:

    <?php

    namespace App\Http\Middleware;

    use Closure;
    use Illuminate\Http\Request;
    use Symfony\Component\HttpFoundation\Response;

    class EnsureUserIsSubscribed
    {
        /**
         * Handle an incoming request.
         *
         * @param  \Closure(\Illuminate\Http\Request): (\Symfony\Component\HttpFoundation\Response)  $next
         */
        public function handle(Request $request, Closure $next): Response
        {
            if ($request->user() && ! $request->user()->subscribed('default')) {
                // This user is not a paying customer...
                return redirect('billing');
            }

            return $next($request);
        }
    }

If you would like to determine if a user is still within their trial period, you may use the `onTrial` method. This method can be useful for determining if you should display a warning to the user that they are still on their trial period:

    if ($user->subscription('default')->onTrial()) {
        // ...
    }

The `subscribedToPlan` method may be used to determine if the user is subscribed to a given plan based on a given Paddle plan ID. In this example, we will determine if the user's `default` subscription is actively subscribed to the monthly plan:

    if ($user->subscribedToPlan($monthly = 12345, 'default')) {
        // ...
    }

By passing an array to the `subscribedToPlan` method, you may determine if the user's `default` subscription is actively subscribed to the monthly or the yearly plan:

    if ($user->subscribedToPlan([$monthly = 12345, $yearly = 54321], 'default')) {
        // ...
    }

The `recurring` method may be used to determine if the user is currently subscribed and is no longer within their trial period:

    if ($user->subscription('default')->recurring()) {
        // ...
    }

<a name="cancelled-subscription-status"></a>
#### Cancelled Subscription Status

To determine if the user was once an active subscriber but has cancelled their subscription, you may use the `cancelled` method:

    if ($user->subscription('default')->cancelled()) {
        // ...
    }

You may also determine if a user has cancelled their subscription, but are still on their "grace period" until the subscription fully expires. For example, if a user cancels a subscription on March 5th that was originally scheduled to expire on March 10th, the user is on their "grace period" until March 10th. Note that the `subscribed` method still returns `true` during this time:

    if ($user->subscription('default')->onGracePeriod()) {
        // ...
    }

To determine if the user has cancelled their subscription and is no longer within their "grace period", you may use the `ended` method:

    if ($user->subscription('default')->ended()) {
        // ...
    }

<a name="past-due-status"></a>
#### Past Due Status

If a payment fails for a subscription, it will be marked as `past_due`. When your subscription is in this state it will not be active until the customer has updated their payment information. You may determine if a subscription is past due using the `pastDue` method on the subscription instance:

    if ($user->subscription('default')->pastDue()) {
        // ...
    }

When a subscription is past due, you should instruct the user to [update their payment information](#updating-payment-information). You may configure how past due subscriptions are handled in your [Paddle subscription settings](https://vendors.paddle.com/subscription-settings).

If you would like subscriptions to still be considered active when they are `past_due`, you may use the `keepPastDueSubscriptionsActive` method provided by Cashier. Typically, this method should be called in the `register` method of your `AppServiceProvider`:

    use Laravel\Paddle\Cashier;

    /**
     * Register any application services.
     */
    public function register(): void
    {
        Cashier::keepPastDueSubscriptionsActive();
    }

> **Warning**  
> When a subscription is in a `past_due` state it cannot be changed until payment information has been updated. Therefore, the `swap` and `updateQuantity` methods will throw an exception when the subscription is in a `past_due` state.

<a name="subscription-scopes"></a>
#### Subscription Scopes

Most subscription states are also available as query scopes so that you may easily query your database for subscriptions that are in a given state:

    // Get all active subscriptions...
    $subscriptions = Subscription::query()->active()->get();

    // Get all of the cancelled subscriptions for a user...
    $subscriptions = $user->subscriptions()->cancelled()->get();

A complete list of available scopes is available below:

    Subscription::query()->active();
    Subscription::query()->onTrial();
    Subscription::query()->notOnTrial();
    Subscription::query()->pastDue();
    Subscription::query()->recurring();
    Subscription::query()->ended();
    Subscription::query()->paused();
    Subscription::query()->notPaused();
    Subscription::query()->onPausedGracePeriod();
    Subscription::query()->notOnPausedGracePeriod();
    Subscription::query()->cancelled();
    Subscription::query()->notCancelled();
    Subscription::query()->onGracePeriod();
    Subscription::query()->notOnGracePeriod();

<a name="subscription-single-charges"></a>
### Subscription Single Charges

Subscription single charges allow you to charge subscribers with a one-time charge on top of their subscriptions:

    $response = $user->subscription('default')->charge(12.99, 'Support Add-on');

In contrast to [single charges](#single-charges), this method will immediately charge the customer's stored payment method for the subscription. The charge amount should always be defined in the currency of the subscription.

<a name="updating-payment-information"></a>
### Updating Payment Information

Paddle always saves a payment method per subscription. If you want to update the default payment method for a subscription, you should first generate a subscription "update URL" using the `updateUrl` method on the subscription model:

    use App\Models\User;

    $user = User::find(1);

    $updateUrl = $user->subscription('default')->updateUrl();

Then, you may use the generated URL in combination with Cashier's provided `paddle-button` Blade component to allow the user to initiate the Paddle widget and update their payment information:

```html
<x-paddle-button :url="$updateUrl" class="px-8 py-4">
    Update Card
</x-paddle-button>
```

When a user has finished updating their information, a `subscription_updated` webhook will be dispatched by Paddle and the subscription details will be updated in your application's database.

<a name="changing-plans"></a>
### Changing Plans

After a user has subscribed to your application, they may occasionally want to change to a new subscription plan. To update the subscription plan for a user, you should pass the Paddle plan's identifier to the subscription's `swap` method:

    use App\Models\User;

    $user = User::find(1);

    $user->subscription('default')->swap($premium = 34567);

If you would like to swap plans and immediately invoice the user instead of waiting for their next billing cycle, you may use the `swapAndInvoice` method:

    $user = User::find(1);

    $user->subscription('default')->swapAndInvoice($premium = 34567);

> **Warning**  
> Plans may not be swapped when a trial is active. For additional information regarding this limitation, please see the [Paddle documentation](https://developer.paddle.com/api-reference/subscription-api/users/updateuser#usage-notes).

<a name="prorations"></a>
#### Prorations

By default, Paddle prorates charges when swapping between plans. The `noProrate` method may be used to update the subscriptions without prorating the charges:

    $user->subscription('default')->noProrate()->swap($premium = 34567);

<a name="subscription-quantity"></a>
### Subscription Quantity

Sometimes subscriptions are affected by "quantity". For example, a project management application might charge $10 per month per project. To easily increment or decrement your subscription's quantity, use the `incrementQuantity` and `decrementQuantity` methods:

    $user = User::find(1);

    $user->subscription('default')->incrementQuantity();

    // Add five to the subscription's current quantity...
    $user->subscription('default')->incrementQuantity(5);

    $user->subscription('default')->decrementQuantity();

    // Subtract five from the subscription's current quantity...
    $user->subscription('default')->decrementQuantity(5);

Alternatively, you may set a specific quantity using the `updateQuantity` method:

    $user->subscription('default')->updateQuantity(10);

The `noProrate` method may be used to update the subscription's quantity without prorating the charges:

    $user->subscription('default')->noProrate()->updateQuantity(10);

<a name="subscription-modifiers"></a>
### Subscription Modifiers

Subscription modifiers allow you to implement [metered billing](https://developer.paddle.com/guides/how-tos/subscriptions/metered-billing#using-subscription-price-modifiers) or extend subscriptions with add-ons.

For example, you might want to offer a "Premium Support" add-on with your standard subscription. You can create this modifier like so:

    $modifier = $user->subscription('default')->newModifier(12.99)->create();

The example above will add a $12.99 add-on to the subscription. By default, this charge will recur on every interval you have configured for the subscription. If you would like, you can add a readable description to the modifier using the modifier's `description` method:

    $modifier = $user->subscription('default')->newModifier(12.99)
        ->description('Premium Support')
        ->create();

To illustrate how to implement metered billing using modifiers, imagine your application charges per SMS message sent by the user. First, you should create a $0 plan in your Paddle dashboard. Once the user has been subscribed to this plan, you can add modifiers representing each individual charge to the subscription:

    $modifier = $user->subscription('default')->newModifier(0.99)
        ->description('New text message')
        ->oneTime()
        ->create();

As you can see, we invoked the `oneTime` method when creating this modifier. This method will ensure the modifier is only charged once and does not recur every billing interval.

<a name="retrieving-modifiers"></a>
#### Retrieving Modifiers

You may retrieve a list of all modifiers for a subscription via the `modifiers` method:

    $modifiers = $user->subscription('default')->modifiers();

    foreach ($modifiers as $modifier) {
        $modifier->amount(); // $0.99
        $modifier->description; // New text message.
    }

<a name="deleting-modifiers"></a>
#### Deleting Modifiers

Modifiers may be deleted by invoking the `delete` method on a `Laravel\Paddle\Modifier` instance:

    $modifier->delete();

<a name="multiple-subscriptions"></a>
### Multiple Subscriptions

Paddle allows your customers to have multiple subscriptions simultaneously. For example, you may run a gym that offers a swimming subscription and a weight-lifting subscription, and each subscription may have different pricing. Of course, customers should be able to subscribe to either or both plans.

When your application creates subscriptions, you may provide the name of the subscription to the `newSubscription` method. The name may be any string that represents the type of subscription the user is initiating:

    use Illuminate\Http\Request;

    Route::post('/swimming/subscribe', function (Request $request) {
        $request->user()
            ->newSubscription('swimming', $swimmingMonthly = 12345)
            ->create($request->paymentMethodId);

        // ...
    });

In this example, we initiated a monthly swimming subscription for the customer. However, they may want to swap to a yearly subscription at a later time. When adjusting the customer's subscription, we can simply swap the price on the `swimming` subscription:

    $user->subscription('swimming')->swap($swimmingYearly = 34567);

Of course, you may also cancel the subscription entirely:

    $user->subscription('swimming')->cancel();

<a name="pausing-subscriptions"></a>
### Pausing Subscriptions

To pause a subscription, call the `pause` method on the user's subscription:

    $user->subscription('default')->pause();

When a subscription is paused, Cashier will automatically set the `paused_from` column in your database. This column is used to know when the `paused` method should begin returning `true`. For example, if a customer pauses a subscription on March 1st, but the subscription was not scheduled to recur until March 5th, the `paused` method will continue to return `false` until March 5th. This is done because a user is typically allowed to continue using an application until the end of their billing cycle.

You may determine if a user has paused their subscription but are still on their "grace period" using the `onPausedGracePeriod` method:

    if ($user->subscription('default')->onPausedGracePeriod()) {
        // ...
    }

To resume a paused a subscription, you may call the `unpause` method on the user's subscription:

    $user->subscription('default')->unpause();

> **Warning**  
> A subscription cannot be modified while it is paused. If you want to swap to a different plan or update quantities you must resume the subscription first.

<a name="cancelling-subscriptions"></a>
### Cancelling Subscriptions

To cancel a subscription, call the `cancel` method on the user's subscription:

    $user->subscription('default')->cancel();

When a subscription is cancelled, Cashier will automatically set the `ends_at` column in your database. This column is used to know when the `subscribed` method should begin returning `false`. For example, if a customer cancels a subscription on March 1st, but the subscription was not scheduled to end until March 5th, the `subscribed` method will continue to return `true` until March 5th. This is done because a user is typically allowed to continue using an application until the end of their billing cycle.

You may determine if a user has cancelled their subscription but are still on their "grace period" using the `onGracePeriod` method:

    if ($user->subscription('default')->onGracePeriod()) {
        // ...
    }

If you wish to cancel a subscription immediately, you may call the `cancelNow` method on the user's subscription:

    $user->subscription('default')->cancelNow();

> **Warning**  
> Paddle's subscriptions cannot be resumed after cancellation. If your customer wishes to resume their subscription, they will have to subscribe to a new subscription.

<a name="subscription-trials"></a>
## Subscription Trials

<a name="with-payment-method-up-front"></a>
### With Payment Method Up Front

> **Warning**  
> While trialing and collecting payment method details up front, Paddle prevents any subscription changes such as swapping plans or updating quantities. If you want to allow a customer to swap plans during a trial the subscription must be cancelled and recreated.

If you would like to offer trial periods to your customers while still collecting payment method information up front, you should use the `trialDays` method when creating your subscription pay links:

    use Illuminate\Http\Request;

    Route::get('/user/subscribe', function (Request $request) {
        $payLink = $request->user()->newSubscription('default', $monthly = 12345)
                    ->returnTo(route('home'))
                    ->trialDays(10)
                    ->create();

        return view('billing', ['payLink' => $payLink]);
    });

This method will set the trial period ending date on the subscription record within your application's database, as well as instruct Paddle to not begin billing the customer until after this date.

> **Warning**  
> If the customer's subscription is not cancelled before the trial ending date they will be charged as soon as the trial expires, so you should be sure to notify your users of their trial ending date.

You may determine if the user is within their trial period using either the `onTrial` method of the user instance or the `onTrial` method of the subscription instance. The two examples below are equivalent:

    if ($user->onTrial('default')) {
        // ...
    }

    if ($user->subscription('default')->onTrial()) {
        // ...
    }

To determine if an existing trial has expired, you may use the `hasExpiredTrial` methods:

    if ($user->hasExpiredTrial('default')) {
        // ...
    }

    if ($user->subscription('default')->hasExpiredTrial()) {
        // ...
    }

<a name="defining-trial-days-in-paddle-cashier"></a>
#### Defining Trial Days In Paddle / Cashier

You may choose to define how many trial days your plan's receive in the Paddle dashboard or always pass them explicitly using Cashier. If you choose to define your plan's trial days in Paddle you should be aware that new subscriptions, including new subscriptions for a customer that had a subscription in the past, will always receive a trial period unless you explicitly call the `trialDays(0)` method.

<a name="without-payment-method-up-front"></a>
### Without Payment Method Up Front

If you would like to offer trial periods without collecting the user's payment method information up front, you may set the `trial_ends_at` column on the customer record attached to your user to your desired trial ending date. This is typically done during user registration:

    use App\Models\User;

    $user = User::create([
        // ...
    ]);

    $user->createAsCustomer([
        'trial_ends_at' => now()->addDays(10)
    ]);

Cashier refers to this type of trial as a "generic trial", since it is not attached to any existing subscription. The `onTrial` method on the `User` instance will return `true` if the current date is not past the value of `trial_ends_at`:

    if ($user->onTrial()) {
        // User is within their trial period...
    }

Once you are ready to create an actual subscription for the user, you may use the `newSubscription` method as usual:

    use Illuminate\Http\Request;

    Route::get('/user/subscribe', function (Request $request) {
        $payLink = $user->newSubscription('default', $monthly = 12345)
            ->returnTo(route('home'))
            ->create();

        return view('billing', ['payLink' => $payLink]);
    });

To retrieve the user's trial ending date, you may use the `trialEndsAt` method. This method will return a Carbon date instance if a user is on a trial or `null` if they aren't. You may also pass an optional subscription name parameter if you would like to get the trial ending date for a specific subscription other than the default one:

    if ($user->onTrial()) {
        $trialEndsAt = $user->trialEndsAt('main');
    }

You may use the `onGenericTrial` method if you wish to know specifically that the user is within their "generic" trial period and has not created an actual subscription yet:

    if ($user->onGenericTrial()) {
        // User is within their "generic" trial period...
    }

> **Warning**  
> There is no way to extend or modify a trial period on a Paddle subscription after it has been created.

<a name="handling-paddle-webhooks"></a>
## Handling Paddle Webhooks

Paddle can notify your application of a variety of events via webhooks. By default, a route that points to Cashier's webhook controller is registered by the Cashier service provider. This controller will handle all incoming webhook requests.

By default, this controller will automatically handle cancelling subscriptions that have too many failed charges ([as defined by your Paddle dunning settings](https://vendors.paddle.com/recover-settings#dunning-form-id)), subscription updates, and payment method changes; however, as we'll soon discover, you can extend this controller to handle any Paddle webhook event you like.

To ensure your application can handle Paddle webhooks, be sure to [configure the webhook URL in the Paddle control panel](https://vendors.paddle.com/alerts-webhooks). By default, Cashier's webhook controller responds to the `/paddle/webhook` URL path. The full list of all webhooks you should enable in the Paddle control panel are:

- Subscription Created
- Subscription Updated
- Subscription Cancelled
- Payment Succeeded
- Subscription Payment Succeeded

> **Warning**  
> Make sure you protect incoming requests with Cashier's included [webhook signature verification](/docs/{{version}}/cashier-paddle#verifying-webhook-signatures) middleware.

<a name="webhooks-csrf-protection"></a>
#### Webhooks & CSRF Protection

Since Paddle webhooks need to bypass Laravel's [CSRF protection](/docs/{{version}}/csrf), be sure to list the URI as an exception in your `App\Http\Middleware\VerifyCsrfToken` middleware or list the route outside of the `web` middleware group:

    protected $except = [
        'paddle/*',
    ];

<a name="webhooks-local-development"></a>
#### Webhooks & Local Development

For Paddle to be able to send your application webhooks during local development, you will need to expose your application via a site sharing service such as [Ngrok](https://ngrok.com/) or [Expose](https://expose.dev/docs/introduction). If you are developing your application locally using [Laravel Sail](/docs/{{version}}/sail), you may use Sail's [site sharing command](/docs/{{version}}/sail#sharing-your-site).

<a name="defining-webhook-event-handlers"></a>
### Defining Webhook Event Handlers

Cashier automatically handles subscription cancellation on failed charges and other common Paddle webhooks. However, if you have additional webhook events you would like to handle, you may do so by listening to the following events that are dispatched by Cashier:

- `Laravel\Paddle\Events\WebhookReceived`
- `Laravel\Paddle\Events\WebhookHandled`

Both events contain the full payload of the Paddle webhook. For example, if you wish to handle the `invoice.payment_succeeded` webhook, you may register a [listener](/docs/{{version}}/events#defining-listeners) that will handle the event:

    <?php

    namespace App\Listeners;

    use Laravel\Paddle\Events\WebhookReceived;

    class PaddleEventListener
    {
        /**
         * Handle received Paddle webhooks.
         */
        public function handle(WebhookReceived $event): void
        {
            if ($event->payload['alert_name'] === 'payment_succeeded') {
                // Handle the incoming event...
            }
        }
    }

Once your listener has been defined, you may register it within your application's `EventServiceProvider`:

    <?php

    namespace App\Providers;

    use App\Listeners\PaddleEventListener;
    use Illuminate\Foundation\Support\Providers\EventServiceProvider as ServiceProvider;
    use Laravel\Paddle\Events\WebhookReceived;

    class EventServiceProvider extends ServiceProvider
    {
        protected $listen = [
            WebhookReceived::class => [
                PaddleEventListener::class,
            ],
        ];
    }

Cashier also emit events dedicated to the type of the received webhook. In addition to the full payload from Paddle, they also contain the relevant models that were used to process the webhook such as the billable model, the subscription, or the receipt:

<div class="content-list" markdown="1">

- `Laravel\Paddle\Events\PaymentSucceeded`
- `Laravel\Paddle\Events\SubscriptionPaymentSucceeded`
- `Laravel\Paddle\Events\SubscriptionCreated`
- `Laravel\Paddle\Events\SubscriptionUpdated`
- `Laravel\Paddle\Events\SubscriptionCancelled`

</div>

You can also override the default, built-in webhook route by defining the `CASHIER_WEBHOOK` environment variable in your application's `.env` file. This value should be the full URL to your webhook route and needs to match the URL set in your Paddle control panel:

```ini
CASHIER_WEBHOOK=https://example.com/my-paddle-webhook-url
```

<a name="verifying-webhook-signatures"></a>
### Verifying Webhook Signatures

To secure your webhooks, you may use [Paddle's webhook signatures](https://developer.paddle.com/webhook-reference/verifying-webhooks). For convenience, Cashier automatically includes a middleware which validates that the incoming Paddle webhook request is valid.

To enable webhook verification, ensure that the `PADDLE_PUBLIC_KEY` environment variable is defined in your application's `.env` file. The public key may be retrieved from your Paddle account dashboard.

<a name="single-charges"></a>
## Single Charges

<a name="simple-charge"></a>
### Simple Charge

If you would like to make a one-time charge against a customer, you may use the `charge` method on a billable model instance to generate a pay link for the charge. The `charge` method accepts the charge amount (float) as its first argument and a charge description as its second argument:

    use Illuminate\Http\Request;

    Route::get('/store', function (Request $request) {
        return view('store', [
            'payLink' => $user->charge(12.99, 'Action Figure')
        ]);
    });

After generating the pay link, you may use Cashier's provided `paddle-button` Blade component to allow the user to initiate the Paddle widget and complete the charge:

```blade
<x-paddle-button :url="$payLink" class="px-8 py-4">
    Buy
</x-paddle-button>
```

The `charge` method accepts an array as its third argument, allowing you to pass any options you wish to the underlying Paddle pay link creation. Please consult [the Paddle documentation](https://developer.paddle.com/api-reference/product-api/pay-links/createpaylink) to learn more about the options available to you when creating charges:

    $payLink = $user->charge(12.99, 'Action Figure', [
        'custom_option' => $value,
    ]);

Charges happen in the currency specified in the `cashier.currency` configuration option. By default, this is set to USD. You may override the default currency by defining the `CASHIER_CURRENCY` environment variable in your application's `.env` file:

```ini
CASHIER_CURRENCY=EUR
```

You can also [override prices per currency](https://developer.paddle.com/api-reference/product-api/pay-links/createpaylink#price-overrides) using Paddle's dynamic pricing matching system. To do so, pass an array of prices instead of a fixed amount:

    $payLink = $user->charge([
        'USD:19.99',
        'EUR:15.99',
    ], 'Action Figure');

<a name="charging-products"></a>
### Charging Products

If you would like to make a one-time charge against a specific product configured within Paddle, you may use the `chargeProduct` method on a billable model instance to generate a pay link:

    use Illuminate\Http\Request;

    Route::get('/store', function (Request $request) {
        return view('store', [
            'payLink' => $request->user()->chargeProduct($productId = 123)
        ]);
    });

Then, you may provide the pay link to the `paddle-button` component to allow the user to initialize the Paddle widget:

```blade
<x-paddle-button :url="$payLink" class="px-8 py-4">
    Buy
</x-paddle-button>
```

The `chargeProduct` method accepts an array as its second argument, allowing you to pass any options you wish to the underlying Paddle pay link creation. Please consult [the Paddle documentation](https://developer.paddle.com/api-reference/product-api/pay-links/createpaylink) regarding the options that are available to you when creating charges:

    $payLink = $user->chargeProduct($productId, [
        'custom_option' => $value,
    ]);

<a name="refunding-orders"></a>
### Refunding Orders

If you need to refund a Paddle order, you may use the `refund` method. This method accepts the Paddle order ID as its first argument. You may retrieve the receipts for a given billable model using the `receipts` method:

    use App\Models\User;

    $user = User::find(1);

    $receipt = $user->receipts()->first();

    $refundRequestId = $user->refund($receipt->order_id);

You may optionally specify a specific amount to refund as well as a reason for the refund:

    $receipt = $user->receipts()->first();

    $refundRequestId = $user->refund(
        $receipt->order_id, 5.00, 'Unused product time'
    );

> **Note**  
> You can use the `$refundRequestId` as a reference for the refund when contacting Paddle support.

<a name="receipts"></a>
## Receipts

You may easily retrieve an array of a billable model's receipts via the `receipts` property:

    use App\Models\User;

    $user = User::find(1);

    $receipts = $user->receipts;

When listing the receipts for the customer, you may use the receipt instance's methods to display the relevant receipt information. For example, you may wish to list every receipt in a table, allowing the user to easily download any of the receipts:

```html
<table>
    @foreach ($receipts as $receipt)
        <tr>
            <td>{{ $receipt->paid_at->toFormattedDateString() }}</td>
            <td>{{ $receipt->amount() }}</td>
            <td><a href="{{ $receipt->receipt_url }}" target="_blank">Download</a></td>
        </tr>
    @endforeach
</table>
```

<a name="past-and-upcoming-payments"></a>
### Past & Upcoming Payments

You may use the `lastPayment` and `nextPayment` methods to retrieve and display a customer's past or upcoming payments for recurring subscriptions:

    use App\Models\User;

    $user = User::find(1);

    $subscription = $user->subscription('default');

    $lastPayment = $subscription->lastPayment();
    $nextPayment = $subscription->nextPayment();

Both of these methods will return an instance of `Laravel\Paddle\Payment`; however, `nextPayment` will return `null` when the billing cycle has ended (such as when a subscription has been cancelled):

```blade
Next payment: {{ $nextPayment->amount() }} due on {{ $nextPayment->date()->format('d/m/Y') }}
```

<a name="handling-failed-payments"></a>
## Handling Failed Payments

Subscription payments fail for various reasons, such as expired cards or a card having insufficient funds. When this happens, we recommend that you let Paddle handle payment failures for you. Specifically, you may [setup Paddle's automatic billing emails](https://vendors.paddle.com/subscription-settings) in your Paddle dashboard.

Alternatively, you can perform more precise customization by [listening](/docs/{{version}}/events) for the `subscription_payment_failed` Paddle event via the `WebhookReceived` event dispatched by Cashier. You should also ensure the "Subscription Payment Failed" option is enabled in the Webhook settings of your Paddle dashboard:

    <?php

    namespace App\Listeners;

    use Laravel\Paddle\Events\WebhookReceived;

    class PaddleEventListener
    {
        /**
<<<<<<< HEAD
         * Handle subscription payment failed.
         */
        public function handleSubscriptionPaymentFailed(array $payload): void
=======
         * Handle received Paddle webhooks.
         *
         * @param  \Laravel\Paddle\Events\WebhookReceived  $event
         * @return void
         */
        public function handle(WebhookReceived $event)
>>>>>>> 3aaa1540
        {
            if ($event->payload['alert_name'] === 'subscription_payment_failed') {
                // Handle the failed subscription payment...
            }
        }
    }

Once your listener has been defined, you should register it within your application's `EventServiceProvider`:

    <?php

    namespace App\Providers;

    use App\Listeners\PaddleEventListener;
    use Illuminate\Foundation\Support\Providers\EventServiceProvider as ServiceProvider;
    use Laravel\Paddle\Events\WebhookReceived;

    class EventServiceProvider extends ServiceProvider
    {
        protected $listen = [
            WebhookReceived::class => [
                PaddleEventListener::class,
            ],
        ];
    }

<a name="testing"></a>
## Testing

While testing, you should manually test your billing flow to make sure your integration works as expected.

For automated tests, including those executed within a CI environment, you may use [Laravel's HTTP Client](/docs/{{version}}/http-client#testing) to fake HTTP calls made to Paddle. Although this does not test the actual responses from Paddle, it does provide a way to test your application without actually calling Paddle's API.<|MERGE_RESOLUTION|>--- conflicted
+++ resolved
@@ -1231,18 +1231,12 @@
     class PaddleEventListener
     {
         /**
-<<<<<<< HEAD
-         * Handle subscription payment failed.
-         */
-        public function handleSubscriptionPaymentFailed(array $payload): void
-=======
          * Handle received Paddle webhooks.
          *
          * @param  \Laravel\Paddle\Events\WebhookReceived  $event
          * @return void
          */
         public function handle(WebhookReceived $event)
->>>>>>> 3aaa1540
         {
             if ($event->payload['alert_name'] === 'subscription_payment_failed') {
                 // Handle the failed subscription payment...
