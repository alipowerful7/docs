--- conflicted
+++ resolved
@@ -137,11 +137,7 @@
 <a name="how-to-use-contracts"></a>
 ## How To Use Contracts
 
-<<<<<<< HEAD
-So, how do you get an implementation of a contract? It's actually quite simple. Many types of classes in Laravel are resolved through the [service container](/docs/master/container), including controllers, event listeners, filters, queue jobs, and even route Closures. So, to get an implementation of a contract, you can just "type-hint" the interface in the constructor of the class being resolved. For example, take a look at this event handler:
-=======
 So, how do you get an implementation of a contract? It's actually quite simple. Many types of classes in Laravel are resolved through the [service container](/docs/{{version}}/container), including controllers, event listeners, filters, queue jobs, and even route Closures. So, to get an implementation of a contract, you can just "type-hint" the interface in the constructor of the class being resolved. For example, take a look at this event handler:
->>>>>>> 95f9380c
 
 	<?php namespace App\Handlers\Events;
 
@@ -180,8 +176,4 @@
 
 	}
 
-<<<<<<< HEAD
-When the event listener is resolved, the service container will read the type-hints on the constructor of the class, and inject the appropriate value. To learn more about registering things in the service container, check out [the documentation](/docs/master/container).
-=======
-When the event listener is resolved, the service container will read the type-hints on the constructor of the class, and inject the appropriate value. To learn more about registering things in the service container, check out [the documentation](/docs/{{version}}/container).
->>>>>>> 95f9380c
+When the event listener is resolved, the service container will read the type-hints on the constructor of the class, and inject the appropriate value. To learn more about registering things in the service container, check out [the documentation](/docs/{{version}}/container).