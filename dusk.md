# Laravel Dusk

- [Introduction](#introduction)
- [Installation](#installation)
    - [Managing ChromeDriver Installations](#managing-chromedriver-installations)
    - [Using Other Browsers](#using-other-browsers)
- [Getting Started](#getting-started)
    - [Generating Tests](#generating-tests)
    - [Resetting the Database After Each Test](#resetting-the-database-after-each-test)
    - [Running Tests](#running-tests)
    - [Environment Handling](#environment-handling)
- [Browser Basics](#browser-basics)
    - [Creating Browsers](#creating-browsers)
    - [Navigation](#navigation)
    - [Resizing Browser Windows](#resizing-browser-windows)
    - [Browser Macros](#browser-macros)
    - [Authentication](#authentication)
    - [Cookies](#cookies)
    - [Executing JavaScript](#executing-javascript)
    - [Taking a Screenshot](#taking-a-screenshot)
    - [Storing Console Output to Disk](#storing-console-output-to-disk)
    - [Storing Page Source to Disk](#storing-page-source-to-disk)
- [Interacting With Elements](#interacting-with-elements)
    - [Dusk Selectors](#dusk-selectors)
    - [Text, Values, and Attributes](#text-values-and-attributes)
    - [Interacting With Forms](#interacting-with-forms)
    - [Attaching Files](#attaching-files)
    - [Pressing Buttons](#pressing-buttons)
    - [Clicking Links](#clicking-links)
    - [Using the Keyboard](#using-the-keyboard)
    - [Using the Mouse](#using-the-mouse)
    - [JavaScript Dialogs](#javascript-dialogs)
    - [Interacting With Inline Frames](#interacting-with-iframes)
    - [Scoping Selectors](#scoping-selectors)
    - [Waiting for Elements](#waiting-for-elements)
    - [Scrolling an Element Into View](#scrolling-an-element-into-view)
- [Available Assertions](#available-assertions)
- [Pages](#pages)
    - [Generating Pages](#generating-pages)
    - [Configuring Pages](#configuring-pages)
    - [Navigating to Pages](#navigating-to-pages)
    - [Shorthand Selectors](#shorthand-selectors)
    - [Page Methods](#page-methods)
- [Components](#components)
    - [Generating Components](#generating-components)
    - [Using Components](#using-components)
- [Continuous Integration](#continuous-integration)
    - [Heroku CI](#running-tests-on-heroku-ci)
    - [Travis CI](#running-tests-on-travis-ci)
    - [GitHub Actions](#running-tests-on-github-actions)
    - [Chipper CI](#running-tests-on-chipper-ci)

<a name="introduction"></a>
## Introduction

[Laravel Dusk](https://github.com/laravel/dusk) provides an expressive, easy-to-use browser automation and testing API. By default, Dusk does not require you to install JDK or Selenium on your local computer. Instead, Dusk uses a standalone [ChromeDriver](https://sites.google.com/chromium.org/driver) installation. However, you are free to utilize any other Selenium compatible driver you wish.

<a name="installation"></a>
## Installation

To get started, you should install [Google Chrome](https://www.google.com/chrome) and add the `laravel/dusk` Composer dependency to your project:

```shell
composer require laravel/dusk --dev
```

> [!WARNING]  
> If you are manually registering Dusk's service provider, you should **never** register it in your production environment, as doing so could lead to arbitrary users being able to authenticate with your application.

After installing the Dusk package, execute the `dusk:install` Artisan command. The `dusk:install` command will create a `tests/Browser` directory, an example Dusk test, and install the Chrome Driver binary for your operating system:

```shell
php artisan dusk:install
```

Next, set the `APP_URL` environment variable in your application's `.env` file. This value should match the URL you use to access your application in a browser.

> [!NOTE]  
> If you are using [Laravel Sail](/docs/{{version}}/sail) to manage your local development environment, please also consult the Sail documentation on [configuring and running Dusk tests](/docs/{{version}}/sail#laravel-dusk).

<a name="managing-chromedriver-installations"></a>
### Managing ChromeDriver Installations

If you would like to install a different version of ChromeDriver than what is installed by Laravel Dusk via the `dusk:install` command, you may use the `dusk:chrome-driver` command:

```shell
# Install the latest version of ChromeDriver for your OS...
php artisan dusk:chrome-driver

# Install a given version of ChromeDriver for your OS...
php artisan dusk:chrome-driver 86

# Install a given version of ChromeDriver for all supported OSs...
php artisan dusk:chrome-driver --all

# Install the version of ChromeDriver that matches the detected version of Chrome / Chromium for your OS...
php artisan dusk:chrome-driver --detect
```

> [!WARNING]  
> Dusk requires the `chromedriver` binaries to be executable. If you're having problems running Dusk, you should ensure the binaries are executable using the following command: `chmod -R 0755 vendor/laravel/dusk/bin/`.

<a name="using-other-browsers"></a>
### Using Other Browsers

By default, Dusk uses Google Chrome and a standalone [ChromeDriver](https://sites.google.com/chromium.org/driver) installation to run your browser tests. However, you may start your own Selenium server and run your tests against any browser you wish.

To get started, open your `tests/DuskTestCase.php` file, which is the base Dusk test case for your application. Within this file, you can remove the call to the `startChromeDriver` method. This will stop Dusk from automatically starting the ChromeDriver:

    /**
     * Prepare for Dusk test execution.
     *
     * @beforeClass
     */
    public static function prepare(): void
    {
        // static::startChromeDriver();
    }

Next, you may modify the `driver` method to connect to the URL and port of your choice. In addition, you may modify the "desired capabilities" that should be passed to the WebDriver:

    use Facebook\WebDriver\Remote\RemoteWebDriver;

    /**
     * Create the RemoteWebDriver instance.
     */
    protected function driver(): RemoteWebDriver
    {
        return RemoteWebDriver::create(
            'http://localhost:4444/wd/hub', DesiredCapabilities::phantomjs()
        );
    }

<a name="getting-started"></a>
## Getting Started

<a name="generating-tests"></a>
### Generating Tests

To generate a Dusk test, use the `dusk:make` Artisan command. The generated test will be placed in the `tests/Browser` directory:

```shell
php artisan dusk:make LoginTest
```

<a name="resetting-the-database-after-each-test"></a>
### Resetting the Database After Each Test

Most of the tests you write will interact with pages that retrieve data from your application's database; however, your Dusk tests should never use the `RefreshDatabase` trait. The `RefreshDatabase` trait leverages database transactions which will not be applicable or available across HTTP requests. Instead, you have two options: the `DatabaseMigrations` trait and the `DatabaseTruncation` trait.

<a name="reset-migrations"></a>
#### Using Database Migrations

The `DatabaseMigrations` trait will run your database migrations before each test. However, dropping and re-creating your database tables for each test is typically slower than truncating the tables:

```php tab=Pest
<?php

use Illuminate\Foundation\Testing\DatabaseMigrations;
use Laravel\Dusk\Browser;

uses(DatabaseMigrations::class);

//
```

```php tab=PHPUnit
<?php

namespace Tests\Browser;

use Illuminate\Foundation\Testing\DatabaseMigrations;
use Laravel\Dusk\Browser;
use Tests\DuskTestCase;

class ExampleTest extends DuskTestCase
{
    use DatabaseMigrations;

    //
}
```

> [!WARNING]  
> SQLite in-memory databases may not be used when executing Dusk tests. Since the browser executes within its own process, it will not be able to access the in-memory databases of other processes.

<a name="reset-truncation"></a>
#### Using Database Truncation

The `DatabaseTruncation` trait will migrate your database on the first test in order to ensure your database tables have been properly created. However, on subsequent tests, the database's tables will simply be truncated - providing a speed boost over re-running all of your database migrations:

```php tab=Pest
<?php

use Illuminate\Foundation\Testing\DatabaseTruncation;
use Laravel\Dusk\Browser;

uses(DatabaseTruncation::class);

//
```

```php tab=PHPUnit
<?php

namespace Tests\Browser;

use App\Models\User;
use Illuminate\Foundation\Testing\DatabaseTruncation;
use Laravel\Dusk\Browser;
use Tests\DuskTestCase;

class ExampleTest extends DuskTestCase
{
    use DatabaseTruncation;

    //
}
```

By default, this trait will truncate all tables except the `migrations` table. If you would like to customize the tables that should be truncated, you may define a `$tablesToTruncate` property on your test class:

> [!NOTE]
> If you are using Pest, you should define properties or methods on the base `DuskTestCase` class or on any class your test file extends.

    /**
     * Indicates which tables should be truncated.
     *
     * @var array
     */
    protected $tablesToTruncate = ['users'];

Alternatively, you may define an `$exceptTables` property on your test class to specify which tables should be excluded from truncation:

    /**
     * Indicates which tables should be excluded from truncation.
     *
     * @var array
     */
    protected $exceptTables = ['users'];

To specify the database connections that should have their tables truncated, you may define a `$connectionsToTruncate` property on your test class:

    /**
     * Indicates which connections should have their tables truncated.
     *
     * @var array
     */
    protected $connectionsToTruncate = ['mysql'];

If you would like to execute code before or after database truncation is performed, you may define `beforeTruncatingDatabase` or `afterTruncatingDatabase` methods on your test class:

    /**
     * Perform any work that should take place before the database has started truncating.
     */
    protected function beforeTruncatingDatabase(): void
    {
        //
    }

    /**
     * Perform any work that should take place after the database has finished truncating.
     */
    protected function afterTruncatingDatabase(): void
    {
        //
    }

<a name="running-tests"></a>
### Running Tests

To run your browser tests, execute the `dusk` Artisan command:

```shell
php artisan dusk
```

If you had test failures the last time you ran the `dusk` command, you may save time by re-running the failing tests first using the `dusk:fails` command:

```shell
php artisan dusk:fails
```

<<<<<<< HEAD
The `dusk` command accepts any argument that is normally accepted by the Pest / PHPUnit test runner, such as allowing you to only run the tests for a given [group](https://phpunit.readthedocs.io/en/10.1/annotations.html#group):
=======
The `dusk` command accepts any argument that is normally accepted by the PHPUnit test runner, such as allowing you to only run the tests for a given [group](https://docs.phpunit.de/en/10.5/annotations.html#group):
>>>>>>> 08354a73

```shell
php artisan dusk --group=foo
```

> [!NOTE]  
> If you are using [Laravel Sail](/docs/{{version}}/sail) to manage your local development environment, please consult the Sail documentation on [configuring and running Dusk tests](/docs/{{version}}/sail#laravel-dusk).

<a name="manually-starting-chromedriver"></a>
#### Manually Starting ChromeDriver

By default, Dusk will automatically attempt to start ChromeDriver. If this does not work for your particular system, you may manually start ChromeDriver before running the `dusk` command. If you choose to start ChromeDriver manually, you should comment out the following line of your `tests/DuskTestCase.php` file:

    /**
     * Prepare for Dusk test execution.
     *
     * @beforeClass
     */
    public static function prepare(): void
    {
        // static::startChromeDriver();
    }

In addition, if you start ChromeDriver on a port other than 9515, you should modify the `driver` method of the same class to reflect the correct port:

    use Facebook\WebDriver\Remote\RemoteWebDriver;

    /**
     * Create the RemoteWebDriver instance.
     */
    protected function driver(): RemoteWebDriver
    {
        return RemoteWebDriver::create(
            'http://localhost:9515', DesiredCapabilities::chrome()
        );
    }

<a name="environment-handling"></a>
### Environment Handling

To force Dusk to use its own environment file when running tests, create a `.env.dusk.{environment}` file in the root of your project. For example, if you will be initiating the `dusk` command from your `local` environment, you should create a `.env.dusk.local` file.

When running tests, Dusk will back-up your `.env` file and rename your Dusk environment to `.env`. Once the tests have completed, your `.env` file will be restored.

<a name="browser-basics"></a>
## Browser Basics

<a name="creating-browsers"></a>
### Creating Browsers

To get started, let's write a test that verifies we can log into our application. After generating a test, we can modify it to navigate to the login page, enter some credentials, and click the "Login" button. To create a browser instance, you may call the `browse` method from within your Dusk test:

```php tab=Pest
<?php

use App\Models\User;
use Illuminate\Foundation\Testing\DatabaseMigrations;
use Laravel\Dusk\Browser;

uses(DatabaseMigrations::class);

test('basic example', function () {
    $user = User::factory()->create([
        'email' => 'taylor@laravel.com',
    ]);

    $this->browse(function (Browser $browser) use ($user) {
        $browser->visit('/login')
                ->type('email', $user->email)
                ->type('password', 'password')
                ->press('Login')
                ->assertPathIs('/home');
    });
});
```

```php tab=PHPUnit
<?php

namespace Tests\Browser;

use App\Models\User;
use Illuminate\Foundation\Testing\DatabaseMigrations;
use Laravel\Dusk\Browser;
use Tests\DuskTestCase;

class ExampleTest extends DuskTestCase
{
    use DatabaseMigrations;

    /**
     * A basic browser test example.
     */
    public function test_basic_example(): void
    {
        $user = User::factory()->create([
            'email' => 'taylor@laravel.com',
        ]);

        $this->browse(function (Browser $browser) use ($user) {
            $browser->visit('/login')
                    ->type('email', $user->email)
                    ->type('password', 'password')
                    ->press('Login')
                    ->assertPathIs('/home');
        });
    }
}
```

As you can see in the example above, the `browse` method accepts a closure. A browser instance will automatically be passed to this closure by Dusk and is the main object used to interact with and make assertions against your application.

<a name="creating-multiple-browsers"></a>
#### Creating Multiple Browsers

Sometimes you may need multiple browsers in order to properly carry out a test. For example, multiple browsers may be needed to test a chat screen that interacts with websockets. To create multiple browsers, simply add more browser arguments to the signature of the closure given to the `browse` method:

    $this->browse(function (Browser $first, Browser $second) {
        $first->loginAs(User::find(1))
              ->visit('/home')
              ->waitForText('Message');

        $second->loginAs(User::find(2))
               ->visit('/home')
               ->waitForText('Message')
               ->type('message', 'Hey Taylor')
               ->press('Send');

        $first->waitForText('Hey Taylor')
              ->assertSee('Jeffrey Way');
    });

<a name="navigation"></a>
### Navigation

The `visit` method may be used to navigate to a given URI within your application:

    $browser->visit('/login');

You may use the `visitRoute` method to navigate to a [named route](/docs/{{version}}/routing#named-routes):

    $browser->visitRoute('login');

You may navigate "back" and "forward" using the `back` and `forward` methods:

    $browser->back();

    $browser->forward();

You may use the `refresh` method to refresh the page:

    $browser->refresh();

<a name="resizing-browser-windows"></a>
### Resizing Browser Windows

You may use the `resize` method to adjust the size of the browser window:

    $browser->resize(1920, 1080);

The `maximize` method may be used to maximize the browser window:

    $browser->maximize();

The `fitContent` method will resize the browser window to match the size of its content:

    $browser->fitContent();

When a test fails, Dusk will automatically resize the browser to fit the content prior to taking a screenshot. You may disable this feature by calling the `disableFitOnFailure` method within your test:

    $browser->disableFitOnFailure();

You may use the `move` method to move the browser window to a different position on your screen:

    $browser->move($x = 100, $y = 100);

<a name="browser-macros"></a>
### Browser Macros

If you would like to define a custom browser method that you can re-use in a variety of your tests, you may use the `macro` method on the `Browser` class. Typically, you should call this method from a [service provider's](/docs/{{version}}/providers) `boot` method:

    <?php

    namespace App\Providers;

    use Illuminate\Support\ServiceProvider;
    use Laravel\Dusk\Browser;

    class DuskServiceProvider extends ServiceProvider
    {
        /**
         * Register Dusk's browser macros.
         */
        public function boot(): void
        {
            Browser::macro('scrollToElement', function (string $element = null) {
                $this->script("$('html, body').animate({ scrollTop: $('$element').offset().top }, 0);");

                return $this;
            });
        }
    }

The `macro` function accepts a name as its first argument, and a closure as its second. The macro's closure will be executed when calling the macro as a method on a `Browser` instance:

    $this->browse(function (Browser $browser) use ($user) {
        $browser->visit('/pay')
                ->scrollToElement('#credit-card-details')
                ->assertSee('Enter Credit Card Details');
    });

<a name="authentication"></a>
### Authentication

Often, you will be testing pages that require authentication. You can use Dusk's `loginAs` method in order to avoid interacting with your application's login screen during every test. The `loginAs` method accepts a primary key associated with your authenticatable model or an authenticatable model instance:

    use App\Models\User;
    use Laravel\Dusk\Browser;

    $this->browse(function (Browser $browser) {
        $browser->loginAs(User::find(1))
              ->visit('/home');
    });

> [!WARNING]  
> After using the `loginAs` method, the user session will be maintained for all tests within the file.

<a name="cookies"></a>
### Cookies

You may use the `cookie` method to get or set an encrypted cookie's value. By default, all of the cookies created by Laravel are encrypted:

    $browser->cookie('name');

    $browser->cookie('name', 'Taylor');

You may use the `plainCookie` method to get or set an unencrypted cookie's value:

    $browser->plainCookie('name');

    $browser->plainCookie('name', 'Taylor');

You may use the `deleteCookie` method to delete the given cookie:

    $browser->deleteCookie('name');

<a name="executing-javascript"></a>
### Executing JavaScript

You may use the `script` method to execute arbitrary JavaScript statements within the browser:

    $browser->script('document.documentElement.scrollTop = 0');

    $browser->script([
        'document.body.scrollTop = 0',
        'document.documentElement.scrollTop = 0',
    ]);

    $output = $browser->script('return window.location.pathname');

<a name="taking-a-screenshot"></a>
### Taking a Screenshot

You may use the `screenshot` method to take a screenshot and store it with the given filename. All screenshots will be stored within the `tests/Browser/screenshots` directory:

    $browser->screenshot('filename');

The `responsiveScreenshots` method may be used to take a series of screenshots at various breakpoints:

    $browser->responsiveScreenshots('filename');

<a name="storing-console-output-to-disk"></a>
### Storing Console Output to Disk

You may use the `storeConsoleLog` method to write the current browser's console output to disk with the given filename. Console output will be stored within the `tests/Browser/console` directory:

    $browser->storeConsoleLog('filename');

<a name="storing-page-source-to-disk"></a>
### Storing Page Source to Disk

You may use the `storeSource` method to write the current page's source to disk with the given filename. The page source will be stored within the `tests/Browser/source` directory:

    $browser->storeSource('filename');

<a name="interacting-with-elements"></a>
## Interacting With Elements

<a name="dusk-selectors"></a>
### Dusk Selectors

Choosing good CSS selectors for interacting with elements is one of the hardest parts of writing Dusk tests. Over time, frontend changes can cause CSS selectors like the following to break your tests:

    // HTML...

    <button>Login</button>

    // Test...

    $browser->click('.login-page .container div > button');

Dusk selectors allow you to focus on writing effective tests rather than remembering CSS selectors. To define a selector, add a `dusk` attribute to your HTML element. Then, when interacting with a Dusk browser, prefix the selector with `@` to manipulate the attached element within your test:

    // HTML...

    <button dusk="login-button">Login</button>

    // Test...

    $browser->click('@login-button');

If desired, you may customize the HTML attribute that the Dusk selector utilizes via the `selectorHtmlAttribute` method. Typically, this method should be called from the `boot` method of your application's `AppServiceProvider`:

    use Laravel\Dusk\Dusk;

    Dusk::selectorHtmlAttribute('data-dusk');

<a name="text-values-and-attributes"></a>
### Text, Values, and Attributes

<a name="retrieving-setting-values"></a>
#### Retrieving and Setting Values

Dusk provides several methods for interacting with the current value, display text, and attributes of elements on the page. For example, to get the "value" of an element that matches a given CSS or Dusk selector, use the `value` method:

    // Retrieve the value...
    $value = $browser->value('selector');

    // Set the value...
    $browser->value('selector', 'value');

You may use the `inputValue` method to get the "value" of an input element that has a given field name:

    $value = $browser->inputValue('field');

<a name="retrieving-text"></a>
#### Retrieving Text

The `text` method may be used to retrieve the display text of an element that matches the given selector:

    $text = $browser->text('selector');

<a name="retrieving-attributes"></a>
#### Retrieving Attributes

Finally, the `attribute` method may be used to retrieve the value of an attribute of an element matching the given selector:

    $attribute = $browser->attribute('selector', 'value');

<a name="interacting-with-forms"></a>
### Interacting With Forms

<a name="typing-values"></a>
#### Typing Values

Dusk provides a variety of methods for interacting with forms and input elements. First, let's take a look at an example of typing text into an input field:

    $browser->type('email', 'taylor@laravel.com');

Note that, although the method accepts one if necessary, we are not required to pass a CSS selector into the `type` method. If a CSS selector is not provided, Dusk will search for an `input` or `textarea` field with the given `name` attribute.

To append text to a field without clearing its content, you may use the `append` method:

    $browser->type('tags', 'foo')
            ->append('tags', ', bar, baz');

You may clear the value of an input using the `clear` method:

    $browser->clear('email');

You can instruct Dusk to type slowly using the `typeSlowly` method. By default, Dusk will pause for 100 milliseconds between key presses. To customize the amount of time between key presses, you may pass the appropriate number of milliseconds as the third argument to the method:

    $browser->typeSlowly('mobile', '+1 (202) 555-5555');

    $browser->typeSlowly('mobile', '+1 (202) 555-5555', 300);

You may use the `appendSlowly` method to append text slowly:

    $browser->type('tags', 'foo')
            ->appendSlowly('tags', ', bar, baz');

<a name="dropdowns"></a>
#### Dropdowns

To select a value available on a `select` element, you may use the `select` method. Like the `type` method, the `select` method does not require a full CSS selector. When passing a value to the `select` method, you should pass the underlying option value instead of the display text:

    $browser->select('size', 'Large');

You may select a random option by omitting the second argument:

    $browser->select('size');

By providing an array as the second argument to the `select` method, you can instruct the method to select multiple options:

    $browser->select('categories', ['Art', 'Music']);

<a name="checkboxes"></a>
#### Checkboxes

To "check" a checkbox input, you may use the `check` method. Like many other input related methods, a full CSS selector is not required. If a CSS selector match can't be found, Dusk will search for a checkbox with a matching `name` attribute:

    $browser->check('terms');

The `uncheck` method may be used to "uncheck" a checkbox input:

    $browser->uncheck('terms');

<a name="radio-buttons"></a>
#### Radio Buttons

To "select" a `radio` input option, you may use the `radio` method. Like many other input related methods, a full CSS selector is not required. If a CSS selector match can't be found, Dusk will search for a `radio` input with matching `name` and `value` attributes:

    $browser->radio('size', 'large');

<a name="attaching-files"></a>
### Attaching Files

The `attach` method may be used to attach a file to a `file` input element. Like many other input related methods, a full CSS selector is not required. If a CSS selector match can't be found, Dusk will search for a `file` input with a matching `name` attribute:

    $browser->attach('photo', __DIR__.'/photos/mountains.png');

> [!WARNING]  
> The attach function requires the `Zip` PHP extension to be installed and enabled on your server.

<a name="pressing-buttons"></a>
### Pressing Buttons

The `press` method may be used to click a button element on the page. The argument given to the `press` method may be either the display text of the button or a CSS / Dusk selector:

    $browser->press('Login');

When submitting forms, many applications disable the form's submission button after it is pressed and then re-enable the button when the form submission's HTTP request is complete. To press a button and wait for the button to be re-enabled, you may use the `pressAndWaitFor` method:

    // Press the button and wait a maximum of 5 seconds for it to be enabled...
    $browser->pressAndWaitFor('Save');

    // Press the button and wait a maximum of 1 second for it to be enabled...
    $browser->pressAndWaitFor('Save', 1);

<a name="clicking-links"></a>
### Clicking Links

To click a link, you may use the `clickLink` method on the browser instance. The `clickLink` method will click the link that has the given display text:

    $browser->clickLink($linkText);

You may use the `seeLink` method to determine if a link with the given display text is visible on the page:

    if ($browser->seeLink($linkText)) {
        // ...
    }

> [!WARNING]  
> These methods interact with jQuery. If jQuery is not available on the page, Dusk will automatically inject it into the page so it is available for the test's duration.

<a name="using-the-keyboard"></a>
### Using the Keyboard

The `keys` method allows you to provide more complex input sequences to a given element than normally allowed by the `type` method. For example, you may instruct Dusk to hold modifier keys while entering values. In this example, the `shift` key will be held while `taylor` is entered into the element matching the given selector. After `taylor` is typed, `swift` will be typed without any modifier keys:

    $browser->keys('selector', ['{shift}', 'taylor'], 'swift');

Another valuable use case for the `keys` method is sending a "keyboard shortcut" combination to the primary CSS selector for your application:

    $browser->keys('.app', ['{command}', 'j']);

> [!NOTE]  
> All modifier keys such as `{command}` are wrapped in `{}` characters, and match the constants defined in the `Facebook\WebDriver\WebDriverKeys` class, which can be [found on GitHub](https://github.com/php-webdriver/php-webdriver/blob/master/lib/WebDriverKeys.php).

<a name="fluent-keyboard-interactions"></a>
#### Fluent Keyboard Interactions

Dusk also provides a `withKeyboard` method, allowing you to fluently perform complex keyboard interactions via the `Laravel\Dusk\Keyboard` class. The `Keyboard` class provides `press`, `release`, `type`, and `pause` methods:

    use Laravel\Dusk\Keyboard;

    $browser->withKeyboard(function (Keyboard $keyboard) {
        $keyboard->press('c')
            ->pause(1000)
            ->release('c')
            ->type(['c', 'e', 'o']);
    });

<a name="keyboard-macros"></a>
#### Keyboard Macros

If you would like to define custom keyboard interactions that you can easily re-use throughout your test suite, you may use the `macro` method provided by the `Keyboard` class. Typically, you should call this method from a [service provider's](/docs/{{version}}/providers) `boot` method:

    <?php

    namespace App\Providers;

    use Facebook\WebDriver\WebDriverKeys;
    use Illuminate\Support\ServiceProvider;
    use Laravel\Dusk\Keyboard;
    use Laravel\Dusk\OperatingSystem;

    class DuskServiceProvider extends ServiceProvider
    {
        /**
         * Register Dusk's browser macros.
         */
        public function boot(): void
        {
            Keyboard::macro('copy', function (string $element = null) {
                $this->type([
                    OperatingSystem::onMac() ? WebDriverKeys::META : WebDriverKeys::CONTROL, 'c',
                ]);

                return $this;
            });

            Keyboard::macro('paste', function (string $element = null) {
                $this->type([
                    OperatingSystem::onMac() ? WebDriverKeys::META : WebDriverKeys::CONTROL, 'v',
                ]);

                return $this;
            });
        }
    }

The `macro` function accepts a name as its first argument and a closure as its second. The macro's closure will be executed when calling the macro as a method on a `Keyboard` instance:

    $browser->click('@textarea')
        ->withKeyboard(fn (Keyboard $keyboard) => $keyboard->copy())
        ->click('@another-textarea')
        ->withKeyboard(fn (Keyboard $keyboard) => $keyboard->paste());

<a name="using-the-mouse"></a>
### Using the Mouse

<a name="clicking-on-elements"></a>
#### Clicking on Elements

The `click` method may be used to click on an element matching the given CSS or Dusk selector:

    $browser->click('.selector');

The `clickAtXPath` method may be used to click on an element matching the given XPath expression:

    $browser->clickAtXPath('//div[@class = "selector"]');

The `clickAtPoint` method may be used to click on the topmost element at a given pair of coordinates relative to the viewable area of the browser:

    $browser->clickAtPoint($x = 0, $y = 0);

The `doubleClick` method may be used to simulate the double click of a mouse:

    $browser->doubleClick();

    $browser->doubleClick('.selector');

The `rightClick` method may be used to simulate the right click of a mouse:

    $browser->rightClick();

    $browser->rightClick('.selector');

The `clickAndHold` method may be used to simulate a mouse button being clicked and held down. A subsequent call to the `releaseMouse` method will undo this behavior and release the mouse button:

    $browser->clickAndHold('.selector');

    $browser->clickAndHold()
            ->pause(1000)
            ->releaseMouse();

The `controlClick` method may be used to simulate the `ctrl+click` event within the browser:

    $browser->controlClick();

    $browser->controlClick('.selector');

<a name="mouseover"></a>
#### Mouseover

The `mouseover` method may be used when you need to move the mouse over an element matching the given CSS or Dusk selector:

    $browser->mouseover('.selector');

<a name="drag-drop"></a>
#### Drag and Drop

The `drag` method may be used to drag an element matching the given selector to another element:

    $browser->drag('.from-selector', '.to-selector');

Or, you may drag an element in a single direction:

    $browser->dragLeft('.selector', $pixels = 10);
    $browser->dragRight('.selector', $pixels = 10);
    $browser->dragUp('.selector', $pixels = 10);
    $browser->dragDown('.selector', $pixels = 10);

Finally, you may drag an element by a given offset:

    $browser->dragOffset('.selector', $x = 10, $y = 10);

<a name="javascript-dialogs"></a>
### JavaScript Dialogs

Dusk provides various methods to interact with JavaScript Dialogs. For example, you may use the `waitForDialog` method to wait for a JavaScript dialog to appear. This method accepts an optional argument indicating how many seconds to wait for the dialog to appear:

    $browser->waitForDialog($seconds = null);

The `assertDialogOpened` method may be used to assert that a dialog has been displayed and contains the given message:

    $browser->assertDialogOpened('Dialog message');

If the JavaScript dialog contains a prompt, you may use the `typeInDialog` method to type a value into the prompt:

    $browser->typeInDialog('Hello World');

To close an open JavaScript dialog by clicking the "OK" button, you may invoke the `acceptDialog` method:

    $browser->acceptDialog();

To close an open JavaScript dialog by clicking the "Cancel" button, you may invoke the `dismissDialog` method:

    $browser->dismissDialog();

<a name="interacting-with-iframes"></a>
### Interacting With Inline Frames

If you need to interact with elements within an iframe, you may use the `withinFrame` method. All element interactions that take place within the closure provided to the `withinFrame` method will be scoped to the context of the specified iframe:

    $browser->withinFrame('#credit-card-details', function ($browser) {
        $browser->type('input[name="cardnumber"]', '4242424242424242')
            ->type('input[name="exp-date"]', '12/24')
            ->type('input[name="cvc"]', '123');
        })->press('Pay');
    });

<a name="scoping-selectors"></a>
### Scoping Selectors

Sometimes you may wish to perform several operations while scoping all of the operations within a given selector. For example, you may wish to assert that some text exists only within a table and then click a button within that table. You may use the `with` method to accomplish this. All operations performed within the closure given to the `with` method will be scoped to the original selector:

    $browser->with('.table', function (Browser $table) {
        $table->assertSee('Hello World')
              ->clickLink('Delete');
    });

You may occasionally need to execute assertions outside of the current scope. You may use the `elsewhere` and `elsewhereWhenAvailable` methods to accomplish this:

     $browser->with('.table', function (Browser $table) {
        // Current scope is `body .table`...

        $browser->elsewhere('.page-title', function (Browser $title) {
            // Current scope is `body .page-title`...
            $title->assertSee('Hello World');
        });

        $browser->elsewhereWhenAvailable('.page-title', function (Browser $title) {
            // Current scope is `body .page-title`...
            $title->assertSee('Hello World');
        });
     });

<a name="waiting-for-elements"></a>
### Waiting for Elements

When testing applications that use JavaScript extensively, it often becomes necessary to "wait" for certain elements or data to be available before proceeding with a test. Dusk makes this a cinch. Using a variety of methods, you may wait for elements to become visible on the page or even wait until a given JavaScript expression evaluates to `true`.

<a name="waiting"></a>
#### Waiting

If you just need to pause the test for a given number of milliseconds, use the `pause` method:

    $browser->pause(1000);

If you need to pause the test only if a given condition is `true`, use the `pauseIf` method:

    $browser->pauseIf(App::environment('production'), 1000);

Likewise, if you need to pause the test unless a given condition is `true`, you may use the `pauseUnless` method:

    $browser->pauseUnless(App::environment('testing'), 1000);

<a name="waiting-for-selectors"></a>
#### Waiting for Selectors

The `waitFor` method may be used to pause the execution of the test until the element matching the given CSS or Dusk selector is displayed on the page. By default, this will pause the test for a maximum of five seconds before throwing an exception. If necessary, you may pass a custom timeout threshold as the second argument to the method:

    // Wait a maximum of five seconds for the selector...
    $browser->waitFor('.selector');

    // Wait a maximum of one second for the selector...
    $browser->waitFor('.selector', 1);

You may also wait until the element matching the given selector contains the given text:

    // Wait a maximum of five seconds for the selector to contain the given text...
    $browser->waitForTextIn('.selector', 'Hello World');

    // Wait a maximum of one second for the selector to contain the given text...
    $browser->waitForTextIn('.selector', 'Hello World', 1);

You may also wait until the element matching the given selector is missing from the page:

    // Wait a maximum of five seconds until the selector is missing...
    $browser->waitUntilMissing('.selector');

    // Wait a maximum of one second until the selector is missing...
    $browser->waitUntilMissing('.selector', 1);

Or, you may wait until the element matching the given selector is enabled or disabled:

    // Wait a maximum of five seconds until the selector is enabled...
    $browser->waitUntilEnabled('.selector');

    // Wait a maximum of one second until the selector is enabled...
    $browser->waitUntilEnabled('.selector', 1);

    // Wait a maximum of five seconds until the selector is disabled...
    $browser->waitUntilDisabled('.selector');

    // Wait a maximum of one second until the selector is disabled...
    $browser->waitUntilDisabled('.selector', 1);

<a name="scoping-selectors-when-available"></a>
#### Scoping Selectors When Available

Occasionally, you may wish to wait for an element to appear that matches a given selector and then interact with the element. For example, you may wish to wait until a modal window is available and then press the "OK" button within the modal. The `whenAvailable` method may be used to accomplish this. All element operations performed within the given closure will be scoped to the original selector:

    $browser->whenAvailable('.modal', function (Browser $modal) {
        $modal->assertSee('Hello World')
              ->press('OK');
    });

<a name="waiting-for-text"></a>
#### Waiting for Text

The `waitForText` method may be used to wait until the given text is displayed on the page:

    // Wait a maximum of five seconds for the text...
    $browser->waitForText('Hello World');

    // Wait a maximum of one second for the text...
    $browser->waitForText('Hello World', 1);

You may use the `waitUntilMissingText` method to wait until the displayed text has been removed from the page:

    // Wait a maximum of five seconds for the text to be removed...
    $browser->waitUntilMissingText('Hello World');

    // Wait a maximum of one second for the text to be removed...
    $browser->waitUntilMissingText('Hello World', 1);

<a name="waiting-for-links"></a>
#### Waiting for Links

The `waitForLink` method may be used to wait until the given link text is displayed on the page:

    // Wait a maximum of five seconds for the link...
    $browser->waitForLink('Create');

    // Wait a maximum of one second for the link...
    $browser->waitForLink('Create', 1);

<a name="waiting-for-inputs"></a>
#### Waiting for Inputs

The `waitForInput` method may be used to wait until the given input field is visible on the page:

    // Wait a maximum of five seconds for the input...
    $browser->waitForInput($field);

    // Wait a maximum of one second for the input...
    $browser->waitForInput($field, 1);

<a name="waiting-on-the-page-location"></a>
#### Waiting on the Page Location

When making a path assertion such as `$browser->assertPathIs('/home')`, the assertion can fail if `window.location.pathname` is being updated asynchronously. You may use the `waitForLocation` method to wait for the location to be a given value:

    $browser->waitForLocation('/secret');

The `waitForLocation` method can also be used to wait for the current window location to be a fully qualified URL:

    $browser->waitForLocation('https://example.com/path');

You may also wait for a [named route's](/docs/{{version}}/routing#named-routes) location:

    $browser->waitForRoute($routeName, $parameters);

<a name="waiting-for-page-reloads"></a>
#### Waiting for Page Reloads

If you need to wait for a page to reload after performing an action, use the `waitForReload` method:

    use Laravel\Dusk\Browser;

    $browser->waitForReload(function (Browser $browser) {
        $browser->press('Submit');
    })
    ->assertSee('Success!');

Since the need to wait for the page to reload typically occurs after clicking a button, you may use the `clickAndWaitForReload` method for convenience:

    $browser->clickAndWaitForReload('.selector')
            ->assertSee('something');

<a name="waiting-on-javascript-expressions"></a>
#### Waiting on JavaScript Expressions

Sometimes you may wish to pause the execution of a test until a given JavaScript expression evaluates to `true`. You may easily accomplish this using the `waitUntil` method. When passing an expression to this method, you do not need to include the `return` keyword or an ending semi-colon:

    // Wait a maximum of five seconds for the expression to be true...
    $browser->waitUntil('App.data.servers.length > 0');

    // Wait a maximum of one second for the expression to be true...
    $browser->waitUntil('App.data.servers.length > 0', 1);

<a name="waiting-on-vue-expressions"></a>
#### Waiting on Vue Expressions

The `waitUntilVue` and `waitUntilVueIsNot` methods may be used to wait until a [Vue component](https://vuejs.org) attribute has a given value:

    // Wait until the component attribute contains the given value...
    $browser->waitUntilVue('user.name', 'Taylor', '@user');

    // Wait until the component attribute doesn't contain the given value...
    $browser->waitUntilVueIsNot('user.name', null, '@user');

<a name="waiting-for-javascript-events"></a>
#### Waiting for JavaScript Events

The `waitForEvent` method can be used to pause the execution of a test until a JavaScript event occurs:

    $browser->waitForEvent('load');

The event listener is attached to the current scope, which is the `body` element by default. When using a scoped selector, the event listener will be attached to the matching element:

    $browser->with('iframe', function (Browser $iframe) {
        // Wait for the iframe's load event...
        $iframe->waitForEvent('load');
    });

You may also provide a selector as the second argument to the `waitForEvent` method to attach the event listener to a specific element:

    $browser->waitForEvent('load', '.selector');

You may also wait for events on the `document` and `window` objects:

    // Wait until the document is scrolled...
    $browser->waitForEvent('scroll', 'document');

    // Wait a maximum of five seconds until the window is resized...
    $browser->waitForEvent('resize', 'window', 5);

<a name="waiting-with-a-callback"></a>
#### Waiting With a Callback

Many of the "wait" methods in Dusk rely on the underlying `waitUsing` method. You may use this method directly to wait for a given closure to return `true`. The `waitUsing` method accepts the maximum number of seconds to wait, the interval at which the closure should be evaluated, the closure, and an optional failure message:

    $browser->waitUsing(10, 1, function () use ($something) {
        return $something->isReady();
    }, "Something wasn't ready in time.");

<a name="scrolling-an-element-into-view"></a>
### Scrolling an Element Into View

Sometimes you may not be able to click on an element because it is outside of the viewable area of the browser. The `scrollIntoView` method will scroll the browser window until the element at the given selector is within the view:

    $browser->scrollIntoView('.selector')
            ->click('.selector');

<a name="available-assertions"></a>
## Available Assertions

Dusk provides a variety of assertions that you may make against your application. All of the available assertions are documented in the list below:

<style>
    .collection-method-list > p {
        columns: 10.8em 3; -moz-columns: 10.8em 3; -webkit-columns: 10.8em 3;
    }

    .collection-method-list a {
        display: block;
        overflow: hidden;
        text-overflow: ellipsis;
        white-space: nowrap;
    }
</style>

<div class="collection-method-list" markdown="1">

[assertTitle](#assert-title)
[assertTitleContains](#assert-title-contains)
[assertUrlIs](#assert-url-is)
[assertSchemeIs](#assert-scheme-is)
[assertSchemeIsNot](#assert-scheme-is-not)
[assertHostIs](#assert-host-is)
[assertHostIsNot](#assert-host-is-not)
[assertPortIs](#assert-port-is)
[assertPortIsNot](#assert-port-is-not)
[assertPathBeginsWith](#assert-path-begins-with)
[assertPathIs](#assert-path-is)
[assertPathIsNot](#assert-path-is-not)
[assertRouteIs](#assert-route-is)
[assertQueryStringHas](#assert-query-string-has)
[assertQueryStringMissing](#assert-query-string-missing)
[assertFragmentIs](#assert-fragment-is)
[assertFragmentBeginsWith](#assert-fragment-begins-with)
[assertFragmentIsNot](#assert-fragment-is-not)
[assertHasCookie](#assert-has-cookie)
[assertHasPlainCookie](#assert-has-plain-cookie)
[assertCookieMissing](#assert-cookie-missing)
[assertPlainCookieMissing](#assert-plain-cookie-missing)
[assertCookieValue](#assert-cookie-value)
[assertPlainCookieValue](#assert-plain-cookie-value)
[assertSee](#assert-see)
[assertDontSee](#assert-dont-see)
[assertSeeIn](#assert-see-in)
[assertDontSeeIn](#assert-dont-see-in)
[assertSeeAnythingIn](#assert-see-anything-in)
[assertSeeNothingIn](#assert-see-nothing-in)
[assertScript](#assert-script)
[assertSourceHas](#assert-source-has)
[assertSourceMissing](#assert-source-missing)
[assertSeeLink](#assert-see-link)
[assertDontSeeLink](#assert-dont-see-link)
[assertInputValue](#assert-input-value)
[assertInputValueIsNot](#assert-input-value-is-not)
[assertChecked](#assert-checked)
[assertNotChecked](#assert-not-checked)
[assertIndeterminate](#assert-indeterminate)
[assertRadioSelected](#assert-radio-selected)
[assertRadioNotSelected](#assert-radio-not-selected)
[assertSelected](#assert-selected)
[assertNotSelected](#assert-not-selected)
[assertSelectHasOptions](#assert-select-has-options)
[assertSelectMissingOptions](#assert-select-missing-options)
[assertSelectHasOption](#assert-select-has-option)
[assertSelectMissingOption](#assert-select-missing-option)
[assertValue](#assert-value)
[assertValueIsNot](#assert-value-is-not)
[assertAttribute](#assert-attribute)
[assertAttributeContains](#assert-attribute-contains)
[assertAttributeDoesntContain](#assert-attribute-doesnt-contain)
[assertAriaAttribute](#assert-aria-attribute)
[assertDataAttribute](#assert-data-attribute)
[assertVisible](#assert-visible)
[assertPresent](#assert-present)
[assertNotPresent](#assert-not-present)
[assertMissing](#assert-missing)
[assertInputPresent](#assert-input-present)
[assertInputMissing](#assert-input-missing)
[assertDialogOpened](#assert-dialog-opened)
[assertEnabled](#assert-enabled)
[assertDisabled](#assert-disabled)
[assertButtonEnabled](#assert-button-enabled)
[assertButtonDisabled](#assert-button-disabled)
[assertFocused](#assert-focused)
[assertNotFocused](#assert-not-focused)
[assertAuthenticated](#assert-authenticated)
[assertGuest](#assert-guest)
[assertAuthenticatedAs](#assert-authenticated-as)
[assertVue](#assert-vue)
[assertVueIsNot](#assert-vue-is-not)
[assertVueContains](#assert-vue-contains)
[assertVueDoesntContain](#assert-vue-doesnt-contain)

</div>

<a name="assert-title"></a>
#### assertTitle

Assert that the page title matches the given text:

    $browser->assertTitle($title);

<a name="assert-title-contains"></a>
#### assertTitleContains

Assert that the page title contains the given text:

    $browser->assertTitleContains($title);

<a name="assert-url-is"></a>
#### assertUrlIs

Assert that the current URL (without the query string) matches the given string:

    $browser->assertUrlIs($url);

<a name="assert-scheme-is"></a>
#### assertSchemeIs

Assert that the current URL scheme matches the given scheme:

    $browser->assertSchemeIs($scheme);

<a name="assert-scheme-is-not"></a>
#### assertSchemeIsNot

Assert that the current URL scheme does not match the given scheme:

    $browser->assertSchemeIsNot($scheme);

<a name="assert-host-is"></a>
#### assertHostIs

Assert that the current URL host matches the given host:

    $browser->assertHostIs($host);

<a name="assert-host-is-not"></a>
#### assertHostIsNot

Assert that the current URL host does not match the given host:

    $browser->assertHostIsNot($host);

<a name="assert-port-is"></a>
#### assertPortIs

Assert that the current URL port matches the given port:

    $browser->assertPortIs($port);

<a name="assert-port-is-not"></a>
#### assertPortIsNot

Assert that the current URL port does not match the given port:

    $browser->assertPortIsNot($port);

<a name="assert-path-begins-with"></a>
#### assertPathBeginsWith

Assert that the current URL path begins with the given path:

    $browser->assertPathBeginsWith('/home');

<a name="assert-path-is"></a>
#### assertPathIs

Assert that the current path matches the given path:

    $browser->assertPathIs('/home');

<a name="assert-path-is-not"></a>
#### assertPathIsNot

Assert that the current path does not match the given path:

    $browser->assertPathIsNot('/home');

<a name="assert-route-is"></a>
#### assertRouteIs

Assert that the current URL matches the given [named route's](/docs/{{version}}/routing#named-routes) URL:

    $browser->assertRouteIs($name, $parameters);

<a name="assert-query-string-has"></a>
#### assertQueryStringHas

Assert that the given query string parameter is present:

    $browser->assertQueryStringHas($name);

Assert that the given query string parameter is present and has a given value:

    $browser->assertQueryStringHas($name, $value);

<a name="assert-query-string-missing"></a>
#### assertQueryStringMissing

Assert that the given query string parameter is missing:

    $browser->assertQueryStringMissing($name);

<a name="assert-fragment-is"></a>
#### assertFragmentIs

Assert that the URL's current hash fragment matches the given fragment:

    $browser->assertFragmentIs('anchor');

<a name="assert-fragment-begins-with"></a>
#### assertFragmentBeginsWith

Assert that the URL's current hash fragment begins with the given fragment:

    $browser->assertFragmentBeginsWith('anchor');

<a name="assert-fragment-is-not"></a>
#### assertFragmentIsNot

Assert that the URL's current hash fragment does not match the given fragment:

    $browser->assertFragmentIsNot('anchor');

<a name="assert-has-cookie"></a>
#### assertHasCookie

Assert that the given encrypted cookie is present:

    $browser->assertHasCookie($name);

<a name="assert-has-plain-cookie"></a>
#### assertHasPlainCookie

Assert that the given unencrypted cookie is present:

    $browser->assertHasPlainCookie($name);

<a name="assert-cookie-missing"></a>
#### assertCookieMissing

Assert that the given encrypted cookie is not present:

    $browser->assertCookieMissing($name);

<a name="assert-plain-cookie-missing"></a>
#### assertPlainCookieMissing

Assert that the given unencrypted cookie is not present:

    $browser->assertPlainCookieMissing($name);

<a name="assert-cookie-value"></a>
#### assertCookieValue

Assert that an encrypted cookie has a given value:

    $browser->assertCookieValue($name, $value);

<a name="assert-plain-cookie-value"></a>
#### assertPlainCookieValue

Assert that an unencrypted cookie has a given value:

    $browser->assertPlainCookieValue($name, $value);

<a name="assert-see"></a>
#### assertSee

Assert that the given text is present on the page:

    $browser->assertSee($text);

<a name="assert-dont-see"></a>
#### assertDontSee

Assert that the given text is not present on the page:

    $browser->assertDontSee($text);

<a name="assert-see-in"></a>
#### assertSeeIn

Assert that the given text is present within the selector:

    $browser->assertSeeIn($selector, $text);

<a name="assert-dont-see-in"></a>
#### assertDontSeeIn

Assert that the given text is not present within the selector:

    $browser->assertDontSeeIn($selector, $text);

<a name="assert-see-anything-in"></a>
#### assertSeeAnythingIn

Assert that any text is present within the selector:

    $browser->assertSeeAnythingIn($selector);

<a name="assert-see-nothing-in"></a>
#### assertSeeNothingIn

Assert that no text is present within the selector:

    $browser->assertSeeNothingIn($selector);

<a name="assert-script"></a>
#### assertScript

Assert that the given JavaScript expression evaluates to the given value:

    $browser->assertScript('window.isLoaded')
            ->assertScript('document.readyState', 'complete');

<a name="assert-source-has"></a>
#### assertSourceHas

Assert that the given source code is present on the page:

    $browser->assertSourceHas($code);

<a name="assert-source-missing"></a>
#### assertSourceMissing

Assert that the given source code is not present on the page:

    $browser->assertSourceMissing($code);

<a name="assert-see-link"></a>
#### assertSeeLink

Assert that the given link is present on the page:

    $browser->assertSeeLink($linkText);

<a name="assert-dont-see-link"></a>
#### assertDontSeeLink

Assert that the given link is not present on the page:

    $browser->assertDontSeeLink($linkText);

<a name="assert-input-value"></a>
#### assertInputValue

Assert that the given input field has the given value:

    $browser->assertInputValue($field, $value);

<a name="assert-input-value-is-not"></a>
#### assertInputValueIsNot

Assert that the given input field does not have the given value:

    $browser->assertInputValueIsNot($field, $value);

<a name="assert-checked"></a>
#### assertChecked

Assert that the given checkbox is checked:

    $browser->assertChecked($field);

<a name="assert-not-checked"></a>
#### assertNotChecked

Assert that the given checkbox is not checked:

    $browser->assertNotChecked($field);

<a name="assert-indeterminate"></a>
#### assertIndeterminate

Assert that the given checkbox is in an indeterminate state:

    $browser->assertIndeterminate($field);

<a name="assert-radio-selected"></a>
#### assertRadioSelected

Assert that the given radio field is selected:

    $browser->assertRadioSelected($field, $value);

<a name="assert-radio-not-selected"></a>
#### assertRadioNotSelected

Assert that the given radio field is not selected:

    $browser->assertRadioNotSelected($field, $value);

<a name="assert-selected"></a>
#### assertSelected

Assert that the given dropdown has the given value selected:

    $browser->assertSelected($field, $value);

<a name="assert-not-selected"></a>
#### assertNotSelected

Assert that the given dropdown does not have the given value selected:

    $browser->assertNotSelected($field, $value);

<a name="assert-select-has-options"></a>
#### assertSelectHasOptions

Assert that the given array of values are available to be selected:

    $browser->assertSelectHasOptions($field, $values);

<a name="assert-select-missing-options"></a>
#### assertSelectMissingOptions

Assert that the given array of values are not available to be selected:

    $browser->assertSelectMissingOptions($field, $values);

<a name="assert-select-has-option"></a>
#### assertSelectHasOption

Assert that the given value is available to be selected on the given field:

    $browser->assertSelectHasOption($field, $value);

<a name="assert-select-missing-option"></a>
#### assertSelectMissingOption

Assert that the given value is not available to be selected:

    $browser->assertSelectMissingOption($field, $value);

<a name="assert-value"></a>
#### assertValue

Assert that the element matching the given selector has the given value:

    $browser->assertValue($selector, $value);

<a name="assert-value-is-not"></a>
#### assertValueIsNot

Assert that the element matching the given selector does not have the given value:

    $browser->assertValueIsNot($selector, $value);

<a name="assert-attribute"></a>
#### assertAttribute

Assert that the element matching the given selector has the given value in the provided attribute:

    $browser->assertAttribute($selector, $attribute, $value);

<a name="assert-attribute-contains"></a>
#### assertAttributeContains

Assert that the element matching the given selector contains the given value in the provided attribute:

    $browser->assertAttributeContains($selector, $attribute, $value);

<a name="assert-attribute-doesnt-contain"></a>
#### assertAttributeDoesntContain

Assert that the element matching the given selector does not contain the given value in the provided attribute:

    $browser->assertAttributeDoesntContain($selector, $attribute, $value);

<a name="assert-aria-attribute"></a>
#### assertAriaAttribute

Assert that the element matching the given selector has the given value in the provided aria attribute:

    $browser->assertAriaAttribute($selector, $attribute, $value);

For example, given the markup `<button aria-label="Add"></button>`, you may assert against the `aria-label` attribute like so:

    $browser->assertAriaAttribute('button', 'label', 'Add')

<a name="assert-data-attribute"></a>
#### assertDataAttribute

Assert that the element matching the given selector has the given value in the provided data attribute:

    $browser->assertDataAttribute($selector, $attribute, $value);

For example, given the markup `<tr id="row-1" data-content="attendees"></tr>`, you may assert against the `data-label` attribute like so:

    $browser->assertDataAttribute('#row-1', 'content', 'attendees')

<a name="assert-visible"></a>
#### assertVisible

Assert that the element matching the given selector is visible:

    $browser->assertVisible($selector);

<a name="assert-present"></a>
#### assertPresent

Assert that the element matching the given selector is present in the source:

    $browser->assertPresent($selector);

<a name="assert-not-present"></a>
#### assertNotPresent

Assert that the element matching the given selector is not present in the source:

    $browser->assertNotPresent($selector);

<a name="assert-missing"></a>
#### assertMissing

Assert that the element matching the given selector is not visible:

    $browser->assertMissing($selector);

<a name="assert-input-present"></a>
#### assertInputPresent

Assert that an input with the given name is present:

    $browser->assertInputPresent($name);

<a name="assert-input-missing"></a>
#### assertInputMissing

Assert that an input with the given name is not present in the source:

    $browser->assertInputMissing($name);

<a name="assert-dialog-opened"></a>
#### assertDialogOpened

Assert that a JavaScript dialog with the given message has been opened:

    $browser->assertDialogOpened($message);

<a name="assert-enabled"></a>
#### assertEnabled

Assert that the given field is enabled:

    $browser->assertEnabled($field);

<a name="assert-disabled"></a>
#### assertDisabled

Assert that the given field is disabled:

    $browser->assertDisabled($field);

<a name="assert-button-enabled"></a>
#### assertButtonEnabled

Assert that the given button is enabled:

    $browser->assertButtonEnabled($button);

<a name="assert-button-disabled"></a>
#### assertButtonDisabled

Assert that the given button is disabled:

    $browser->assertButtonDisabled($button);

<a name="assert-focused"></a>
#### assertFocused

Assert that the given field is focused:

    $browser->assertFocused($field);

<a name="assert-not-focused"></a>
#### assertNotFocused

Assert that the given field is not focused:

    $browser->assertNotFocused($field);

<a name="assert-authenticated"></a>
#### assertAuthenticated

Assert that the user is authenticated:

    $browser->assertAuthenticated();

<a name="assert-guest"></a>
#### assertGuest

Assert that the user is not authenticated:

    $browser->assertGuest();

<a name="assert-authenticated-as"></a>
#### assertAuthenticatedAs

Assert that the user is authenticated as the given user:

    $browser->assertAuthenticatedAs($user);

<a name="assert-vue"></a>
#### assertVue

Dusk even allows you to make assertions on the state of [Vue component](https://vuejs.org) data. For example, imagine your application contains the following Vue component:

    // HTML...

    <profile dusk="profile-component"></profile>

    // Component Definition...

    Vue.component('profile', {
        template: '<div>{{ user.name }}</div>',

        data: function () {
            return {
                user: {
                    name: 'Taylor'
                }
            };
        }
    });

You may assert on the state of the Vue component like so:

```php tab=Pest
test('vue', function () {
    $this->browse(function (Browser $browser) {
        $browser->visit('/')
                ->assertVue('user.name', 'Taylor', '@profile-component');
    });
});
```

```php tab=PHPUnit
/**
 * A basic Vue test example.
 */
public function test_vue(): void
{
    $this->browse(function (Browser $browser) {
        $browser->visit('/')
                ->assertVue('user.name', 'Taylor', '@profile-component');
    });
}
```

<a name="assert-vue-is-not"></a>
#### assertVueIsNot

Assert that a given Vue component data property does not match the given value:

    $browser->assertVueIsNot($property, $value, $componentSelector = null);

<a name="assert-vue-contains"></a>
#### assertVueContains

Assert that a given Vue component data property is an array and contains the given value:

    $browser->assertVueContains($property, $value, $componentSelector = null);

<a name="assert-vue-doesnt-contain"></a>
#### assertVueDoesntContain

Assert that a given Vue component data property is an array and does not contain the given value:

    $browser->assertVueDoesntContain($property, $value, $componentSelector = null);

<a name="pages"></a>
## Pages

Sometimes, tests require several complicated actions to be performed in sequence. This can make your tests harder to read and understand. Dusk Pages allow you to define expressive actions that may then be performed on a given page via a single method. Pages also allow you to define short-cuts to common selectors for your application or for a single page.

<a name="generating-pages"></a>
### Generating Pages

To generate a page object, execute the `dusk:page` Artisan command. All page objects will be placed in your application's `tests/Browser/Pages` directory:

    php artisan dusk:page Login

<a name="configuring-pages"></a>
### Configuring Pages

By default, pages have three methods: `url`, `assert`, and `elements`. We will discuss the `url` and `assert` methods now. The `elements` method will be [discussed in more detail below](#shorthand-selectors).

<a name="the-url-method"></a>
#### The `url` Method

The `url` method should return the path of the URL that represents the page. Dusk will use this URL when navigating to the page in the browser:

    /**
     * Get the URL for the page.
     */
    public function url(): string
    {
        return '/login';
    }

<a name="the-assert-method"></a>
#### The `assert` Method

The `assert` method may make any assertions necessary to verify that the browser is actually on the given page. It is not actually necessary to place anything within this method; however, you are free to make these assertions if you wish. These assertions will be run automatically when navigating to the page:

    /**
     * Assert that the browser is on the page.
     */
    public function assert(Browser $browser): void
    {
        $browser->assertPathIs($this->url());
    }

<a name="navigating-to-pages"></a>
### Navigating to Pages

Once a page has been defined, you may navigate to it using the `visit` method:

    use Tests\Browser\Pages\Login;

    $browser->visit(new Login);

Sometimes you may already be on a given page and need to "load" the page's selectors and methods into the current test context. This is common when pressing a button and being redirected to a given page without explicitly navigating to it. In this situation, you may use the `on` method to load the page:

    use Tests\Browser\Pages\CreatePlaylist;

    $browser->visit('/dashboard')
            ->clickLink('Create Playlist')
            ->on(new CreatePlaylist)
            ->assertSee('@create');

<a name="shorthand-selectors"></a>
### Shorthand Selectors

The `elements` method within page classes allows you to define quick, easy-to-remember shortcuts for any CSS selector on your page. For example, let's define a shortcut for the "email" input field of the application's login page:

    /**
     * Get the element shortcuts for the page.
     *
     * @return array<string, string>
     */
    public function elements(): array
    {
        return [
            '@email' => 'input[name=email]',
        ];
    }

Once the shortcut has been defined, you may use the shorthand selector anywhere you would typically use a full CSS selector:

    $browser->type('@email', 'taylor@laravel.com');

<a name="global-shorthand-selectors"></a>
#### Global Shorthand Selectors

After installing Dusk, a base `Page` class will be placed in your `tests/Browser/Pages` directory. This class contains a `siteElements` method which may be used to define global shorthand selectors that should be available on every page throughout your application:

    /**
     * Get the global element shortcuts for the site.
     *
     * @return array<string, string>
     */
    public static function siteElements(): array
    {
        return [
            '@element' => '#selector',
        ];
    }

<a name="page-methods"></a>
### Page Methods

In addition to the default methods defined on pages, you may define additional methods which may be used throughout your tests. For example, let's imagine we are building a music management application. A common action for one page of the application might be to create a playlist. Instead of re-writing the logic to create a playlist in each test, you may define a `createPlaylist` method on a page class:

    <?php

    namespace Tests\Browser\Pages;

    use Laravel\Dusk\Browser;

    class Dashboard extends Page
    {
        // Other page methods...

        /**
         * Create a new playlist.
         */
        public function createPlaylist(Browser $browser, string $name): void
        {
            $browser->type('name', $name)
                    ->check('share')
                    ->press('Create Playlist');
        }
    }

Once the method has been defined, you may use it within any test that utilizes the page. The browser instance will automatically be passed as the first argument to custom page methods:

    use Tests\Browser\Pages\Dashboard;

    $browser->visit(new Dashboard)
            ->createPlaylist('My Playlist')
            ->assertSee('My Playlist');

<a name="components"></a>
## Components

Components are similar to Dusk’s “page objects”, but are intended for pieces of UI and functionality that are re-used throughout your application, such as a navigation bar or notification window. As such, components are not bound to specific URLs.

<a name="generating-components"></a>
### Generating Components

To generate a component, execute the `dusk:component` Artisan command. New components are placed in the `tests/Browser/Components` directory:

    php artisan dusk:component DatePicker

As shown above, a "date picker" is an example of a component that might exist throughout your application on a variety of pages. It can become cumbersome to manually write the browser automation logic to select a date in dozens of tests throughout your test suite. Instead, we can define a Dusk component to represent the date picker, allowing us to encapsulate that logic within the component:

    <?php

    namespace Tests\Browser\Components;

    use Laravel\Dusk\Browser;
    use Laravel\Dusk\Component as BaseComponent;

    class DatePicker extends BaseComponent
    {
        /**
         * Get the root selector for the component.
         */
        public function selector(): string
        {
            return '.date-picker';
        }

        /**
         * Assert that the browser page contains the component.
         */
        public function assert(Browser $browser): void
        {
            $browser->assertVisible($this->selector());
        }

        /**
         * Get the element shortcuts for the component.
         *
         * @return array<string, string>
         */
        public function elements(): array
        {
            return [
                '@date-field' => 'input.datepicker-input',
                '@year-list' => 'div > div.datepicker-years',
                '@month-list' => 'div > div.datepicker-months',
                '@day-list' => 'div > div.datepicker-days',
            ];
        }

        /**
         * Select the given date.
         */
        public function selectDate(Browser $browser, int $year, int $month, int $day): void
        {
            $browser->click('@date-field')
                    ->within('@year-list', function (Browser $browser) use ($year) {
                        $browser->click($year);
                    })
                    ->within('@month-list', function (Browser $browser) use ($month) {
                        $browser->click($month);
                    })
                    ->within('@day-list', function (Browser $browser) use ($day) {
                        $browser->click($day);
                    });
        }
    }

<a name="using-components"></a>
### Using Components

Once the component has been defined, we can easily select a date within the date picker from any test. And, if the logic necessary to select a date changes, we only need to update the component:

```php tab=Pest
<?php

use Illuminate\Foundation\Testing\DatabaseMigrations;
use Laravel\Dusk\Browser;
use Tests\Browser\Components\DatePicker;

uses(DatabaseMigrations::class);

test('basic example', function () {
    $this->browse(function (Browser $browser) {
        $browser->visit('/')
                ->within(new DatePicker, function (Browser $browser) {
                    $browser->selectDate(2019, 1, 30);
                })
                ->assertSee('January');
    });
});
```

```php tab=PHPUnit
<?php

namespace Tests\Browser;

use Illuminate\Foundation\Testing\DatabaseMigrations;
use Laravel\Dusk\Browser;
use Tests\Browser\Components\DatePicker;
use Tests\DuskTestCase;

class ExampleTest extends DuskTestCase
{
    /**
     * A basic component test example.
     */
    public function test_basic_example(): void
    {
        $this->browse(function (Browser $browser) {
            $browser->visit('/')
                    ->within(new DatePicker, function (Browser $browser) {
                        $browser->selectDate(2019, 1, 30);
                    })
                    ->assertSee('January');
        });
    }
}
```

<a name="continuous-integration"></a>
## Continuous Integration

> [!WARNING]  
> Most Dusk continuous integration configurations expect your Laravel application to be served using the built-in PHP development server on port 8000. Therefore, before continuing, you should ensure that your continuous integration environment has an `APP_URL` environment variable value of `http://127.0.0.1:8000`.

<a name="running-tests-on-heroku-ci"></a>
### Heroku CI

To run Dusk tests on [Heroku CI](https://www.heroku.com/continuous-integration), add the following Google Chrome buildpack and scripts to your Heroku `app.json` file:

    {
      "environments": {
        "test": {
          "buildpacks": [
            { "url": "heroku/php" },
            { "url": "https://github.com/heroku/heroku-buildpack-google-chrome" }
          ],
          "scripts": {
            "test-setup": "cp .env.testing .env",
            "test": "nohup bash -c './vendor/laravel/dusk/bin/chromedriver-linux > /dev/null 2>&1 &' && nohup bash -c 'php artisan serve --no-reload > /dev/null 2>&1 &' && php artisan dusk"
          }
        }
      }
    }

<a name="running-tests-on-travis-ci"></a>
### Travis CI

To run your Dusk tests on [Travis CI](https://travis-ci.org), use the following `.travis.yml` configuration. Since Travis CI is not a graphical environment, we will need to take some extra steps in order to launch a Chrome browser. In addition, we will use `php artisan serve` to launch PHP's built-in web server:

```yaml
language: php

php:
  - 7.3

addons:
  chrome: stable

install:
  - cp .env.testing .env
  - travis_retry composer install --no-interaction --prefer-dist
  - php artisan key:generate
  - php artisan dusk:chrome-driver

before_script:
  - google-chrome-stable --headless --disable-gpu --remote-debugging-port=9222 http://localhost &
  - php artisan serve --no-reload &

script:
  - php artisan dusk
```

<a name="running-tests-on-github-actions"></a>
### GitHub Actions

If you are using [GitHub Actions](https://github.com/features/actions) to run your Dusk tests, you may use the following configuration file as a starting point. Like TravisCI, we will use the `php artisan serve` command to launch PHP's built-in web server:

```yaml
name: CI
on: [push]
jobs:

  dusk-php:
    runs-on: ubuntu-latest
    env:
      APP_URL: "http://127.0.0.1:8000"
      DB_USERNAME: root
      DB_PASSWORD: root
      MAIL_MAILER: log
    steps:
      - uses: actions/checkout@v4
      - name: Prepare The Environment
        run: cp .env.example .env
      - name: Create Database
        run: |
          sudo systemctl start mysql
          mysql --user="root" --password="root" -e "CREATE DATABASE \`my-database\` character set UTF8mb4 collate utf8mb4_bin;"
      - name: Install Composer Dependencies
        run: composer install --no-progress --prefer-dist --optimize-autoloader
      - name: Generate Application Key
        run: php artisan key:generate
      - name: Upgrade Chrome Driver
        run: php artisan dusk:chrome-driver --detect
      - name: Start Chrome Driver
        run: ./vendor/laravel/dusk/bin/chromedriver-linux &
      - name: Run Laravel Server
        run: php artisan serve --no-reload &
      - name: Run Dusk Tests
        run: php artisan dusk
      - name: Upload Screenshots
        if: failure()
        uses: actions/upload-artifact@v2
        with:
          name: screenshots
          path: tests/Browser/screenshots
      - name: Upload Console Logs
        if: failure()
        uses: actions/upload-artifact@v2
        with:
          name: console
          path: tests/Browser/console
```

<a name="running-tests-on-chipper-ci"></a>
### Chipper CI

If you are using [Chipper CI](https://chipperci.com) to run your Dusk tests, you may use the following configuration file as a starting point. We will use PHP's built-in server to run Laravel so we can listen for requests:

```yaml
# file .chipperci.yml
version: 1

environment:
  php: 8.2
  node: 16

# Include Chrome in the build environment
services:
  - dusk

# Build all commits
on:
   push:
      branches: .*

pipeline:
  - name: Setup
    cmd: |
      cp -v .env.example .env
      composer install --no-interaction --prefer-dist --optimize-autoloader
      php artisan key:generate
      
      # Create a dusk env file, ensuring APP_URL uses BUILD_HOST
      cp -v .env .env.dusk.ci
      sed -i "s@APP_URL=.*@APP_URL=http://$BUILD_HOST:8000@g" .env.dusk.ci

  - name: Compile Assets
    cmd: |
      npm ci --no-audit
      npm run build

  - name: Browser Tests
    cmd: |
      php -S [::0]:8000 -t public 2>server.log &
      sleep 2
      php artisan dusk:chrome-driver $CHROME_DRIVER
      php artisan dusk --env=ci
```

To learn more about running Dusk tests on Chipper CI, including how to use databases, consult the [official Chipper CI documentation](https://chipperci.com/docs/testing/laravel-dusk-new/).<|MERGE_RESOLUTION|>--- conflicted
+++ resolved
@@ -281,11 +281,7 @@
 php artisan dusk:fails
 ```
 
-<<<<<<< HEAD
-The `dusk` command accepts any argument that is normally accepted by the Pest / PHPUnit test runner, such as allowing you to only run the tests for a given [group](https://phpunit.readthedocs.io/en/10.1/annotations.html#group):
-=======
-The `dusk` command accepts any argument that is normally accepted by the PHPUnit test runner, such as allowing you to only run the tests for a given [group](https://docs.phpunit.de/en/10.5/annotations.html#group):
->>>>>>> 08354a73
+The `dusk` command accepts any argument that is normally accepted by the Pest / PHPUnit test runner, such as allowing you to only run the tests for a given [group](https://docs.phpunit.de/en/10.5/annotations.html#group):
 
 ```shell
 php artisan dusk --group=foo
