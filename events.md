# Events

- [Basic Usage](#basic-usage)
- [Queued Event Handlers](#queued-event-handlers)
- [Event Subscribers](#event-subscribers)

<a name="basic-usage"></a>
## Basic Usage

The Laravel event facilities provides a simple observer implementation, allowing you to subscribe and listen for events in your application. Event classes are typically stored in the `app/Events` directory, while their handlers are stored in `app/Handlers/Events`.

You can generate a new event class using the Artisan CLI tool:

	php artisan make:event PodcastWasPurchased

#### Subscribing To An Event

The `EventServiceProvider` included with your Laravel application provides a convenient place to register all event handlers. The `listen` property contains an array of all events (keys) and their handlers (values). Of course, you may add as many events to this array as your application requires. For example, let's add our `PodcastWasPurchased` event:

	/**
	 * The event handler mappings for the application.
	 *
	 * @var array
	 */
	protected $listen = [
		'App\Events\PodcastWasPurchased' => [
			'App\Handlers\Events\EmailPurchaseConfirmation',
		],
	];

To generate a handler for an event, use the `handler:event` Artisan CLI command:

	php artisan handler:event EmailPurchaseConfirmation --event=PodcastWasPurchased

Of course, manually running the `make:event` and `handler:event` commands each time you need a handler or event is cumbersome. Instead, simply add handlers and events to your `EventServiceProvider` and use the `event:generate` command. This command will generate any events or handlers that are listed in your `EventServiceProvider`:

	php artisan event:generate

#### Firing An Event

Now we are ready to fire our event using the `Event` facade:

	$response = Event::fire(new PodcastWasPurchased($podcast));

The `fire` method returns an array of responses that you can use to control what happens next in your application.

You may also use the `event` helper to fire an event:

	event(new PodcastWasPurchased($podcast));

#### Closure Listeners

You can even listen to events without creating a separate handler class at all. For example, in the `boot` method of your `EventServiceProvider`, you could do the following:

	Event::listen('App\Events\PodcastWasPurchased', function($event)
	{
		// Handle the event...
	});

#### Stopping The Propagation Of An Event

Sometimes, you may wish to stop the propagation of an event to other listeners. You may do so using by returning `false` from your handler:

	Event::listen('App\Events\PodcastWasPurchased', function($event)
	{
		// Handle the event...

		return false;
	});

<a name="queued-event-handlers"></a>
## Queued Event Handlers

Need to [queue](/docs/master/queues) an event handler? It couldn't be any easier. When generating the handler, simply use the `--queued` flag:

	php artisan handler:event SendPurchaseConfirmation --event=PodcastWasPurchased --queued

This will generate a handler class that implements the `Illuminate\Contracts\Queue\ShouldBeQueued` interface. That's it! Now when this handler is called for an event, it will be queued automatically by the event dispatcher.

If no exceptions are thrown when the handler is executed by the queue, the queued job will be deleted automatically after it has processed. If you need to access the queued job's `delete` and `release` methods manually, you may do so. The `Illuminate\Queue\InteractsWithQueue` trait, which is included by default on queued handlers, gives you access to these methods:

	public function handle(PodcastWasPurchased $event)
	{
		if (true)
		{
			$this->release(30);
		}
	}

If you have an existing handler that you would like to convert to a queued handler, simply add the `ShouldBeQueued` interface to the class manually.

<a name="event-subscribers"></a>
## Event Subscribers

#### Defining An Event Subscriber

Event subscribers are classes that may subscribe to multiple events from within the class itself. Subscribers should define a `subscribe` method, which will be passed an event dispatcher instance:

	class UserEventHandler {

		/**
		 * Handle user login events.
		 */
		public function onUserLogin($event)
		{
			//
		}

		/**
		 * Handle user logout events.
		 */
		public function onUserLogout($event)
		{
			//
		}

		/**
		 * Register the listeners for the subscriber.
		 *
		 * @param  Illuminate\Events\Dispatcher  $events
		 * @return array
		 */
		public function subscribe($events)
		{
			$events->listen('App\Events\UserLoggedIn', 'UserEventHandler@onUserLogin');

			$events->listen('App\Events\UserLoggedOut', 'UserEventHandler@onUserLogout');
		}

	}

#### Registering An Event Subscriber

Once the subscriber has been defined, it may be registered with the `Event` class.

	$subscriber = new UserEventHandler;

	Event::subscribe($subscriber);

<<<<<<< HEAD
You may also use the [Laravel IoC container](/docs/master/container) to resolve your subscriber. To do so, simply pass the name of your subscriber to the `subscribe` method:
=======
You may also use the [service container](/docs/5.0/container) to resolve your subscriber. To do so, simply pass the name of your subscriber to the `subscribe` method:
>>>>>>> 56080407

	Event::subscribe('UserEventHandler');

<|MERGE_RESOLUTION|>--- conflicted
+++ resolved
@@ -1,147 +1,143 @@
-# Events
-
-- [Basic Usage](#basic-usage)
-- [Queued Event Handlers](#queued-event-handlers)
-- [Event Subscribers](#event-subscribers)
-
-<a name="basic-usage"></a>
-## Basic Usage
-
-The Laravel event facilities provides a simple observer implementation, allowing you to subscribe and listen for events in your application. Event classes are typically stored in the `app/Events` directory, while their handlers are stored in `app/Handlers/Events`.
-
-You can generate a new event class using the Artisan CLI tool:
-
-	php artisan make:event PodcastWasPurchased
-
-#### Subscribing To An Event
-
-The `EventServiceProvider` included with your Laravel application provides a convenient place to register all event handlers. The `listen` property contains an array of all events (keys) and their handlers (values). Of course, you may add as many events to this array as your application requires. For example, let's add our `PodcastWasPurchased` event:
-
-	/**
-	 * The event handler mappings for the application.
-	 *
-	 * @var array
-	 */
-	protected $listen = [
-		'App\Events\PodcastWasPurchased' => [
-			'App\Handlers\Events\EmailPurchaseConfirmation',
-		],
-	];
-
-To generate a handler for an event, use the `handler:event` Artisan CLI command:
-
-	php artisan handler:event EmailPurchaseConfirmation --event=PodcastWasPurchased
-
-Of course, manually running the `make:event` and `handler:event` commands each time you need a handler or event is cumbersome. Instead, simply add handlers and events to your `EventServiceProvider` and use the `event:generate` command. This command will generate any events or handlers that are listed in your `EventServiceProvider`:
-
-	php artisan event:generate
-
-#### Firing An Event
-
-Now we are ready to fire our event using the `Event` facade:
-
-	$response = Event::fire(new PodcastWasPurchased($podcast));
-
-The `fire` method returns an array of responses that you can use to control what happens next in your application.
-
-You may also use the `event` helper to fire an event:
-
-	event(new PodcastWasPurchased($podcast));
-
-#### Closure Listeners
-
-You can even listen to events without creating a separate handler class at all. For example, in the `boot` method of your `EventServiceProvider`, you could do the following:
-
-	Event::listen('App\Events\PodcastWasPurchased', function($event)
-	{
-		// Handle the event...
-	});
-
-#### Stopping The Propagation Of An Event
-
-Sometimes, you may wish to stop the propagation of an event to other listeners. You may do so using by returning `false` from your handler:
-
-	Event::listen('App\Events\PodcastWasPurchased', function($event)
-	{
-		// Handle the event...
-
-		return false;
-	});
-
-<a name="queued-event-handlers"></a>
-## Queued Event Handlers
-
-Need to [queue](/docs/master/queues) an event handler? It couldn't be any easier. When generating the handler, simply use the `--queued` flag:
-
-	php artisan handler:event SendPurchaseConfirmation --event=PodcastWasPurchased --queued
-
-This will generate a handler class that implements the `Illuminate\Contracts\Queue\ShouldBeQueued` interface. That's it! Now when this handler is called for an event, it will be queued automatically by the event dispatcher.
-
-If no exceptions are thrown when the handler is executed by the queue, the queued job will be deleted automatically after it has processed. If you need to access the queued job's `delete` and `release` methods manually, you may do so. The `Illuminate\Queue\InteractsWithQueue` trait, which is included by default on queued handlers, gives you access to these methods:
-
-	public function handle(PodcastWasPurchased $event)
-	{
-		if (true)
-		{
-			$this->release(30);
-		}
-	}
-
-If you have an existing handler that you would like to convert to a queued handler, simply add the `ShouldBeQueued` interface to the class manually.
-
-<a name="event-subscribers"></a>
-## Event Subscribers
-
-#### Defining An Event Subscriber
-
-Event subscribers are classes that may subscribe to multiple events from within the class itself. Subscribers should define a `subscribe` method, which will be passed an event dispatcher instance:
-
-	class UserEventHandler {
-
-		/**
-		 * Handle user login events.
-		 */
-		public function onUserLogin($event)
-		{
-			//
-		}
-
-		/**
-		 * Handle user logout events.
-		 */
-		public function onUserLogout($event)
-		{
-			//
-		}
-
-		/**
-		 * Register the listeners for the subscriber.
-		 *
-		 * @param  Illuminate\Events\Dispatcher  $events
-		 * @return array
-		 */
-		public function subscribe($events)
-		{
-			$events->listen('App\Events\UserLoggedIn', 'UserEventHandler@onUserLogin');
-
-			$events->listen('App\Events\UserLoggedOut', 'UserEventHandler@onUserLogout');
-		}
-
-	}
-
-#### Registering An Event Subscriber
-
-Once the subscriber has been defined, it may be registered with the `Event` class.
-
-	$subscriber = new UserEventHandler;
-
-	Event::subscribe($subscriber);
-
-<<<<<<< HEAD
-You may also use the [Laravel IoC container](/docs/master/container) to resolve your subscriber. To do so, simply pass the name of your subscriber to the `subscribe` method:
-=======
-You may also use the [service container](/docs/5.0/container) to resolve your subscriber. To do so, simply pass the name of your subscriber to the `subscribe` method:
->>>>>>> 56080407
-
-	Event::subscribe('UserEventHandler');
-
+# Events
+
+- [Basic Usage](#basic-usage)
+- [Queued Event Handlers](#queued-event-handlers)
+- [Event Subscribers](#event-subscribers)
+
+<a name="basic-usage"></a>
+## Basic Usage
+
+The Laravel event facilities provides a simple observer implementation, allowing you to subscribe and listen for events in your application. Event classes are typically stored in the `app/Events` directory, while their handlers are stored in `app/Handlers/Events`.
+
+You can generate a new event class using the Artisan CLI tool:
+
+	php artisan make:event PodcastWasPurchased
+
+#### Subscribing To An Event
+
+The `EventServiceProvider` included with your Laravel application provides a convenient place to register all event handlers. The `listen` property contains an array of all events (keys) and their handlers (values). Of course, you may add as many events to this array as your application requires. For example, let's add our `PodcastWasPurchased` event:
+
+	/**
+	 * The event handler mappings for the application.
+	 *
+	 * @var array
+	 */
+	protected $listen = [
+		'App\Events\PodcastWasPurchased' => [
+			'App\Handlers\Events\EmailPurchaseConfirmation',
+		],
+	];
+
+To generate a handler for an event, use the `handler:event` Artisan CLI command:
+
+	php artisan handler:event EmailPurchaseConfirmation --event=PodcastWasPurchased
+
+Of course, manually running the `make:event` and `handler:event` commands each time you need a handler or event is cumbersome. Instead, simply add handlers and events to your `EventServiceProvider` and use the `event:generate` command. This command will generate any events or handlers that are listed in your `EventServiceProvider`:
+
+	php artisan event:generate
+
+#### Firing An Event
+
+Now we are ready to fire our event using the `Event` facade:
+
+	$response = Event::fire(new PodcastWasPurchased($podcast));
+
+The `fire` method returns an array of responses that you can use to control what happens next in your application.
+
+You may also use the `event` helper to fire an event:
+
+	event(new PodcastWasPurchased($podcast));
+
+#### Closure Listeners
+
+You can even listen to events without creating a separate handler class at all. For example, in the `boot` method of your `EventServiceProvider`, you could do the following:
+
+	Event::listen('App\Events\PodcastWasPurchased', function($event)
+	{
+		// Handle the event...
+	});
+
+#### Stopping The Propagation Of An Event
+
+Sometimes, you may wish to stop the propagation of an event to other listeners. You may do so using by returning `false` from your handler:
+
+	Event::listen('App\Events\PodcastWasPurchased', function($event)
+	{
+		// Handle the event...
+
+		return false;
+	});
+
+<a name="queued-event-handlers"></a>
+## Queued Event Handlers
+
+Need to [queue](/docs/master/queues) an event handler? It couldn't be any easier. When generating the handler, simply use the `--queued` flag:
+
+	php artisan handler:event SendPurchaseConfirmation --event=PodcastWasPurchased --queued
+
+This will generate a handler class that implements the `Illuminate\Contracts\Queue\ShouldBeQueued` interface. That's it! Now when this handler is called for an event, it will be queued automatically by the event dispatcher.
+
+If no exceptions are thrown when the handler is executed by the queue, the queued job will be deleted automatically after it has processed. If you need to access the queued job's `delete` and `release` methods manually, you may do so. The `Illuminate\Queue\InteractsWithQueue` trait, which is included by default on queued handlers, gives you access to these methods:
+
+	public function handle(PodcastWasPurchased $event)
+	{
+		if (true)
+		{
+			$this->release(30);
+		}
+	}
+
+If you have an existing handler that you would like to convert to a queued handler, simply add the `ShouldBeQueued` interface to the class manually.
+
+<a name="event-subscribers"></a>
+## Event Subscribers
+
+#### Defining An Event Subscriber
+
+Event subscribers are classes that may subscribe to multiple events from within the class itself. Subscribers should define a `subscribe` method, which will be passed an event dispatcher instance:
+
+	class UserEventHandler {
+
+		/**
+		 * Handle user login events.
+		 */
+		public function onUserLogin($event)
+		{
+			//
+		}
+
+		/**
+		 * Handle user logout events.
+		 */
+		public function onUserLogout($event)
+		{
+			//
+		}
+
+		/**
+		 * Register the listeners for the subscriber.
+		 *
+		 * @param  Illuminate\Events\Dispatcher  $events
+		 * @return array
+		 */
+		public function subscribe($events)
+		{
+			$events->listen('App\Events\UserLoggedIn', 'UserEventHandler@onUserLogin');
+
+			$events->listen('App\Events\UserLoggedOut', 'UserEventHandler@onUserLogout');
+		}
+
+	}
+
+#### Registering An Event Subscriber
+
+Once the subscriber has been defined, it may be registered with the `Event` class.
+
+	$subscriber = new UserEventHandler;
+
+	Event::subscribe($subscriber);
+
+You may also use the [Laravel service container](/docs/master/container) to resolve your subscriber. To do so, simply pass the name of your subscriber to the `subscribe` method:
+
+	Event::subscribe('UserEventHandler');
+