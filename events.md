--- conflicted
+++ resolved
@@ -1,510 +1,477 @@
-# Events
-
-- [Introduction](#introduction)
-- [Registering Events / Listeners](#registering-events-and-listeners)
-- [Defining Events](#defining-events)
-- [Defining Listeners](#defining-listeners)
-    - [Queued Event Listeners](#queued-event-listeners)
-- [Firing Events](#firing-events)
-- [Broadcasting Events](#broadcasting-events)
-    - [Configuration](#broadcast-configuration)
-    - [Marking Events For Broadcast](#marking-events-for-broadcast)
-    - [Broadcast Data](#broadcast-data)
-    - [Event Broadcasting Customizations](#event-broadcasting-customizations)
-    - [Consuming Event Broadcasts](#consuming-event-broadcasts)
-- [Event Subscribers](#event-subscribers)
-
-<a name="introduction"></a>
-## Introduction
-
-Laravel's events provides a simple observer implementation, allowing you to subscribe and listen for events in your application. Event classes are typically stored in the `app/Events` directory, while their listeners are stored in `app/Listeners`.
-
-<a name="registering-events-and-listeners"></a>
-## Registering Events / Listeners
-
-The `EventServiceProvider` included with your Laravel application provides a convenient place to register all event listeners. The `listen` property contains an array of all events (keys) and their listeners (values). Of course, you may add as many events to this array as your application requires. For example, let's add our `PodcastWasPurchased` event:
-
-    /**
-     * The event listener mappings for the application.
-     *
-     * @var array
-     */
-    protected $listen = [
-        'App\Events\PodcastWasPurchased' => [
-            'App\Listeners\EmailPurchaseConfirmation',
-        ],
-    ];
-
-### Generating Event / Listener Classes
-
-Of course, manually creating the files for each event and listener is cumbersome. Instead, simply add listeners and events to your `EventServiceProvider` and use the `event:generate` command. This command will generate any events or listeners that are listed in your `EventServiceProvider`. Of course, events and listeners that already exist will be left untouched:
-
-    php artisan event:generate
-
-### Registering Events Manually
-
-Typically, events should be registered via the `EventServiceProvider` `$listen` array; however, you may also register events manually with the event dispatcher using either the `Event` facade or the `Illuminate\Contracts\Events\Dispatcher` contract implementation:
-
-    /**
-     * Register any other events for your application.
-     *
-     * @param  \Illuminate\Contracts\Events\Dispatcher  $events
-     * @return void
-     */
-    public function boot(DispatcherContract $events)
-    {
-        parent::boot($events);
-
-        $events->listen('event.name', function ($foo, $bar) {
-            //
-        });
-    }
-
-#### Wildcard Event Listeners
-
-You may even register listeners using the `*` as a wildcard, allowing you to catch multiple events on the same listener. Wildcard listeners receive the entire event data array as a single argument:
-
-    $events->listen('event.*', function (array $data) {
-        //
-    });
-
-<a name="defining-events"></a>
-## Defining Events
-
-An event class is simply a data container which holds the information related to the event. For example, let's assume our generated `PodcastWasPurchased` event receives an [Eloquent ORM](/docs/{{version}}/eloquent) object:
-
-    <?php
-
-    namespace App\Events;
-
-    use App\Podcast;
-    use App\Events\Event;
-    use Illuminate\Queue\SerializesModels;
-
-    class PodcastWasPurchased extends Event
-    {
-        use SerializesModels;
-
-        public $podcast;
-
-        /**
-         * Create a new event instance.
-         *
-         * @param  Podcast  $podcast
-         * @return void
-         */
-        public function __construct(Podcast $podcast)
-        {
-            $this->podcast = $podcast;
-        }
-    }
-
-As you can see, this event class contains no logic. It is simply a container for the `Podcast` object that was purchased. The `SerializesModels` trait used by the event will gracefully serialize any Eloquent models if the event object is serialized using PHP's `serialize` function.
-
-<a name="defining-listeners"></a>
-## Defining Listeners
-
-Next, let's take a look at the listener for our example event. Event listeners receive the event instance in their `handle` method. The `event:generate` command will automatically import the proper event class and type-hint the event on the `handle` method. Within the `handle` method, you may perform any logic necessary to respond to the event.
-
-    <?php
-
-    namespace App\Listeners;
-
-    use App\Events\PodcastWasPurchased;
-    use Illuminate\Queue\InteractsWithQueue;
-    use Illuminate\Contracts\Queue\ShouldQueue;
-
-    class EmailPurchaseConfirmation
-    {
-        /**
-         * Create the event listener.
-         *
-         * @return void
-         */
-        public function __construct()
-        {
-            //
-        }
-
-        /**
-         * Handle the event.
-         *
-         * @param  PodcastWasPurchased  $event
-         * @return void
-         */
-        public function handle(PodcastWasPurchased $event)
-        {
-            // Access the podcast using $event->podcast...
-        }
-    }
-
-Your event listeners may also type-hint any dependencies they need on their constructors. All event listeners are resolved via the Laravel [service container](/docs/{{version}}/container), so dependencies will be injected automatically:
-
-    use Illuminate\Contracts\Mail\Mailer;
-
-    public function __construct(Mailer $mailer)
-    {
-        $this->mailer = $mailer;
-    }
-
-#### Stopping The Propagation Of An Event
-
-Sometimes, you may wish to stop the propagation of an event to other listeners. You may do so by returning `false` from your listener's `handle` method.
-
-<a name="queued-event-listeners"></a>
-### Queued Event Listeners
-
-Need to [queue](/docs/{{version}}/queues) an event listener? It couldn't be any easier. Simply add the `ShouldQueue` interface to the listener class. Listeners generated by the `event:generate` Artisan command already have this interface imported into the current namespace, so you can use it immediately:
-
-    <?php
-
-    namespace App\Listeners;
-
-    use App\Events\PodcastWasPurchased;
-    use Illuminate\Queue\InteractsWithQueue;
-    use Illuminate\Contracts\Queue\ShouldQueue;
-
-    class EmailPurchaseConfirmation implements ShouldQueue
-    {
-        //
-    }
-
-That's it! Now, when this listener is called for an event, it will be queued automatically by the event dispatcher using Laravel's [queue system](/docs/{{version}}/queues). If no exceptions are thrown when the listener is executed by the queue, the queued job will automatically be deleted after it has processed.
-
-#### Manually Accessing The Queue
-
-If you need to access the underlying queue job's `delete` and `release` methods manually, you may do so. The `Illuminate\Queue\InteractsWithQueue` trait, which is imported by default on generated listeners, gives you access to these methods:
-
-    <?php
-
-    namespace App\Listeners;
-
-    use App\Events\PodcastWasPurchased;
-    use Illuminate\Queue\InteractsWithQueue;
-    use Illuminate\Contracts\Queue\ShouldQueue;
-
-    class EmailPurchaseConfirmation implements ShouldQueue
-    {
-        use InteractsWithQueue;
-
-        public function handle(PodcastWasPurchased $event)
-        {
-            if (true) {
-                $this->release(30);
-            }
-        }
-    }
-
-<a name="firing-events"></a>
-## Firing Events
-
-To fire an event, you may use the `Event` [facade](/docs/{{version}}/facades), passing an instance of the event to the `fire` method. The `fire` method will dispatch the event to all of its registered listeners:
-
-    <?php
-
-    namespace App\Http\Controllers;
-
-    use Event;
-    use App\Podcast;
-    use App\Events\PodcastWasPurchased;
-    use App\Http\Controllers\Controller;
-
-    class UserController extends Controller
-    {
-        /**
-         * Show the profile for the given user.
-         *
-         * @param  int  $userId
-         * @param  int  $podcastId
-         * @return Response
-         */
-        public function purchasePodcast($userId, $podcastId)
-        {
-            $podcast = Podcast::findOrFail($podcastId);
-
-            // Purchase podcast logic...
-
-            Event::fire(new PodcastWasPurchased($podcast));
-        }
-    }
-
-Alternatively, you may use the global `event` helper function to fire events:
-
-    event(new PodcastWasPurchased($podcast));
-
-<a name="broadcasting-events"></a>
-## Broadcasting Events
-
-In many modern web applications, web sockets are used to implement real-time, live-updating user interfaces. When some data is updated on the server, a message is typically sent over a websocket connection to be handled by the client.
-
-To assist you in building these types of applications, Laravel makes it easy to "broadcast" your events over a websocket connection. Broadcasting your Laravel events allows you to share the same event names between your server-side code and your client-side JavaScript framework.
-
-<a name="broadcast-configuration"></a>
-### Configuration
-
-All of the event broadcasting configuration options are stored in the `config/broadcasting.php` configuration file. Laravel supports several broadcast drivers out of the box: [Pusher](https://pusher.com), [Redis](/docs/{{version}}/redis), and a `log` driver for local development and debugging. A configuration example is included for each of these drivers.
-
-#### Broadcast Prerequisites
-
-The following dependencies are needed for event broadcasting:
-
-- Pusher: `pusher/pusher-php-server ~2.0`
-- Redis: `predis/predis ~1.0`
-
-#### Queue Prerequisites
-
-Before broadcasting events, you will also need to configure and run a [queue listener](/docs/{{version}}/queues). All event broadcasting is done via queued jobs so that the response time of your application is not seriously affected.
-
-<a name="marking-events-for-broadcast"></a>
-### Marking Events For Broadcast
-
-To inform Laravel that a given event should be broadcast, implement the `Illuminate\Contracts\Broadcasting\ShouldBroadcast` interface on the event class. The `ShouldBroadcast` interface requires you to implement a single method: `broadcastOn`. The `broadcastOn` method should return an array of "channel" names that the event should be broadcast on:
-
-    <?php
-
-    namespace App\Events;
-
-    use App\User;
-    use App\Events\Event;
-    use Illuminate\Queue\SerializesModels;
-    use Illuminate\Contracts\Broadcasting\ShouldBroadcast;
-
-    class ServerCreated extends Event implements ShouldBroadcast
-    {
-        use SerializesModels;
-
-        public $user;
-
-        /**
-         * Create a new event instance.
-         *
-         * @return void
-         */
-        public function __construct(User $user)
-        {
-            $this->user = $user;
-        }
-
-        /**
-         * Get the channels the event should be broadcast on.
-         *
-         * @return array
-         */
-        public function broadcastOn()
-        {
-            return ['user.'.$this->user->id];
-        }
-    }
-
-Then, you only need to [fire the event](#firing-events) as you normally would. Once the event has been fired, a [queued job](/docs/{{version}}/queues) will automatically broadcast the event over your specified broadcast driver.
-
-<a name="broadcast-data"></a>
-### Broadcast Data
-
-When an event is broadcast, all of its `public` properties are automatically serialized and broadcast as the event's payload, allowing you to access any of its public data from your JavaScript application. So, for example, if your event has a single public `$user` property that contains an Eloquent model, the broadcast payload would be:
-
-    {
-        "user": {
-            "id": 1,
-            "name": "Jonathan Banks"
-            ...
-        }
-    }
-
-However, if you wish to have even more fine-grained control over your broadcast payload, you may add a `broadcastWith` method to your event. This method should return the array of data that you wish to broadcast with the event:
-
-    /**
-     * Get the data to broadcast.
-     *
-     * @return array
-     */
-    public function broadcastWith()
-    {
-        return ['user' => $this->user->id];
-    }
-
-<a name="event-broadcasting-customizations"></a>
-### Event Broadcasting Customizations
-
-#### Customizing The Event Name
-
-By default, the broadcast event name will be the fully qualified class name of the event. So, if the event's class name is `App\Events\ServerCreated`, the broadcast event would be `App\Events\ServerCreated`. You can customize this broadcast event name using by defining a `broadcastAs` method on your event class:
-
-    /**
-     * Get the broadcast event name.
-     *
-     * @return string
-     */
-    public function broadcastAs()
-    {
-        return 'app.server-created';
-    }
-
-#### Customizing The Queue
-
-By default, each event to be broadcast is placed on the default queue for the default queue connection in your `queue.php` configuration file. You may customize the queue used by the event broadcaster by adding an `onQueue` method to your event class. This method should return the name of the queue you wish to use:
-
-     /**
-     * Set the name of the queue the event should be placed on.
-     *
-     * @return string
-     */
-    public function onQueue()
-    {
-        return 'your-queue-name';
-    }
-
-<a name="consuming-event-broadcasts"></a>
-### Consuming Event Broadcasts
-
-#### Pusher
-
-You may conveniently consume events broadcast using the [Pusher](https://pusher.com) driver using Pusher's JavaScript SDK. For example, let's consume the `App\Events\ServerCreated` event from our previous examples:
-
-    this.pusher = new Pusher('pusher-key');
-
-    this.pusherChannel = this.pusher.subscribe('user.' + USER_ID);
-
-    this.pusherChannel.bind('App\\Events\\ServerCreated', function(message) {
-        console.log(message.user);
-    });
-
-#### Redis
-
-If you are using the Redis broadcaster, you will need to write your own Redis pub/sub consumer to receive the messages and broadcast them using the websocket technology of your choice. For example, you may choose to use the popular [Socket.io](http://socket.io) library which is written in Node.
-
-Using the `socket.io` and `ioredis` Node libraries, you can quickly write an event broadcaster to publish all events that are broadcast by your Laravel application:
-
-    var app = require('http').createServer(handler);
-    var io = require('socket.io')(app);
-
-    var Redis = require('ioredis');
-    var redis = new Redis();
-
-    app.listen(6001, function() {
-        console.log('Server is running!');
-    });
-
-    function handler(req, res) {
-        res.writeHead(200);
-        res.end('');
-    }
-
-    io.on('connection', function(socket) {
-        //
-    });
-
-    redis.psubscribe('*', function(err, count) {
-        //
-    });
-
-    redis.on('pmessage', function(subscribed, channel, message) {
-        message = JSON.parse(message);
-        io.emit(channel + ':' + message.event, message.data);
-    });
-
-<a name="event-subscribers"></a>
-## Event Subscribers
-
-Event subscribers are classes that may subscribe to multiple events from within the class itself, allowing you to define several event handlers within a single class. Subscribers should define a `subscribe` method, which will be passed an event dispatcher instance:
-
-    <?php
-
-    namespace App\Listeners;
-
-    class UserEventListener
-    {
-        /**
-         * Handle user login events.
-         */
-        public function onUserLogin($event) {}
-
-        /**
-         * Handle user logout events.
-         */
-        public function onUserLogout($event) {}
-
-        /**
-         * Register the listeners for the subscriber.
-         *
-         * @param  Illuminate\Events\Dispatcher  $events
-         */
-        public function subscribe($events)
-        {
-            $events->listen(
-                'App\Events\UserLoggedIn',
-                'App\Listeners\UserEventListener@onUserLogin'
-            );
-
-            $events->listen(
-                'App\Events\UserLoggedOut',
-                'App\Listeners\UserEventListener@onUserLogout'
-            );
-        }
-
-    }
-
-#### Registering An Event Subscriber
-
-Once the subscriber has been defined, it may be registered with the event dispatcher. You may register subscribers using the `$subscribe` property on the `EventServiceProvider`. For example, let's add the `UserEventListener`.
-
-    <?php
-
-    namespace App\Providers;
-
-    use Illuminate\Contracts\Events\Dispatcher as DispatcherContract;
-    use Illuminate\Foundation\Support\Providers\EventServiceProvider as ServiceProvider;
-
-    class EventServiceProvider extends ServiceProvider
-    {
-        /**
-         * The event listener mappings for the application.
-         *
-         * @var array
-         */
-        protected $listen = [
-            //
-        ];
-
-        /**
-         * The subscriber classes to register.
-         *
-         * @var array
-         */
-        protected $subscribe = [
-            'App\Listeners\UserEventListener',
-        ];
-<<<<<<< HEAD
-    }
-
-=======
-    }
-
-<a name="framework-events"></a>
-## Framework Events
-
-Laravel provides a variety of "core" events for actions performed by the framework. You can subscribe to them in the same way that you subscribe to your own custom events:
-
-Event  |  Parameter(s)
-------------- | -----------
-artisan.start | $application
-auth.attempt | $credentials, $remember, $login
-auth.login | $user, $remember
-auth.logout | $user
-cache.missed | $key
-cache.hit | $key, $value
-cache.write | $key, $value, $minutes
-cache.delete | $key
-connection.{name}.beganTransaction | $connection
-connection.{name}.committed | $connection
-connection.{name}.rollingBack | $connection
-illuminate.query | $query, $bindings, $time, $connectionName
-illuminate.queue.after | $connection, $job, $data
-illuminate.queue.failed | $connection, $job, $data
-illuminate.queue.stopping | null
-mailer.sending | $message
-router.matched | $route, $request
-composing:{view name} | $view
-creating:{view name} | $view
-
->>>>>>> 252e273f
+# Events
+
+- [Introduction](#introduction)
+- [Registering Events / Listeners](#registering-events-and-listeners)
+- [Defining Events](#defining-events)
+- [Defining Listeners](#defining-listeners)
+    - [Queued Event Listeners](#queued-event-listeners)
+- [Firing Events](#firing-events)
+- [Broadcasting Events](#broadcasting-events)
+    - [Configuration](#broadcast-configuration)
+    - [Marking Events For Broadcast](#marking-events-for-broadcast)
+    - [Broadcast Data](#broadcast-data)
+    - [Event Broadcasting Customizations](#event-broadcasting-customizations)
+    - [Consuming Event Broadcasts](#consuming-event-broadcasts)
+- [Event Subscribers](#event-subscribers)
+
+<a name="introduction"></a>
+## Introduction
+
+Laravel's events provides a simple observer implementation, allowing you to subscribe and listen for events in your application. Event classes are typically stored in the `app/Events` directory, while their listeners are stored in `app/Listeners`.
+
+<a name="registering-events-and-listeners"></a>
+## Registering Events / Listeners
+
+The `EventServiceProvider` included with your Laravel application provides a convenient place to register all event listeners. The `listen` property contains an array of all events (keys) and their listeners (values). Of course, you may add as many events to this array as your application requires. For example, let's add our `PodcastWasPurchased` event:
+
+    /**
+     * The event listener mappings for the application.
+     *
+     * @var array
+     */
+    protected $listen = [
+        'App\Events\PodcastWasPurchased' => [
+            'App\Listeners\EmailPurchaseConfirmation',
+        ],
+    ];
+
+### Generating Event / Listener Classes
+
+Of course, manually creating the files for each event and listener is cumbersome. Instead, simply add listeners and events to your `EventServiceProvider` and use the `event:generate` command. This command will generate any events or listeners that are listed in your `EventServiceProvider`. Of course, events and listeners that already exist will be left untouched:
+
+    php artisan event:generate
+
+### Registering Events Manually
+
+Typically, events should be registered via the `EventServiceProvider` `$listen` array; however, you may also register events manually with the event dispatcher using either the `Event` facade or the `Illuminate\Contracts\Events\Dispatcher` contract implementation:
+
+    /**
+     * Register any other events for your application.
+     *
+     * @param  \Illuminate\Contracts\Events\Dispatcher  $events
+     * @return void
+     */
+    public function boot(DispatcherContract $events)
+    {
+        parent::boot($events);
+
+        $events->listen('event.name', function ($foo, $bar) {
+            //
+        });
+    }
+
+#### Wildcard Event Listeners
+
+You may even register listeners using the `*` as a wildcard, allowing you to catch multiple events on the same listener. Wildcard listeners receive the entire event data array as a single argument:
+
+    $events->listen('event.*', function (array $data) {
+        //
+    });
+
+<a name="defining-events"></a>
+## Defining Events
+
+An event class is simply a data container which holds the information related to the event. For example, let's assume our generated `PodcastWasPurchased` event receives an [Eloquent ORM](/docs/{{version}}/eloquent) object:
+
+    <?php
+
+    namespace App\Events;
+
+    use App\Podcast;
+    use App\Events\Event;
+    use Illuminate\Queue\SerializesModels;
+
+    class PodcastWasPurchased extends Event
+    {
+        use SerializesModels;
+
+        public $podcast;
+
+        /**
+         * Create a new event instance.
+         *
+         * @param  Podcast  $podcast
+         * @return void
+         */
+        public function __construct(Podcast $podcast)
+        {
+            $this->podcast = $podcast;
+        }
+    }
+
+As you can see, this event class contains no logic. It is simply a container for the `Podcast` object that was purchased. The `SerializesModels` trait used by the event will gracefully serialize any Eloquent models if the event object is serialized using PHP's `serialize` function.
+
+<a name="defining-listeners"></a>
+## Defining Listeners
+
+Next, let's take a look at the listener for our example event. Event listeners receive the event instance in their `handle` method. The `event:generate` command will automatically import the proper event class and type-hint the event on the `handle` method. Within the `handle` method, you may perform any logic necessary to respond to the event.
+
+    <?php
+
+    namespace App\Listeners;
+
+    use App\Events\PodcastWasPurchased;
+    use Illuminate\Queue\InteractsWithQueue;
+    use Illuminate\Contracts\Queue\ShouldQueue;
+
+    class EmailPurchaseConfirmation
+    {
+        /**
+         * Create the event listener.
+         *
+         * @return void
+         */
+        public function __construct()
+        {
+            //
+        }
+
+        /**
+         * Handle the event.
+         *
+         * @param  PodcastWasPurchased  $event
+         * @return void
+         */
+        public function handle(PodcastWasPurchased $event)
+        {
+            // Access the podcast using $event->podcast...
+        }
+    }
+
+Your event listeners may also type-hint any dependencies they need on their constructors. All event listeners are resolved via the Laravel [service container](/docs/{{version}}/container), so dependencies will be injected automatically:
+
+    use Illuminate\Contracts\Mail\Mailer;
+
+    public function __construct(Mailer $mailer)
+    {
+        $this->mailer = $mailer;
+    }
+
+#### Stopping The Propagation Of An Event
+
+Sometimes, you may wish to stop the propagation of an event to other listeners. You may do so by returning `false` from your listener's `handle` method.
+
+<a name="queued-event-listeners"></a>
+### Queued Event Listeners
+
+Need to [queue](/docs/{{version}}/queues) an event listener? It couldn't be any easier. Simply add the `ShouldQueue` interface to the listener class. Listeners generated by the `event:generate` Artisan command already have this interface imported into the current namespace, so you can use it immediately:
+
+    <?php
+
+    namespace App\Listeners;
+
+    use App\Events\PodcastWasPurchased;
+    use Illuminate\Queue\InteractsWithQueue;
+    use Illuminate\Contracts\Queue\ShouldQueue;
+
+    class EmailPurchaseConfirmation implements ShouldQueue
+    {
+        //
+    }
+
+That's it! Now, when this listener is called for an event, it will be queued automatically by the event dispatcher using Laravel's [queue system](/docs/{{version}}/queues). If no exceptions are thrown when the listener is executed by the queue, the queued job will automatically be deleted after it has processed.
+
+#### Manually Accessing The Queue
+
+If you need to access the underlying queue job's `delete` and `release` methods manually, you may do so. The `Illuminate\Queue\InteractsWithQueue` trait, which is imported by default on generated listeners, gives you access to these methods:
+
+    <?php
+
+    namespace App\Listeners;
+
+    use App\Events\PodcastWasPurchased;
+    use Illuminate\Queue\InteractsWithQueue;
+    use Illuminate\Contracts\Queue\ShouldQueue;
+
+    class EmailPurchaseConfirmation implements ShouldQueue
+    {
+        use InteractsWithQueue;
+
+        public function handle(PodcastWasPurchased $event)
+        {
+            if (true) {
+                $this->release(30);
+            }
+        }
+    }
+
+<a name="firing-events"></a>
+## Firing Events
+
+To fire an event, you may use the `Event` [facade](/docs/{{version}}/facades), passing an instance of the event to the `fire` method. The `fire` method will dispatch the event to all of its registered listeners:
+
+    <?php
+
+    namespace App\Http\Controllers;
+
+    use Event;
+    use App\Podcast;
+    use App\Events\PodcastWasPurchased;
+    use App\Http\Controllers\Controller;
+
+    class UserController extends Controller
+    {
+        /**
+         * Show the profile for the given user.
+         *
+         * @param  int  $userId
+         * @param  int  $podcastId
+         * @return Response
+         */
+        public function purchasePodcast($userId, $podcastId)
+        {
+            $podcast = Podcast::findOrFail($podcastId);
+
+            // Purchase podcast logic...
+
+            Event::fire(new PodcastWasPurchased($podcast));
+        }
+    }
+
+Alternatively, you may use the global `event` helper function to fire events:
+
+    event(new PodcastWasPurchased($podcast));
+
+<a name="broadcasting-events"></a>
+## Broadcasting Events
+
+In many modern web applications, web sockets are used to implement real-time, live-updating user interfaces. When some data is updated on the server, a message is typically sent over a websocket connection to be handled by the client.
+
+To assist you in building these types of applications, Laravel makes it easy to "broadcast" your events over a websocket connection. Broadcasting your Laravel events allows you to share the same event names between your server-side code and your client-side JavaScript framework.
+
+<a name="broadcast-configuration"></a>
+### Configuration
+
+All of the event broadcasting configuration options are stored in the `config/broadcasting.php` configuration file. Laravel supports several broadcast drivers out of the box: [Pusher](https://pusher.com), [Redis](/docs/{{version}}/redis), and a `log` driver for local development and debugging. A configuration example is included for each of these drivers.
+
+#### Broadcast Prerequisites
+
+The following dependencies are needed for event broadcasting:
+
+- Pusher: `pusher/pusher-php-server ~2.0`
+- Redis: `predis/predis ~1.0`
+
+#### Queue Prerequisites
+
+Before broadcasting events, you will also need to configure and run a [queue listener](/docs/{{version}}/queues). All event broadcasting is done via queued jobs so that the response time of your application is not seriously affected.
+
+<a name="marking-events-for-broadcast"></a>
+### Marking Events For Broadcast
+
+To inform Laravel that a given event should be broadcast, implement the `Illuminate\Contracts\Broadcasting\ShouldBroadcast` interface on the event class. The `ShouldBroadcast` interface requires you to implement a single method: `broadcastOn`. The `broadcastOn` method should return an array of "channel" names that the event should be broadcast on:
+
+    <?php
+
+    namespace App\Events;
+
+    use App\User;
+    use App\Events\Event;
+    use Illuminate\Queue\SerializesModels;
+    use Illuminate\Contracts\Broadcasting\ShouldBroadcast;
+
+    class ServerCreated extends Event implements ShouldBroadcast
+    {
+        use SerializesModels;
+
+        public $user;
+
+        /**
+         * Create a new event instance.
+         *
+         * @return void
+         */
+        public function __construct(User $user)
+        {
+            $this->user = $user;
+        }
+
+        /**
+         * Get the channels the event should be broadcast on.
+         *
+         * @return array
+         */
+        public function broadcastOn()
+        {
+            return ['user.'.$this->user->id];
+        }
+    }
+
+Then, you only need to [fire the event](#firing-events) as you normally would. Once the event has been fired, a [queued job](/docs/{{version}}/queues) will automatically broadcast the event over your specified broadcast driver.
+
+<a name="broadcast-data"></a>
+### Broadcast Data
+
+When an event is broadcast, all of its `public` properties are automatically serialized and broadcast as the event's payload, allowing you to access any of its public data from your JavaScript application. So, for example, if your event has a single public `$user` property that contains an Eloquent model, the broadcast payload would be:
+
+    {
+        "user": {
+            "id": 1,
+            "name": "Jonathan Banks"
+            ...
+        }
+    }
+
+However, if you wish to have even more fine-grained control over your broadcast payload, you may add a `broadcastWith` method to your event. This method should return the array of data that you wish to broadcast with the event:
+
+    /**
+     * Get the data to broadcast.
+     *
+     * @return array
+     */
+    public function broadcastWith()
+    {
+        return ['user' => $this->user->id];
+    }
+
+<a name="event-broadcasting-customizations"></a>
+### Event Broadcasting Customizations
+
+#### Customizing The Event Name
+
+By default, the broadcast event name will be the fully qualified class name of the event. So, if the event's class name is `App\Events\ServerCreated`, the broadcast event would be `App\Events\ServerCreated`. You can customize this broadcast event name using by defining a `broadcastAs` method on your event class:
+
+    /**
+     * Get the broadcast event name.
+     *
+     * @return string
+     */
+    public function broadcastAs()
+    {
+        return 'app.server-created';
+    }
+
+#### Customizing The Queue
+
+By default, each event to be broadcast is placed on the default queue for the default queue connection in your `queue.php` configuration file. You may customize the queue used by the event broadcaster by adding an `onQueue` method to your event class. This method should return the name of the queue you wish to use:
+
+     /**
+     * Set the name of the queue the event should be placed on.
+     *
+     * @return string
+     */
+    public function onQueue()
+    {
+        return 'your-queue-name';
+    }
+
+<a name="consuming-event-broadcasts"></a>
+### Consuming Event Broadcasts
+
+#### Pusher
+
+You may conveniently consume events broadcast using the [Pusher](https://pusher.com) driver using Pusher's JavaScript SDK. For example, let's consume the `App\Events\ServerCreated` event from our previous examples:
+
+    this.pusher = new Pusher('pusher-key');
+
+    this.pusherChannel = this.pusher.subscribe('user.' + USER_ID);
+
+    this.pusherChannel.bind('App\\Events\\ServerCreated', function(message) {
+        console.log(message.user);
+    });
+
+#### Redis
+
+If you are using the Redis broadcaster, you will need to write your own Redis pub/sub consumer to receive the messages and broadcast them using the websocket technology of your choice. For example, you may choose to use the popular [Socket.io](http://socket.io) library which is written in Node.
+
+Using the `socket.io` and `ioredis` Node libraries, you can quickly write an event broadcaster to publish all events that are broadcast by your Laravel application:
+
+    var app = require('http').createServer(handler);
+    var io = require('socket.io')(app);
+
+    var Redis = require('ioredis');
+    var redis = new Redis();
+
+    app.listen(6001, function() {
+        console.log('Server is running!');
+    });
+
+    function handler(req, res) {
+        res.writeHead(200);
+        res.end('');
+    }
+
+    io.on('connection', function(socket) {
+        //
+    });
+
+    redis.psubscribe('*', function(err, count) {
+        //
+    });
+
+    redis.on('pmessage', function(subscribed, channel, message) {
+        message = JSON.parse(message);
+        io.emit(channel + ':' + message.event, message.data);
+    });
+
+<a name="event-subscribers"></a>
+## Event Subscribers
+
+Event subscribers are classes that may subscribe to multiple events from within the class itself, allowing you to define several event handlers within a single class. Subscribers should define a `subscribe` method, which will be passed an event dispatcher instance:
+
+    <?php
+
+    namespace App\Listeners;
+
+    class UserEventListener
+    {
+        /**
+         * Handle user login events.
+         */
+        public function onUserLogin($event) {}
+
+        /**
+         * Handle user logout events.
+         */
+        public function onUserLogout($event) {}
+
+        /**
+         * Register the listeners for the subscriber.
+         *
+         * @param  Illuminate\Events\Dispatcher  $events
+         */
+        public function subscribe($events)
+        {
+            $events->listen(
+                'App\Events\UserLoggedIn',
+                'App\Listeners\UserEventListener@onUserLogin'
+            );
+
+            $events->listen(
+                'App\Events\UserLoggedOut',
+                'App\Listeners\UserEventListener@onUserLogout'
+            );
+        }
+
+    }
+
+#### Registering An Event Subscriber
+
+Once the subscriber has been defined, it may be registered with the event dispatcher. You may register subscribers using the `$subscribe` property on the `EventServiceProvider`. For example, let's add the `UserEventListener`.
+
+    <?php
+
+    namespace App\Providers;
+
+    use Illuminate\Contracts\Events\Dispatcher as DispatcherContract;
+    use Illuminate\Foundation\Support\Providers\EventServiceProvider as ServiceProvider;
+
+    class EventServiceProvider extends ServiceProvider
+    {
+        /**
+         * The event listener mappings for the application.
+         *
+         * @var array
+         */
+        protected $listen = [
+            //
+        ];
+
+        /**
+         * The subscriber classes to register.
+         *
+         * @var array
+         */
+        protected $subscribe = [
+            'App\Listeners\UserEventListener',
+        ];
+    }