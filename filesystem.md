# Filesystem / Cloud Storage

- [Introduction](#introduction)
- [Configuration](#configuration)
- [Basic Usage](#basic-usage)
- [Custom Filesystems](#custom-filesystems)

<a name="introduction"></a>
## Introduction

Laravel provides a wonderful filesystem abstraction thanks to the [Flysystem](https://github.com/thephpleague/flysystem) PHP package by Frank de Jonge. The Laravel Flysystem integration provides simple to use drivers for working with local filesystems, Amazon S3, and Rackspace Cloud Storage. Even better, it's amazingly simple to switch between these storage options as the API remains the same for each system!

<a name="configuration"></a>
## Configuration

The filesystem configuration file is located at `config/filesystems.php`. Within this file you may configure all of your "disks". Each disk represents a particular storage driver and storage location. Example configurations for each supported driver is included in the configuration file. So, simply modify the configuration to reflect your storage preferences and credentials!

Before using the S3 or Rackspace drivers, you will need to install the appropriate package via Composer:

- Amazon S3: `league/flysystem-aws-s3-v2 ~1.0`
- Rackspace: `league/flysystem-rackspace ~1.0`

Of course, you may configure as many disks as you like, and may even have multiple disks that use the same driver.

When using the `local` driver, note that all file operations are relative to the `root` directory defined in your configuration file. By default, this value is set to the `storage/app` directory. Therefore, the following method would store a file in `storage/app/file.txt`:

	Storage::disk('local')->put('file.txt', 'Contents');

<a name="basic-usage"></a>
## Basic Usage

<<<<<<< HEAD
The `Storage` facade may be used to interact with any of your configured disks. Alternatively, you may type-hint the `Illuminate\Contracts\Filesystem\Factory` contract on any class that is resolved via the [IoC container](/docs/master/container).
=======
The `Storage` facade may be used to interact with any of your configured disks. Alternatively, you may type-hint the `Illuminate\Contracts\Filesystem\Factory` contract on any class that is resolved via the Laravel [service container](/docs/5.0/container).
>>>>>>> 56080407

#### Retrieving A Particular Disk

	$disk = Storage::disk('s3');

	$disk = Storage::disk('local');

#### Determining If A File Exists

	$exists = Storage::disk('s3')->exists('file.jpg');

#### Calling Methods On The Default Disk

	if (Storage::exists('file.jpg'))
	{
		//
	}

#### Retrieving A File's Contents

	$contents = Storage::get('file.jpg');

#### Setting A File's Contents

	Storage::put('file.jpg', $contents);

#### Prepend To A File

	Storage::prepend('file.log', 'Prepended Text');

#### Append To A File

	Storage::append('file.log', 'Appended Text');

#### Delete A File

	Storage::delete('file.jpg');

	Storage::delete(['file1.jpg', 'file2.jpg']);

#### Copy A File To A New Location

	Storage::copy('old/file1.jpg', 'new/file1.jpg');

#### Move A File To A New Location

	Storage::move('old/file1.jpg', 'new/file1.jpg');

#### Get File Size

	$size = Storage::size('file1.jpg');

#### Get The Last Modification Time (UNIX)

	$time = Storage::lastModified('file1.jpg');

#### Get All Files Within A Directory

	$files = Storage::files($directory);

	// Recursive...
	$files = Storage::allFiles($directory);

#### Get All Directories Within A Directory

	$directories = Storage::directories($directory);

	// Recursive...
	$directories = Storage::allDirectories($directory);

#### Create A Directory

	Storage::makeDirectory($directory);

#### Delete A Directory

	Storage::deleteDirectory($directory);

<a name="custom-filesystems"></a>
## Custom Filesystems

Laravel's Flysystem integration provides drivers for several "drivers" out of the box; however, Flysystem is not limited to these and has adapters for many other storage systems. You can create a custom driver if you want to use one of these additional adapters in your Laravel application. Don't worry, it's not too hard!

In order to set up the custom filesystem you will need to create a service provider such as `DropboxFilesystemServiceProvider`. In the provider's `boot` method, you can inject an instance of the `Illuminate\Contracts\Filesystem\Factory` contract and call the `extend` method of the injected instance. Alternatively, You may use the `Disk` facade's `extend` method.

The first argument of the `extend` method is the name of the driver and the second is a Closure that receives the `$app` and `$config` variables. The resolver Closure must return an instance of `League\Flysystem\Filesystem`.

> **Note:** The $config variable will already contain the values defined in `config/filesystems.php` for the specified disk.

#### Dropbox Example

	<?php namespace App\Providers;

	use Disk;
	use League\Flysystem\Filesystem;
	use Dropbox\Client as DropboxClient;
	use League\Flysystem\Dropbox\DropboxAdapter;

	class DropboxFilesystemServiceProvider {

		public function boot()
		{
			Disk::extend('dropbox', function($app, $config)
			{
				$client = new DropboxClient($config['accessToken'], $config['clientIdentifier']);

				return new Filesystem(new DropboxAdapter($client));
			});
		}

	}<|MERGE_RESOLUTION|>--- conflicted
+++ resolved
@@ -29,11 +29,7 @@
 <a name="basic-usage"></a>
 ## Basic Usage
 
-<<<<<<< HEAD
-The `Storage` facade may be used to interact with any of your configured disks. Alternatively, you may type-hint the `Illuminate\Contracts\Filesystem\Factory` contract on any class that is resolved via the [IoC container](/docs/master/container).
-=======
-The `Storage` facade may be used to interact with any of your configured disks. Alternatively, you may type-hint the `Illuminate\Contracts\Filesystem\Factory` contract on any class that is resolved via the Laravel [service container](/docs/5.0/container).
->>>>>>> 56080407
+The `Storage` facade may be used to interact with any of your configured disks. Alternatively, you may type-hint the `Illuminate\Contracts\Filesystem\Factory` contract on any class that is resolved via the [service container](/docs/master/container).
 
 #### Retrieving A Particular Disk
 
