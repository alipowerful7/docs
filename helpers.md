# Helpers

- [Introduction](#introduction)
- [Available Methods](#available-methods)
- [Other Utilities](#other-utilities)
    - [Benchmarking](#benchmarking)
    - [Dates](#dates)
    - [Lottery](#lottery)
    - [Pipeline](#pipeline)
    - [Sleep](#sleep)

<a name="introduction"></a>
## Introduction

Laravel includes a variety of global "helper" PHP functions. Many of these functions are used by the framework itself; however, you are free to use them in your own applications if you find them convenient.

<a name="available-methods"></a>
## Available Methods

<style>
    .collection-method-list > p {
        columns: 10.8em 3; -moz-columns: 10.8em 3; -webkit-columns: 10.8em 3;
    }

    .collection-method-list a {
        display: block;
        overflow: hidden;
        text-overflow: ellipsis;
        white-space: nowrap;
    }
</style>

<a name="arrays-and-objects-method-list"></a>
### Arrays & Objects

<div class="collection-method-list" markdown="1">

[Arr::accessible](#method-array-accessible)
[Arr::add](#method-array-add)
[Arr::collapse](#method-array-collapse)
[Arr::crossJoin](#method-array-crossjoin)
[Arr::divide](#method-array-divide)
[Arr::dot](#method-array-dot)
[Arr::except](#method-array-except)
[Arr::exists](#method-array-exists)
[Arr::first](#method-array-first)
[Arr::flatten](#method-array-flatten)
[Arr::forget](#method-array-forget)
[Arr::get](#method-array-get)
[Arr::has](#method-array-has)
[Arr::hasAny](#method-array-hasany)
[Arr::isAssoc](#method-array-isassoc)
[Arr::isList](#method-array-islist)
[Arr::join](#method-array-join)
[Arr::keyBy](#method-array-keyby)
[Arr::last](#method-array-last)
[Arr::map](#method-array-map)
[Arr::mapWithKeys](#method-array-map-with-keys)
[Arr::only](#method-array-only)
[Arr::pluck](#method-array-pluck)
[Arr::prepend](#method-array-prepend)
[Arr::prependKeysWith](#method-array-prependkeyswith)
[Arr::pull](#method-array-pull)
[Arr::query](#method-array-query)
[Arr::random](#method-array-random)
[Arr::set](#method-array-set)
[Arr::shuffle](#method-array-shuffle)
[Arr::sort](#method-array-sort)
[Arr::sortDesc](#method-array-sort-desc)
[Arr::sortRecursive](#method-array-sort-recursive)
[Arr::sortRecursiveDesc](#method-array-sort-recursive-desc)
[Arr::toCssClasses](#method-array-to-css-classes)
[Arr::toCssStyles](#method-array-to-css-styles)
[Arr::undot](#method-array-undot)
[Arr::where](#method-array-where)
[Arr::whereNotNull](#method-array-where-not-null)
[Arr::wrap](#method-array-wrap)
[data_fill](#method-data-fill)
[data_get](#method-data-get)
[data_set](#method-data-set)
[data_forget](#method-data-forget)
[head](#method-head)
[last](#method-last)
</div>

<a name="paths-method-list"></a>
### Paths

<div class="collection-method-list" markdown="1">

[app_path](#method-app-path)
[base_path](#method-base-path)
[config_path](#method-config-path)
[database_path](#method-database-path)
[lang_path](#method-lang-path)
[mix](#method-mix)
[public_path](#method-public-path)
[resource_path](#method-resource-path)
[storage_path](#method-storage-path)

</div>

<a name="urls-method-list"></a>
### URLs

<div class="collection-method-list" markdown="1">

[action](#method-action)
[asset](#method-asset)
[route](#method-route)
[secure_asset](#method-secure-asset)
[secure_url](#method-secure-url)
[to_route](#method-to-route)
[url](#method-url)

</div>

<a name="miscellaneous-method-list"></a>
### Miscellaneous

<div class="collection-method-list" markdown="1">

[abort](#method-abort)
[abort_if](#method-abort-if)
[abort_unless](#method-abort-unless)
[app](#method-app)
[auth](#method-auth)
[back](#method-back)
[bcrypt](#method-bcrypt)
[blank](#method-blank)
[broadcast](#method-broadcast)
[cache](#method-cache)
[class_uses_recursive](#method-class-uses-recursive)
[collect](#method-collect)
[config](#method-config)
[cookie](#method-cookie)
[csrf_field](#method-csrf-field)
[csrf_token](#method-csrf-token)
[decrypt](#method-decrypt)
[dd](#method-dd)
[dispatch](#method-dispatch)
[dispatch_sync](#method-dispatch-sync)
[dump](#method-dump)
[encrypt](#method-encrypt)
[env](#method-env)
[event](#method-event)
[fake](#method-fake)
[filled](#method-filled)
[info](#method-info)
[logger](#method-logger)
[method_field](#method-method-field)
[now](#method-now)
[old](#method-old)
[optional](#method-optional)
[policy](#method-policy)
[redirect](#method-redirect)
[report](#method-report)
[report_if](#method-report-if)
[report_unless](#method-report-unless)
[request](#method-request)
[rescue](#method-rescue)
[resolve](#method-resolve)
[response](#method-response)
[retry](#method-retry)
[session](#method-session)
[tap](#method-tap)
[throw_if](#method-throw-if)
[throw_unless](#method-throw-unless)
[today](#method-today)
[trait_uses_recursive](#method-trait-uses-recursive)
[transform](#method-transform)
[validator](#method-validator)
[value](#method-value)
[view](#method-view)
[with](#method-with)

</div>

<a name="arrays"></a>
## Arrays & Objects

<a name="method-array-accessible"></a>
#### `Arr::accessible()` {.collection-method .first-collection-method}

The `Arr::accessible` method determines if the given value is array accessible:

    use Illuminate\Support\Arr;
    use Illuminate\Support\Collection;

    $isAccessible = Arr::accessible(['a' => 1, 'b' => 2]);

    // true

    $isAccessible = Arr::accessible(new Collection);

    // true

    $isAccessible = Arr::accessible('abc');

    // false

    $isAccessible = Arr::accessible(new stdClass);

    // false

<a name="method-array-add"></a>
#### `Arr::add()` {.collection-method}

The `Arr::add` method adds a given key / value pair to an array if the given key doesn't already exist in the array or is set to `null`:

    use Illuminate\Support\Arr;

    $array = Arr::add(['name' => 'Desk'], 'price', 100);

    // ['name' => 'Desk', 'price' => 100]

    $array = Arr::add(['name' => 'Desk', 'price' => null], 'price', 100);

    // ['name' => 'Desk', 'price' => 100]


<a name="method-array-collapse"></a>
#### `Arr::collapse()` {.collection-method}

The `Arr::collapse` method collapses an array of arrays into a single array:

    use Illuminate\Support\Arr;

    $array = Arr::collapse([[1, 2, 3], [4, 5, 6], [7, 8, 9]]);

    // [1, 2, 3, 4, 5, 6, 7, 8, 9]

<a name="method-array-crossjoin"></a>
#### `Arr::crossJoin()` {.collection-method}

The `Arr::crossJoin` method cross joins the given arrays, returning a Cartesian product with all possible permutations:

    use Illuminate\Support\Arr;

    $matrix = Arr::crossJoin([1, 2], ['a', 'b']);

    /*
        [
            [1, 'a'],
            [1, 'b'],
            [2, 'a'],
            [2, 'b'],
        ]
    */

    $matrix = Arr::crossJoin([1, 2], ['a', 'b'], ['I', 'II']);

    /*
        [
            [1, 'a', 'I'],
            [1, 'a', 'II'],
            [1, 'b', 'I'],
            [1, 'b', 'II'],
            [2, 'a', 'I'],
            [2, 'a', 'II'],
            [2, 'b', 'I'],
            [2, 'b', 'II'],
        ]
    */

<a name="method-array-divide"></a>
#### `Arr::divide()` {.collection-method}

The `Arr::divide` method returns two arrays: one containing the keys and the other containing the values of the given array:

    use Illuminate\Support\Arr;

    [$keys, $values] = Arr::divide(['name' => 'Desk']);

    // $keys: ['name']

    // $values: ['Desk']

<a name="method-array-dot"></a>
#### `Arr::dot()` {.collection-method}

The `Arr::dot` method flattens a multi-dimensional array into a single level array that uses "dot" notation to indicate depth:

    use Illuminate\Support\Arr;

    $array = ['products' => ['desk' => ['price' => 100]]];

    $flattened = Arr::dot($array);

    // ['products.desk.price' => 100]

<a name="method-array-except"></a>
#### `Arr::except()` {.collection-method}

The `Arr::except` method removes the given key / value pairs from an array:

    use Illuminate\Support\Arr;

    $array = ['name' => 'Desk', 'price' => 100];

    $filtered = Arr::except($array, ['price']);

    // ['name' => 'Desk']

<a name="method-array-exists"></a>
#### `Arr::exists()` {.collection-method}

The `Arr::exists` method checks that the given key exists in the provided array:

    use Illuminate\Support\Arr;

    $array = ['name' => 'John Doe', 'age' => 17];

    $exists = Arr::exists($array, 'name');

    // true

    $exists = Arr::exists($array, 'salary');

    // false

<a name="method-array-first"></a>
#### `Arr::first()` {.collection-method}

The `Arr::first` method returns the first element of an array passing a given truth test:

    use Illuminate\Support\Arr;

    $array = [100, 200, 300];

    $first = Arr::first($array, function (int $value, int $key) {
        return $value >= 150;
    });

    // 200

A default value may also be passed as the third parameter to the method. This value will be returned if no value passes the truth test:

    use Illuminate\Support\Arr;

    $first = Arr::first($array, $callback, $default);

<a name="method-array-flatten"></a>
#### `Arr::flatten()` {.collection-method}

The `Arr::flatten` method flattens a multi-dimensional array into a single level array:

    use Illuminate\Support\Arr;

    $array = ['name' => 'Joe', 'languages' => ['PHP', 'Ruby']];

    $flattened = Arr::flatten($array);

    // ['Joe', 'PHP', 'Ruby']

<a name="method-array-forget"></a>
#### `Arr::forget()` {.collection-method}

The `Arr::forget` method removes a given key / value pair from a deeply nested array using "dot" notation:

    use Illuminate\Support\Arr;

    $array = ['products' => ['desk' => ['price' => 100]]];

    Arr::forget($array, 'products.desk');

    // ['products' => []]

<a name="method-array-get"></a>
#### `Arr::get()` {.collection-method}

The `Arr::get` method retrieves a value from a deeply nested array using "dot" notation:

    use Illuminate\Support\Arr;

    $array = ['products' => ['desk' => ['price' => 100]]];

    $price = Arr::get($array, 'products.desk.price');

    // 100

The `Arr::get` method also accepts a default value, which will be returned if the specified key is not present in the array:

    use Illuminate\Support\Arr;

    $discount = Arr::get($array, 'products.desk.discount', 0);

    // 0

<a name="method-array-has"></a>
#### `Arr::has()` {.collection-method}

The `Arr::has` method checks whether a given item or items exists in an array using "dot" notation:

    use Illuminate\Support\Arr;

    $array = ['product' => ['name' => 'Desk', 'price' => 100]];

    $contains = Arr::has($array, 'product.name');

    // true

    $contains = Arr::has($array, ['product.price', 'product.discount']);

    // false

<a name="method-array-hasany"></a>
#### `Arr::hasAny()` {.collection-method}

The `Arr::hasAny` method checks whether any item in a given set exists in an array using "dot" notation:

    use Illuminate\Support\Arr;

    $array = ['product' => ['name' => 'Desk', 'price' => 100]];

    $contains = Arr::hasAny($array, 'product.name');

    // true

    $contains = Arr::hasAny($array, ['product.name', 'product.discount']);

    // true

    $contains = Arr::hasAny($array, ['category', 'product.discount']);

    // false

<a name="method-array-isassoc"></a>
#### `Arr::isAssoc()` {.collection-method}

The `Arr::isAssoc` method returns `true` if the given array is an associative array. An array is considered "associative" if it doesn't have sequential numerical keys beginning with zero:

    use Illuminate\Support\Arr;

    $isAssoc = Arr::isAssoc(['product' => ['name' => 'Desk', 'price' => 100]]);

    // true

    $isAssoc = Arr::isAssoc([1, 2, 3]);

    // false

<a name="method-array-islist"></a>
#### `Arr::isList()` {.collection-method}

The `Arr::isList` method returns `true` if the given array's keys are sequential integers beginning from zero:

    use Illuminate\Support\Arr;

    $isList = Arr::isList(['foo', 'bar', 'baz']);

    // true

    $isList = Arr::isList(['product' => ['name' => 'Desk', 'price' => 100]]);

    // false

<a name="method-array-join"></a>
#### `Arr::join()` {.collection-method}

The `Arr::join` method joins array elements with a string. Using this method's second argument, you may also specify the joining string for the final element of the array:

    use Illuminate\Support\Arr;

    $array = ['Tailwind', 'Alpine', 'Laravel', 'Livewire'];

    $joined = Arr::join($array, ', ');

    // Tailwind, Alpine, Laravel, Livewire

    $joined = Arr::join($array, ', ', ' and ');

    // Tailwind, Alpine, Laravel and Livewire

<a name="method-array-keyby"></a>
#### `Arr::keyBy()` {.collection-method}

The `Arr::keyBy` method keys the array by the given key. If multiple items have the same key, only the last one will appear in the new array:

    use Illuminate\Support\Arr;

    $array = [
        ['product_id' => 'prod-100', 'name' => 'Desk'],
        ['product_id' => 'prod-200', 'name' => 'Chair'],
    ];

    $keyed = Arr::keyBy($array, 'product_id');

    /*
        [
            'prod-100' => ['product_id' => 'prod-100', 'name' => 'Desk'],
            'prod-200' => ['product_id' => 'prod-200', 'name' => 'Chair'],
        ]
    */

<a name="method-array-last"></a>
#### `Arr::last()` {.collection-method}

The `Arr::last` method returns the last element of an array passing a given truth test:

    use Illuminate\Support\Arr;

    $array = [100, 200, 300, 110];

    $last = Arr::last($array, function (int $value, int $key) {
        return $value >= 150;
    });

    // 300

A default value may be passed as the third argument to the method. This value will be returned if no value passes the truth test:

    use Illuminate\Support\Arr;

    $last = Arr::last($array, $callback, $default);

<a name="method-array-map"></a>
#### `Arr::map()` {.collection-method}

The `Arr::map` method iterates through the array and passes each value and key to the given callback. The array value is replaced by the value returned by the callback:

    use Illuminate\Support\Arr;

    $array = ['first' => 'james', 'last' => 'kirk'];

    $mapped = Arr::map($array, function (string $value, string $key) {
        return ucfirst($value);
    });

    // ['first' => 'James', 'last' => 'Kirk']

<a name="method-array-map-with-keys"></a>
#### `Arr::mapWithKeys()` {.collection-method}

The `Arr::mapWithKeys` method iterates through the array and passes each value to the given callback. The callback should return an associative array containing a single key / value pair:

    use Illuminate\Support\Arr;

    $array = [
        [
            'name' => 'John',
            'department' => 'Sales',
            'email' => 'john@example.com',
        ],
        [
            'name' => 'Jane',
            'department' => 'Marketing',
            'email' => 'jane@example.com',
        ]
    ];

    $mapped = Arr::mapWithKeys($array, function (array $item, int $key) {
        return [$item['email'] => $item['name']];
    });

    /*
        [
            'john@example.com' => 'John',
            'jane@example.com' => 'Jane',
        ]
    */

<a name="method-array-only"></a>
#### `Arr::only()` {.collection-method}

The `Arr::only` method returns only the specified key / value pairs from the given array:

    use Illuminate\Support\Arr;

    $array = ['name' => 'Desk', 'price' => 100, 'orders' => 10];

    $slice = Arr::only($array, ['name', 'price']);

    // ['name' => 'Desk', 'price' => 100]

<a name="method-array-pluck"></a>
#### `Arr::pluck()` {.collection-method}

The `Arr::pluck` method retrieves all of the values for a given key from an array:

    use Illuminate\Support\Arr;

    $array = [
        ['developer' => ['id' => 1, 'name' => 'Taylor']],
        ['developer' => ['id' => 2, 'name' => 'Abigail']],
    ];

    $names = Arr::pluck($array, 'developer.name');

    // ['Taylor', 'Abigail']

You may also specify how you wish the resulting list to be keyed:

    use Illuminate\Support\Arr;

    $names = Arr::pluck($array, 'developer.name', 'developer.id');

    // [1 => 'Taylor', 2 => 'Abigail']

<a name="method-array-prepend"></a>
#### `Arr::prepend()` {.collection-method}

The `Arr::prepend` method will push an item onto the beginning of an array:

    use Illuminate\Support\Arr;

    $array = ['one', 'two', 'three', 'four'];

    $array = Arr::prepend($array, 'zero');

    // ['zero', 'one', 'two', 'three', 'four']

If needed, you may specify the key that should be used for the value:

    use Illuminate\Support\Arr;

    $array = ['price' => 100];

    $array = Arr::prepend($array, 'Desk', 'name');

    // ['name' => 'Desk', 'price' => 100]

<a name="method-array-prependkeyswith"></a>
#### `Arr::prependKeysWith()` {.collection-method}

The `Arr::prependKeysWith` prepends all key names of an associative array with the given prefix:

    use Illuminate\Support\Arr;

    $array = [
        'name' => 'Desk',
        'price' => 100,
    ];

    $keyed = Arr::prependKeysWith($array, 'product.');

    /*
        [
            'product.name' => 'Desk',
            'product.price' => 100,
        ]
    */

<a name="method-array-pull"></a>
#### `Arr::pull()` {.collection-method}

The `Arr::pull` method returns and removes a key / value pair from an array:

    use Illuminate\Support\Arr;

    $array = ['name' => 'Desk', 'price' => 100];

    $name = Arr::pull($array, 'name');

    // $name: Desk

    // $array: ['price' => 100]

A default value may be passed as the third argument to the method. This value will be returned if the key doesn't exist:

    use Illuminate\Support\Arr;

    $value = Arr::pull($array, $key, $default);

<a name="method-array-query"></a>
#### `Arr::query()` {.collection-method}

The `Arr::query` method converts the array into a query string:

    use Illuminate\Support\Arr;

    $array = [
        'name' => 'Taylor',
        'order' => [
            'column' => 'created_at',
            'direction' => 'desc'
        ]
    ];

    Arr::query($array);

    // name=Taylor&order[column]=created_at&order[direction]=desc

<a name="method-array-random"></a>
#### `Arr::random()` {.collection-method}

The `Arr::random` method returns a random value from an array:

    use Illuminate\Support\Arr;

    $array = [1, 2, 3, 4, 5];

    $random = Arr::random($array);

    // 4 - (retrieved randomly)

You may also specify the number of items to return as an optional second argument. Note that providing this argument will return an array even if only one item is desired:

    use Illuminate\Support\Arr;

    $items = Arr::random($array, 2);

    // [2, 5] - (retrieved randomly)

<a name="method-array-set"></a>
#### `Arr::set()` {.collection-method}

The `Arr::set` method sets a value within a deeply nested array using "dot" notation:

    use Illuminate\Support\Arr;

    $array = ['products' => ['desk' => ['price' => 100]]];

    Arr::set($array, 'products.desk.price', 200);

    // ['products' => ['desk' => ['price' => 200]]]

<a name="method-array-shuffle"></a>
#### `Arr::shuffle()` {.collection-method}

The `Arr::shuffle` method randomly shuffles the items in the array:

    use Illuminate\Support\Arr;

    $array = Arr::shuffle([1, 2, 3, 4, 5]);

    // [3, 2, 5, 1, 4] - (generated randomly)

<a name="method-array-sort"></a>
#### `Arr::sort()` {.collection-method}

The `Arr::sort` method sorts an array by its values:

    use Illuminate\Support\Arr;

    $array = ['Desk', 'Table', 'Chair'];

    $sorted = Arr::sort($array);

    // ['Chair', 'Desk', 'Table']

You may also sort the array by the results of a given closure:

    use Illuminate\Support\Arr;

    $array = [
        ['name' => 'Desk'],
        ['name' => 'Table'],
        ['name' => 'Chair'],
    ];

    $sorted = array_values(Arr::sort($array, function (array $value) {
        return $value['name'];
    }));

    /*
        [
            ['name' => 'Chair'],
            ['name' => 'Desk'],
            ['name' => 'Table'],
        ]
    */

<a name="method-array-sort-desc"></a>
#### `Arr::sortDesc()` {.collection-method}

The `Arr::sortDesc` method sorts an array in descending order by its values:

    use Illuminate\Support\Arr;

    $array = ['Desk', 'Table', 'Chair'];

    $sorted = Arr::sortDesc($array);

    // ['Table', 'Desk', 'Chair']

You may also sort the array by the results of a given closure:

    use Illuminate\Support\Arr;

    $array = [
        ['name' => 'Desk'],
        ['name' => 'Table'],
        ['name' => 'Chair'],
    ];

    $sorted = array_values(Arr::sortDesc($array, function (array $value) {
        return $value['name'];
    }));

    /*
        [
            ['name' => 'Table'],
            ['name' => 'Desk'],
            ['name' => 'Chair'],
        ]
    */

<a name="method-array-sort-recursive"></a>
#### `Arr::sortRecursive()` {.collection-method}

The `Arr::sortRecursive` method recursively sorts an array using the `sort` function for numerically indexed sub-arrays and the `ksort` function for associative sub-arrays:

    use Illuminate\Support\Arr;

    $array = [
        ['Roman', 'Taylor', 'Li'],
        ['PHP', 'Ruby', 'JavaScript'],
        ['one' => 1, 'two' => 2, 'three' => 3],
    ];

    $sorted = Arr::sortRecursive($array);

    /*
        [
            ['JavaScript', 'PHP', 'Ruby'],
            ['one' => 1, 'three' => 3, 'two' => 2],
            ['Li', 'Roman', 'Taylor'],
        ]
    */

If you would like the results sorted in descending order, you may use the `Arr::sortRecursiveDesc` method.

    $sorted = Arr::sortRecursiveDesc($array);

<a name="method-array-to-css-classes"></a>
#### `Arr::toCssClasses()` {.collection-method}

The `Arr::toCssClasses` conditionally compiles a CSS class string. The method accepts an array of classes where the array key contains the class or classes you wish to add, while the value is a boolean expression. If the array element has a numeric key, it will always be included in the rendered class list:

    use Illuminate\Support\Arr;

    $isActive = false;
    $hasError = true;

    $array = ['p-4', 'font-bold' => $isActive, 'bg-red' => $hasError];

    $classes = Arr::toCssClasses($array);

    /*
        'p-4 bg-red'
    */

<a name="method-array-to-css-styles"></a>
#### `Arr::toCssStyles()` {.collection-method}

The `Arr::toCssStyles` conditionally compiles a CSS style string. The method accepts an array of classes where the array key contains the class or classes you wish to add, while the value is a boolean expression. If the array element has a numeric key, it will always be included in the rendered class list:

```php
$hasColor = true;

$array = ['background-color: blue', 'color: blue' => $hasColor];

$classes = Arr::toCssStyles($array);

/*
    'background-color: blue; color: blue;'
*/
```

This method powers Laravel's functionality allowing [merging classes with a Blade component's attribute bag](/docs/{{version}}/blade#conditionally-merge-classes) as well as the `@class` [Blade directive](/docs/{{version}}/blade#conditional-classes).

<a name="method-array-undot"></a>
#### `Arr::undot()` {.collection-method}

The `Arr::undot` method expands a single-dimensional array that uses "dot" notation into a multi-dimensional array:

    use Illuminate\Support\Arr;

    $array = [
        'user.name' => 'Kevin Malone',
        'user.occupation' => 'Accountant',
    ];

    $array = Arr::undot($array);

    // ['user' => ['name' => 'Kevin Malone', 'occupation' => 'Accountant']]

<a name="method-array-where"></a>
#### `Arr::where()` {.collection-method}

The `Arr::where` method filters an array using the given closure:

    use Illuminate\Support\Arr;

    $array = [100, '200', 300, '400', 500];

    $filtered = Arr::where($array, function (string|int $value, int $key) {
        return is_string($value);
    });

    // [1 => '200', 3 => '400']

<a name="method-array-where-not-null"></a>
#### `Arr::whereNotNull()` {.collection-method}

The `Arr::whereNotNull` method removes all `null` values from the given array:

    use Illuminate\Support\Arr;

    $array = [0, null];

    $filtered = Arr::whereNotNull($array);

    // [0 => 0]

<a name="method-array-wrap"></a>
#### `Arr::wrap()` {.collection-method}

The `Arr::wrap` method wraps the given value in an array. If the given value is already an array it will be returned without modification:

    use Illuminate\Support\Arr;

    $string = 'Laravel';

    $array = Arr::wrap($string);

    // ['Laravel']

If the given value is `null`, an empty array will be returned:

    use Illuminate\Support\Arr;

    $array = Arr::wrap(null);

    // []

<a name="method-data-fill"></a>
#### `data_fill()` {.collection-method}

The `data_fill` function sets a missing value within a nested array or object using "dot" notation:

    $data = ['products' => ['desk' => ['price' => 100]]];

    data_fill($data, 'products.desk.price', 200);

    // ['products' => ['desk' => ['price' => 100]]]

    data_fill($data, 'products.desk.discount', 10);

    // ['products' => ['desk' => ['price' => 100, 'discount' => 10]]]

This function also accepts asterisks as wildcards and will fill the target accordingly:

    $data = [
        'products' => [
            ['name' => 'Desk 1', 'price' => 100],
            ['name' => 'Desk 2'],
        ],
    ];

    data_fill($data, 'products.*.price', 200);

    /*
        [
            'products' => [
                ['name' => 'Desk 1', 'price' => 100],
                ['name' => 'Desk 2', 'price' => 200],
            ],
        ]
    */

<a name="method-data-get"></a>
#### `data_get()` {.collection-method}

The `data_get` function retrieves a value from a nested array or object using "dot" notation:

    $data = ['products' => ['desk' => ['price' => 100]]];

    $price = data_get($data, 'products.desk.price');

    // 100

The `data_get` function also accepts a default value, which will be returned if the specified key is not found:

    $discount = data_get($data, 'products.desk.discount', 0);

    // 0

The function also accepts wildcards using asterisks, which may target any key of the array or object:

    $data = [
        'product-one' => ['name' => 'Desk 1', 'price' => 100],
        'product-two' => ['name' => 'Desk 2', 'price' => 150],
    ];

    data_get($data, '*.name');

    // ['Desk 1', 'Desk 2'];

<a name="method-data-set"></a>
#### `data_set()` {.collection-method}

The `data_set` function sets a value within a nested array or object using "dot" notation:

    $data = ['products' => ['desk' => ['price' => 100]]];

    data_set($data, 'products.desk.price', 200);

    // ['products' => ['desk' => ['price' => 200]]]

This function also accepts wildcards using asterisks and will set values on the target accordingly:

    $data = [
        'products' => [
            ['name' => 'Desk 1', 'price' => 100],
            ['name' => 'Desk 2', 'price' => 150],
        ],
    ];

    data_set($data, 'products.*.price', 200);

    /*
        [
            'products' => [
                ['name' => 'Desk 1', 'price' => 200],
                ['name' => 'Desk 2', 'price' => 200],
            ],
        ]
    */

By default, any existing values are overwritten. If you wish to only set a value if it doesn't exist, you may pass `false` as the fourth argument to the function:

    $data = ['products' => ['desk' => ['price' => 100]]];

    data_set($data, 'products.desk.price', 200, overwrite: false);

    // ['products' => ['desk' => ['price' => 100]]]

<a name="method-data-forget"></a>
#### `data_forget()` {.collection-method}

The `data_forget` function removes a value within a nested array or object using "dot" notation:

    $data = ['products' => ['desk' => ['price' => 100]]];

    data_forget($data, 'products.desk.price');

    // ['products' => ['desk' => []]]

This function also accepts wildcards using asterisks and will remove values on the target accordingly:

    $data = [
        'products' => [
            ['name' => 'Desk 1', 'price' => 100],
            ['name' => 'Desk 2', 'price' => 150],
        ],
    ];

    data_forget($data, 'products.*.price');

    /*
        [
            'products' => [
                ['name' => 'Desk 1'],
                ['name' => 'Desk 2'],
            ],
        ]
    */

<a name="method-head"></a>
#### `head()` {.collection-method}

The `head` function returns the first element in the given array:

    $array = [100, 200, 300];

    $first = head($array);

    // 100

<a name="method-last"></a>
#### `last()` {.collection-method}

The `last` function returns the last element in the given array:

    $array = [100, 200, 300];

    $last = last($array);

    // 300

<a name="paths"></a>
## Paths

<a name="method-app-path"></a>
#### `app_path()` {.collection-method}

The `app_path` function returns the fully qualified path to your application's `app` directory. You may also use the `app_path` function to generate a fully qualified path to a file relative to the application directory:

    $path = app_path();

    $path = app_path('Http/Controllers/Controller.php');

<a name="method-base-path"></a>
#### `base_path()` {.collection-method}

The `base_path` function returns the fully qualified path to your application's root directory. You may also use the `base_path` function to generate a fully qualified path to a given file relative to the project root directory:

    $path = base_path();

    $path = base_path('vendor/bin');

<a name="method-config-path"></a>
#### `config_path()` {.collection-method}

The `config_path` function returns the fully qualified path to your application's `config` directory. You may also use the `config_path` function to generate a fully qualified path to a given file within the application's configuration directory:

    $path = config_path();

    $path = config_path('app.php');

<a name="method-database-path"></a>
#### `database_path()` {.collection-method}

The `database_path` function returns the fully qualified path to your application's `database` directory. You may also use the `database_path` function to generate a fully qualified path to a given file within the database directory:

    $path = database_path();

    $path = database_path('factories/UserFactory.php');

<a name="method-lang-path"></a>
#### `lang_path()` {.collection-method}

The `lang_path` function returns the fully qualified path to your application's `lang` directory. You may also use the `lang_path` function to generate a fully qualified path to a given file within the directory:

    $path = lang_path();

    $path = lang_path('en/messages.php');

> **Note**
> By default, the Laravel application skeleton does not include the `lang` directory. If you would like to customize Laravel's language files, you may publish them via the `lang:publish` Artisan command.

<a name="method-mix"></a>
#### `mix()` {.collection-method}

The `mix` function returns the path to a [versioned Mix file](/docs/{{version}}/mix):

    $path = mix('css/app.css');

<a name="method-public-path"></a>
#### `public_path()` {.collection-method}

The `public_path` function returns the fully qualified path to your application's `public` directory. You may also use the `public_path` function to generate a fully qualified path to a given file within the public directory:

    $path = public_path();

    $path = public_path('css/app.css');

<a name="method-resource-path"></a>
#### `resource_path()` {.collection-method}

The `resource_path` function returns the fully qualified path to your application's `resources` directory. You may also use the `resource_path` function to generate a fully qualified path to a given file within the resources directory:

    $path = resource_path();

    $path = resource_path('sass/app.scss');

<a name="method-storage-path"></a>
#### `storage_path()` {.collection-method}

The `storage_path` function returns the fully qualified path to your application's `storage` directory. You may also use the `storage_path` function to generate a fully qualified path to a given file within the storage directory:

    $path = storage_path();

    $path = storage_path('app/file.txt');

<a name="urls"></a>
## URLs

<a name="method-action"></a>
#### `action()` {.collection-method}

The `action` function generates a URL for the given controller action:

    use App\Http\Controllers\HomeController;

    $url = action([HomeController::class, 'index']);

If the method accepts route parameters, you may pass them as the second argument to the method:

    $url = action([UserController::class, 'profile'], ['id' => 1]);

<a name="method-asset"></a>
#### `asset()` {.collection-method}

The `asset` function generates a URL for an asset using the current scheme of the request (HTTP or HTTPS):

    $url = asset('img/photo.jpg');

You can configure the asset URL host by setting the `ASSET_URL` variable in your `.env` file. This can be useful if you host your assets on an external service like Amazon S3 or another CDN:

    // ASSET_URL=http://example.com/assets

    $url = asset('img/photo.jpg'); // http://example.com/assets/img/photo.jpg

<a name="method-route"></a>
#### `route()` {.collection-method}

The `route` function generates a URL for a given [named route](/docs/{{version}}/routing#named-routes):

    $url = route('route.name');

If the route accepts parameters, you may pass them as the second argument to the function:

    $url = route('route.name', ['id' => 1]);

By default, the `route` function generates an absolute URL. If you wish to generate a relative URL, you may pass `false` as the third argument to the function:

    $url = route('route.name', ['id' => 1], false);

<a name="method-secure-asset"></a>
#### `secure_asset()` {.collection-method}

The `secure_asset` function generates a URL for an asset using HTTPS:

    $url = secure_asset('img/photo.jpg');

<a name="method-secure-url"></a>
#### `secure_url()` {.collection-method}

The `secure_url` function generates a fully qualified HTTPS URL to the given path. Additional URL segments may be passed in the function's second argument:

    $url = secure_url('user/profile');

    $url = secure_url('user/profile', [1]);

<a name="method-to-route"></a>
#### `to_route()` {.collection-method}

The `to_route` function generates a [redirect HTTP response](/docs/{{version}}/responses#redirects) for a given [named route](/docs/{{version}}/routing#named-routes):

    return to_route('users.show', ['user' => 1]);

If necessary, you may pass the HTTP status code that should be assigned to the redirect and any additional response headers as the third and fourth arguments to the `to_route` method:

    return to_route('users.show', ['user' => 1], 302, ['X-Framework' => 'Laravel']);

<a name="method-url"></a>
#### `url()` {.collection-method}

The `url` function generates a fully qualified URL to the given path:

    $url = url('user/profile');

    $url = url('user/profile', [1]);

If no path is provided, an `Illuminate\Routing\UrlGenerator` instance is returned:

    $current = url()->current();

    $full = url()->full();

    $previous = url()->previous();

<a name="miscellaneous"></a>
## Miscellaneous

<a name="method-abort"></a>
#### `abort()` {.collection-method}

The `abort` function throws [an HTTP exception](/docs/{{version}}/errors#http-exceptions) which will be rendered by the [exception handler](/docs/{{version}}/errors#the-exception-handler):

    abort(403);

You may also provide the exception's message and custom HTTP response headers that should be sent to the browser:

    abort(403, 'Unauthorized.', $headers);

<a name="method-abort-if"></a>
#### `abort_if()` {.collection-method}

The `abort_if` function throws an HTTP exception if a given boolean expression evaluates to `true`:

    abort_if(! Auth::user()->isAdmin(), 403);

Like the `abort` method, you may also provide the exception's response text as the third argument and an array of custom response headers as the fourth argument to the function.

<a name="method-abort-unless"></a>
#### `abort_unless()` {.collection-method}

The `abort_unless` function throws an HTTP exception if a given boolean expression evaluates to `false`:

    abort_unless(Auth::user()->isAdmin(), 403);

Like the `abort` method, you may also provide the exception's response text as the third argument and an array of custom response headers as the fourth argument to the function.

<a name="method-app"></a>
#### `app()` {.collection-method}

The `app` function returns the [service container](/docs/{{version}}/container) instance:

    $container = app();

You may pass a class or interface name to resolve it from the container:

    $api = app('HelpSpot\API');

<a name="method-auth"></a>
#### `auth()` {.collection-method}

The `auth` function returns an [authenticator](/docs/{{version}}/authentication) instance. You may use it as an alternative to the `Auth` facade:

    $user = auth()->user();

If needed, you may specify which guard instance you would like to access:

    $user = auth('admin')->user();

<a name="method-back"></a>
#### `back()` {.collection-method}

The `back` function generates a [redirect HTTP response](/docs/{{version}}/responses#redirects) to the user's previous location:

    return back($status = 302, $headers = [], $fallback = '/');

    return back();

<a name="method-bcrypt"></a>
#### `bcrypt()` {.collection-method}

The `bcrypt` function [hashes](/docs/{{version}}/hashing) the given value using Bcrypt. You may use this function as an alternative to the `Hash` facade:

    $password = bcrypt('my-secret-password');

<a name="method-blank"></a>
#### `blank()` {.collection-method}

The `blank` function determines whether the given value is "blank":

    blank('');
    blank('   ');
    blank(null);
    blank(collect());

    // true

    blank(0);
    blank(true);
    blank(false);

    // false

For the inverse of `blank`, see the [`filled`](#method-filled) method.

<a name="method-broadcast"></a>
#### `broadcast()` {.collection-method}

The `broadcast` function [broadcasts](/docs/{{version}}/broadcasting) the given [event](/docs/{{version}}/events) to its listeners:

    broadcast(new UserRegistered($user));

    broadcast(new UserRegistered($user))->toOthers();

<a name="method-cache"></a>
#### `cache()` {.collection-method}

The `cache` function may be used to get values from the [cache](/docs/{{version}}/cache). If the given key does not exist in the cache, an optional default value will be returned:

    $value = cache('key');

    $value = cache('key', 'default');

You may add items to the cache by passing an array of key / value pairs to the function. You should also pass the number of seconds or duration the cached value should be considered valid:

    cache(['key' => 'value'], 300);

    cache(['key' => 'value'], now()->addSeconds(10));

<a name="method-class-uses-recursive"></a>
#### `class_uses_recursive()` {.collection-method}

The `class_uses_recursive` function returns all traits used by a class, including traits used by all of its parent classes:

    $traits = class_uses_recursive(App\Models\User::class);

<a name="method-collect"></a>
#### `collect()` {.collection-method}

The `collect` function creates a [collection](/docs/{{version}}/collections) instance from the given value:

    $collection = collect(['taylor', 'abigail']);

<a name="method-config"></a>
#### `config()` {.collection-method}

The `config` function gets the value of a [configuration](/docs/{{version}}/configuration) variable. The configuration values may be accessed using "dot" syntax, which includes the name of the file and the option you wish to access. A default value may be specified and is returned if the configuration option does not exist:

    $value = config('app.timezone');

    $value = config('app.timezone', $default);

You may set configuration variables at runtime by passing an array of key / value pairs. However, note that this function only affects the configuration value for the current request and does not update your actual configuration values:

    config(['app.debug' => true]);

<a name="method-cookie"></a>
#### `cookie()` {.collection-method}

The `cookie` function creates a new [cookie](/docs/{{version}}/requests#cookies) instance:

    $cookie = cookie('name', 'value', $minutes);

<a name="method-csrf-field"></a>
#### `csrf_field()` {.collection-method}

The `csrf_field` function generates an HTML `hidden` input field containing the value of the CSRF token. For example, using [Blade syntax](/docs/{{version}}/blade):

    {{ csrf_field() }}

<a name="method-csrf-token"></a>
#### `csrf_token()` {.collection-method}

The `csrf_token` function retrieves the value of the current CSRF token:

    $token = csrf_token();

<a name="method-decrypt"></a>
#### `decrypt()` {.collection-method}

The `decrypt` function [decrypts](/docs/{{version}}/encryption) the given value. You may use this function as an alternative to the `Crypt` facade:

    $password = decrypt($value);

<a name="method-dd"></a>
#### `dd()` {.collection-method}

The `dd` function dumps the given variables and ends the execution of the script:

    dd($value);

    dd($value1, $value2, $value3, ...);

If you do not want to halt the execution of your script, use the [`dump`](#method-dump) function instead.

<a name="method-dispatch"></a>
#### `dispatch()` {.collection-method}

The `dispatch` function pushes the given [job](/docs/{{version}}/queues#creating-jobs) onto the Laravel [job queue](/docs/{{version}}/queues):

    dispatch(new App\Jobs\SendEmails);

<a name="method-dispatch-sync"></a>
#### `dispatch_sync()` {.collection-method}

The `dispatch_sync` function pushes the given job to the [sync](/docs/{{version}}/queues#synchronous-dispatching) queue so that it is processed immediately:

    dispatch_sync(new App\Jobs\SendEmails);

<a name="method-dump"></a>
#### `dump()` {.collection-method}

The `dump` function dumps the given variables:

    dump($value);

    dump($value1, $value2, $value3, ...);

If you want to stop executing the script after dumping the variables, use the [`dd`](#method-dd) function instead.

<a name="method-encrypt"></a>
#### `encrypt()` {.collection-method}

The `encrypt` function [encrypts](/docs/{{version}}/encryption) the given value. You may use this function as an alternative to the `Crypt` facade:

    $secret = encrypt('my-secret-value');

<a name="method-env"></a>
#### `env()` {.collection-method}

The `env` function retrieves the value of an [environment variable](/docs/{{version}}/configuration#environment-configuration) or returns a default value:

    $env = env('APP_ENV');

    $env = env('APP_ENV', 'production');

<<<<<<< HEAD
    $isUlid = Str::isUlid('01gd6r360bp37zj17nxb55yv40');

    // true

    $isUlid = Str::isUlid('laravel');

    // false

<a name="method-str-is-uuid"></a>
#### `Str::isUuid()` {.collection-method}

The `Str::isUuid` method determines if the given string is a valid UUID:

    use Illuminate\Support\Str;

    $isUuid = Str::isUuid('a0a2a2d2-0b87-4a18-83f2-2529882be2de');

    // true

    $isUuid = Str::isUuid('laravel');

    // false

<a name="method-kebab-case"></a>
#### `Str::kebab()` {.collection-method}

The `Str::kebab` method converts the given string to `kebab-case`:

    use Illuminate\Support\Str;

    $converted = Str::kebab('fooBar');

    // foo-bar

<a name="method-str-lcfirst"></a>
#### `Str::lcfirst()` {.collection-method}

The `Str::lcfirst` method returns the given string with the first character lowercased:

    use Illuminate\Support\Str;

    $string = Str::lcfirst('Foo Bar');

    // foo Bar

<a name="method-str-length"></a>
#### `Str::length()` {.collection-method}

The `Str::length` method returns the length of the given string:

    use Illuminate\Support\Str;

    $length = Str::length('Laravel');

    // 7

<a name="method-str-limit"></a>
#### `Str::limit()` {.collection-method}

The `Str::limit` method truncates the given string to the specified length:

    use Illuminate\Support\Str;

    $truncated = Str::limit('The quick brown fox jumps over the lazy dog', 20);

    // The quick brown fox...

You may pass a third argument to the method to change the string that will be appended to the end of the truncated string:

    use Illuminate\Support\Str;

    $truncated = Str::limit('The quick brown fox jumps over the lazy dog', 20, ' (...)');

    // The quick brown fox (...)

<a name="method-str-lower"></a>
#### `Str::lower()` {.collection-method}

The `Str::lower` method converts the given string to lowercase:

    use Illuminate\Support\Str;

    $converted = Str::lower('LARAVEL');

    // laravel

<a name="method-str-markdown"></a>
#### `Str::markdown()` {.collection-method}

The `Str::markdown` method converts GitHub flavored Markdown into HTML using [CommonMark](https://commonmark.thephpleague.com/):

    use Illuminate\Support\Str;

    $html = Str::markdown('# Laravel');

    // <h1>Laravel</h1>

    $html = Str::markdown('# Taylor <b>Otwell</b>', [
        'html_input' => 'strip',
    ]);

    // <h1>Taylor Otwell</h1>

<a name="method-str-mask"></a>
#### `Str::mask()` {.collection-method}

The `Str::mask` method masks a portion of a string with a repeated character, and may be used to obfuscate segments of strings such as email addresses and phone numbers:

    use Illuminate\Support\Str;

    $string = Str::mask('taylor@example.com', '*', 3);

    // tay***************

If needed, you provide a negative number as the third argument to the `mask` method, which will instruct the method to begin masking at the given distance from the end of the string:

    $string = Str::mask('taylor@example.com', '*', -15, 3);

    // tay***@example.com

<a name="method-str-ordered-uuid"></a>
#### `Str::orderedUuid()` {.collection-method}

The `Str::orderedUuid` method generates a "timestamp first" UUID that may be efficiently stored in an indexed database column. Each UUID that is generated using this method will be sorted after UUIDs previously generated using the method:

    use Illuminate\Support\Str;

    return (string) Str::orderedUuid();

<a name="method-str-padboth"></a>
#### `Str::padBoth()` {.collection-method}

The `Str::padBoth` method wraps PHP's `str_pad` function, padding both sides of a string with another string until the final string reaches a desired length:

    use Illuminate\Support\Str;

    $padded = Str::padBoth('James', 10, '_');

    // '__James___'

    $padded = Str::padBoth('James', 10);

    // '  James   '

<a name="method-str-padleft"></a>
#### `Str::padLeft()` {.collection-method}

The `Str::padLeft` method wraps PHP's `str_pad` function, padding the left side of a string with another string until the final string reaches a desired length:

    use Illuminate\Support\Str;

    $padded = Str::padLeft('James', 10, '-=');

    // '-=-=-James'

    $padded = Str::padLeft('James', 10);

    // '     James'

<a name="method-str-padright"></a>
#### `Str::padRight()` {.collection-method}

The `Str::padRight` method wraps PHP's `str_pad` function, padding the right side of a string with another string until the final string reaches a desired length:

    use Illuminate\Support\Str;

    $padded = Str::padRight('James', 10, '-');

    // 'James-----'

    $padded = Str::padRight('James', 10);

    // 'James     '

<a name="method-str-password"></a>
#### `Str::password()` {.collection-method}

The `Str::password` method may be used to generate a secure, random password of a given length. The password will consist of a combination of letters, numbers, symbols, and spaces. By default, passwords are 32 characters long:

    use Illuminate\Support\Str;

    $password = Str::password();

    // 'EbJo2vE-AS:U,$%_gkrV4n,q~1xy/-_4'

    $password = Str::password(12);

    // 'qwuar>#V|i]N'

<a name="method-str-plural"></a>
#### `Str::plural()` {.collection-method}

The `Str::plural` method converts a singular word string to its plural form. This function supports [any of the languages support by Laravel's pluralizer](/docs/{{version}}/localization#pluralization-language):

    use Illuminate\Support\Str;

    $plural = Str::plural('car');

    // cars

    $plural = Str::plural('child');

    // children

You may provide an integer as a second argument to the function to retrieve the singular or plural form of the string:

    use Illuminate\Support\Str;

    $plural = Str::plural('child', 2);

    // children

    $singular = Str::plural('child', 1);

    // child

<a name="method-str-plural-studly"></a>
#### `Str::pluralStudly()` {.collection-method}

The `Str::pluralStudly` method converts a singular word string formatted in studly caps case to its plural form. This function supports [any of the languages support by Laravel's pluralizer](/docs/{{version}}/localization#pluralization-language):

    use Illuminate\Support\Str;

    $plural = Str::pluralStudly('VerifiedHuman');

    // VerifiedHumans

    $plural = Str::pluralStudly('UserFeedback');

    // UserFeedback

You may provide an integer as a second argument to the function to retrieve the singular or plural form of the string:

    use Illuminate\Support\Str;

    $plural = Str::pluralStudly('VerifiedHuman', 2);

    // VerifiedHumans

    $singular = Str::pluralStudly('VerifiedHuman', 1);

    // VerifiedHuman

<a name="method-str-random"></a>
#### `Str::random()` {.collection-method}

The `Str::random` method generates a random string of the specified length. This function uses PHP's `random_bytes` function:

    use Illuminate\Support\Str;

    $random = Str::random(40);

<a name="method-str-remove"></a>
#### `Str::remove()` {.collection-method}

The `Str::remove` method removes the given value or array of values from the string:

    use Illuminate\Support\Str;

    $string = 'Peter Piper picked a peck of pickled peppers.';

    $removed = Str::remove('e', $string);

    // Ptr Pipr pickd a pck of pickld ppprs.

You may also pass `false` as a third argument to the `remove` method to ignore case when removing strings.

<a name="method-str-replace"></a>
#### `Str::replace()` {.collection-method}

The `Str::replace` method replaces a given string within the string:

    use Illuminate\Support\Str;

    $string = 'Laravel 10.x';

    $replaced = Str::replace('10.x', '11.x', $string);

    // Laravel 11.x

<a name="method-str-replace-array"></a>
#### `Str::replaceArray()` {.collection-method}

The `Str::replaceArray` method replaces a given value in the string sequentially using an array:

    use Illuminate\Support\Str;

    $string = 'The event will take place between ? and ?';

    $replaced = Str::replaceArray('?', ['8:30', '9:00'], $string);

    // The event will take place between 8:30 and 9:00

<a name="method-str-replace-first"></a>
#### `Str::replaceFirst()` {.collection-method}

The `Str::replaceFirst` method replaces the first occurrence of a given value in a string:

    use Illuminate\Support\Str;

    $replaced = Str::replaceFirst('the', 'a', 'the quick brown fox jumps over the lazy dog');

    // a quick brown fox jumps over the lazy dog

<a name="method-str-replace-last"></a>
#### `Str::replaceLast()` {.collection-method}

The `Str::replaceLast` method replaces the last occurrence of a given value in a string:

    use Illuminate\Support\Str;

    $replaced = Str::replaceLast('the', 'a', 'the quick brown fox jumps over the lazy dog');

    // the quick brown fox jumps over a lazy dog


<a name="method-str-reverse"></a>
#### `Str::reverse()` {.collection-method}

The `Str::reverse` method reverses the given string:

    use Illuminate\Support\Str;

    $reversed = Str::reverse('Hello World');

    // dlroW olleH

<a name="method-str-singular"></a>
#### `Str::singular()` {.collection-method}

The `Str::singular` method converts a string to its singular form. This function supports [any of the languages support by Laravel's pluralizer](/docs/{{version}}/localization#pluralization-language):

    use Illuminate\Support\Str;

    $singular = Str::singular('cars');

    // car

    $singular = Str::singular('children');

    // child

<a name="method-str-slug"></a>
#### `Str::slug()` {.collection-method}

The `Str::slug` method generates a URL friendly "slug" from the given string:

    use Illuminate\Support\Str;

    $slug = Str::slug('Laravel 5 Framework', '-');

    // laravel-5-framework

<a name="method-snake-case"></a>
#### `Str::snake()` {.collection-method}

The `Str::snake` method converts the given string to `snake_case`:

    use Illuminate\Support\Str;

    $converted = Str::snake('fooBar');

    // foo_bar

    $converted = Str::snake('fooBar', '-');

    // foo-bar

<a name="method-str-squish"></a>
#### `Str::squish()` {.collection-method}

The `Str::squish` method removes all extraneous white space from a string, including extraneous white space between words:

    use Illuminate\Support\Str;

    $string = Str::squish('    laravel    framework    ');

    // laravel framework

<a name="method-str-start"></a>
#### `Str::start()` {.collection-method}

The `Str::start` method adds a single instance of the given value to a string if it does not already start with that value:

    use Illuminate\Support\Str;

    $adjusted = Str::start('this/string', '/');

    // /this/string

    $adjusted = Str::start('/this/string', '/');

    // /this/string

<a name="method-starts-with"></a>
#### `Str::startsWith()` {.collection-method}

The `Str::startsWith` method determines if the given string begins with the given value:

    use Illuminate\Support\Str;

    $result = Str::startsWith('This is my name', 'This');

    // true

If an array of possible values is passed, the `startsWith` method will return `true` if the string begins with any of the given values:

    $result = Str::startsWith('This is my name', ['This', 'That', 'There']);

    // true

<a name="method-studly-case"></a>
#### `Str::studly()` {.collection-method}

The `Str::studly` method converts the given string to `StudlyCase`:

    use Illuminate\Support\Str;

    $converted = Str::studly('foo_bar');

    // FooBar

<a name="method-str-substr"></a>
#### `Str::substr()` {.collection-method}

The `Str::substr` method returns the portion of string specified by the start and length parameters:

    use Illuminate\Support\Str;

    $converted = Str::substr('The Laravel Framework', 4, 7);

    // Laravel

<a name="method-str-substrcount"></a>
#### `Str::substrCount()` {.collection-method}

The `Str::substrCount` method returns the number of occurrences of a given value in the given string:

    use Illuminate\Support\Str;

    $count = Str::substrCount('If you like ice cream, you will like snow cones.', 'like');

    // 2

<a name="method-str-substrreplace"></a>
#### `Str::substrReplace()` {.collection-method}

The `Str::substrReplace` method replaces text within a portion of a string, starting at the position specified by the third argument and replacing the number of characters specified by the fourth argument. Passing `0` to the method's fourth argument will insert the string at the specified position without replacing any of the existing characters in the string:

    use Illuminate\Support\Str;

    $result = Str::substrReplace('1300', ':', 2);
    // 13:

    $result = Str::substrReplace('1300', ':', 2, 0);
    // 13:00

<a name="method-str-swap"></a>
#### `Str::swap()` {.collection-method}

The `Str::swap` method replaces multiple values in the given string using PHP's `strtr` function:

    use Illuminate\Support\Str;

    $string = Str::swap([
        'Tacos' => 'Burritos',
        'great' => 'fantastic',
    ], 'Tacos are great!');

    // Burritos are fantastic!

<a name="method-title-case"></a>
#### `Str::title()` {.collection-method}

The `Str::title` method converts the given string to `Title Case`:

    use Illuminate\Support\Str;

    $converted = Str::title('a nice title uses the correct case');

    // A Nice Title Uses The Correct Case

<a name="method-str-to-html-string"></a>
#### `Str::toHtmlString()` {.collection-method}

The `Str::toHtmlString` method converts the string instance to an instance of `Illuminate\Support\HtmlString`, which may be displayed in Blade templates:

    use Illuminate\Support\Str;

    $htmlString = Str::of('Nuno Maduro')->toHtmlString();

<a name="method-str-ucfirst"></a>
#### `Str::ucfirst()` {.collection-method}

The `Str::ucfirst` method returns the given string with the first character capitalized:

    use Illuminate\Support\Str;

    $string = Str::ucfirst('foo bar');

    // Foo bar

<a name="method-str-ucsplit"></a>
#### `Str::ucsplit()` {.collection-method}

The `Str::ucsplit` method splits the given string into an array by uppercase characters:

    use Illuminate\Support\Str;

    $segments = Str::ucsplit('FooBar');

    // [0 => 'Foo', 1 => 'Bar']

<a name="method-str-upper"></a>
#### `Str::upper()` {.collection-method}

The `Str::upper` method converts the given string to uppercase:

    use Illuminate\Support\Str;

    $string = Str::upper('laravel');

    // LARAVEL

<a name="method-str-ulid"></a>
#### `Str::ulid()` {.collection-method}

The `Str::ulid` method generates a ULID:

    use Illuminate\Support\Str;

    return (string) Str::ulid();
    
    // 01gd6r360bp37zj17nxb55yv40

<a name="method-str-uuid"></a>
#### `Str::uuid()` {.collection-method}

The `Str::uuid` method generates a UUID (version 4):

    use Illuminate\Support\Str;

    return (string) Str::uuid();

<a name="method-str-word-count"></a>
#### `Str::wordCount()` {.collection-method}

The `Str::wordCount` method returns the number of words that a string contains:

```php
use Illuminate\Support\Str;

Str::wordCount('Hello, world!'); // 2
```

<a name="method-str-words"></a>
#### `Str::words()` {.collection-method}

The `Str::words` method limits the number of words in a string. An additional string may be passed to this method via its third argument to specify which string should be appended to the end of the truncated string:

    use Illuminate\Support\Str;

    return Str::words('Perfectly balanced, as all things should be.', 3, ' >>>');

    // Perfectly balanced, as >>>

<a name="method-str"></a>
#### `str()` {.collection-method}

The `str` function returns a new `Illuminate\Support\Stringable` instance of the given string. This function is equivalent to the `Str::of` method:

    $string = str('Taylor')->append(' Otwell');

    // 'Taylor Otwell'

If no argument is provided to the `str` function, the function returns an instance of `Illuminate\Support\Str`:

    $snake = str()->snake('FooBar');

    // 'foo_bar'

<a name="method-trans"></a>
#### `trans()` {.collection-method}

The `trans` function translates the given translation key using your [language files](/docs/{{version}}/localization):

    echo trans('messages.welcome');

If the specified translation key does not exist, the `trans` function will return the given key. So, using the example above, the `trans` function would return `messages.welcome` if the translation key does not exist.

<a name="method-trans-choice"></a>
#### `trans_choice()` {.collection-method}

The `trans_choice` function translates the given translation key with inflection:

    echo trans_choice('messages.notifications', $unreadCount);

If the specified translation key does not exist, the `trans_choice` function will return the given key. So, using the example above, the `trans_choice` function would return `messages.notifications` if the translation key does not exist.

<a name="fluent-strings"></a>
## Fluent Strings

Fluent strings provide a more fluent, object-oriented interface for working with string values, allowing you to chain multiple string operations together using a more readable syntax compared to traditional string operations.

<a name="method-fluent-str-after"></a>
#### `after` {.collection-method}

The `after` method returns everything after the given value in a string. The entire string will be returned if the value does not exist within the string:

    use Illuminate\Support\Str;

    $slice = Str::of('This is my name')->after('This is');

    // ' my name'

<a name="method-fluent-str-after-last"></a>
#### `afterLast` {.collection-method}

The `afterLast` method returns everything after the last occurrence of the given value in a string. The entire string will be returned if the value does not exist within the string:

    use Illuminate\Support\Str;

    $slice = Str::of('App\Http\Controllers\Controller')->afterLast('\\');

    // 'Controller'

<a name="method-fluent-str-append"></a>
#### `append` {.collection-method}

The `append` method appends the given values to the string:

    use Illuminate\Support\Str;

    $string = Str::of('Taylor')->append(' Otwell');

    // 'Taylor Otwell'

<a name="method-fluent-str-ascii"></a>
#### `ascii` {.collection-method}

The `ascii` method will attempt to transliterate the string into an ASCII value:

    use Illuminate\Support\Str;

    $string = Str::of('ü')->ascii();

    // 'u'

<a name="method-fluent-str-basename"></a>
#### `basename` {.collection-method}

The `basename` method will return the trailing name component of the given string:

    use Illuminate\Support\Str;

    $string = Str::of('/foo/bar/baz')->basename();

    // 'baz'

If needed, you may provide an "extension" that will be removed from the trailing component:

    use Illuminate\Support\Str;

    $string = Str::of('/foo/bar/baz.jpg')->basename('.jpg');

    // 'baz'

<a name="method-fluent-str-before"></a>
#### `before` {.collection-method}

The `before` method returns everything before the given value in a string:

    use Illuminate\Support\Str;

    $slice = Str::of('This is my name')->before('my name');

    // 'This is '

<a name="method-fluent-str-before-last"></a>
#### `beforeLast` {.collection-method}

The `beforeLast` method returns everything before the last occurrence of the given value in a string:

    use Illuminate\Support\Str;

    $slice = Str::of('This is my name')->beforeLast('is');

    // 'This '

<a name="method-fluent-str-between"></a>
#### `between` {.collection-method}

The `between` method returns the portion of a string between two values:

    use Illuminate\Support\Str;

    $converted = Str::of('This is my name')->between('This', 'name');

    // ' is my '

<a name="method-fluent-str-between-first"></a>
#### `betweenFirst` {.collection-method}

The `betweenFirst` method returns the smallest possible portion of a string between two values:

    use Illuminate\Support\Str;

    $converted = Str::of('[a] bc [d]')->betweenFirst('[', ']');

    // 'a'

<a name="method-fluent-str-camel"></a>
#### `camel` {.collection-method}

The `camel` method converts the given string to `camelCase`:

    use Illuminate\Support\Str;

    $converted = Str::of('foo_bar')->camel();

    // fooBar

<a name="method-fluent-str-class-basename"></a>
#### `classBasename` {.collection-method}

The `classBasename` method returns the class name of the given class with the class's namespace removed:

    use Illuminate\Support\Str;

    $class = Str::of('Foo\Bar\Baz')->classBasename();

    // Baz

<a name="method-fluent-str-contains"></a>
#### `contains` {.collection-method}

The `contains` method determines if the given string contains the given value. This method is case sensitive:

    use Illuminate\Support\Str;

    $contains = Str::of('This is my name')->contains('my');

    // true

You may also pass an array of values to determine if the given string contains any of the values in the array:

    use Illuminate\Support\Str;

    $contains = Str::of('This is my name')->contains(['my', 'foo']);

    // true

<a name="method-fluent-str-contains-all"></a>
#### `containsAll` {.collection-method}

The `containsAll` method determines if the given string contains all of the values in the given array:

    use Illuminate\Support\Str;

    $containsAll = Str::of('This is my name')->containsAll(['my', 'name']);

    // true

<a name="method-fluent-str-dirname"></a>
#### `dirname` {.collection-method}

The `dirname` method returns the parent directory portion of the given string:

    use Illuminate\Support\Str;

    $string = Str::of('/foo/bar/baz')->dirname();

    // '/foo/bar'

If necessary, you may specify how many directory levels you wish to trim from the string:

    use Illuminate\Support\Str;

    $string = Str::of('/foo/bar/baz')->dirname(2);

    // '/foo'

<a name="method-fluent-str-excerpt"></a>
#### `excerpt` {.collection-method}

The `excerpt` method extracts an excerpt from the string that matches the first instance of a phrase within that string:

    use Illuminate\Support\Str;

    $excerpt = Str::of('This is my name')->excerpt('my', [
        'radius' => 3
    ]);

    // '...is my na...'

The `radius` option, which defaults to `100`, allows you to define the number of characters that should appear on each side of the truncated string.

In addition, you may use the `omission` option to change the string that will be prepended and appended to the truncated string:

    use Illuminate\Support\Str;

    $excerpt = Str::of('This is my name')->excerpt('name', [
        'radius' => 3,
        'omission' => '(...) '
    ]);

    // '(...) my name'

<a name="method-fluent-str-ends-with"></a>
#### `endsWith` {.collection-method}

The `endsWith` method determines if the given string ends with the given value:

    use Illuminate\Support\Str;

    $result = Str::of('This is my name')->endsWith('name');

    // true

You may also pass an array of values to determine if the given string ends with any of the values in the array:

    use Illuminate\Support\Str;

    $result = Str::of('This is my name')->endsWith(['name', 'foo']);

    // true

    $result = Str::of('This is my name')->endsWith(['this', 'foo']);

    // false

<a name="method-fluent-str-exactly"></a>
#### `exactly` {.collection-method}

The `exactly` method determines if the given string is an exact match with another string:

    use Illuminate\Support\Str;

    $result = Str::of('Laravel')->exactly('Laravel');

    // true

<a name="method-fluent-str-explode"></a>
#### `explode` {.collection-method}

The `explode` method splits the string by the given delimiter and returns a collection containing each section of the split string:

    use Illuminate\Support\Str;

    $collection = Str::of('foo bar baz')->explode(' ');

    // collect(['foo', 'bar', 'baz'])

<a name="method-fluent-str-finish"></a>
#### `finish` {.collection-method}

The `finish` method adds a single instance of the given value to a string if it does not already end with that value:

    use Illuminate\Support\Str;

    $adjusted = Str::of('this/string')->finish('/');

    // this/string/

    $adjusted = Str::of('this/string/')->finish('/');

    // this/string/

<a name="method-fluent-str-headline"></a>
#### `headline` {.collection-method}

The `headline` method will convert strings delimited by casing, hyphens, or underscores into a space delimited string with each word's first letter capitalized:

    use Illuminate\Support\Str;

    $headline = Str::of('taylor_otwell')->headline();

    // Taylor Otwell

    $headline = Str::of('EmailNotificationSent')->headline();

    // Email Notification Sent

<a name="method-fluent-str-inline-markdown"></a>
#### `inlineMarkdown` {.collection-method}

The `inlineMarkdown` method converts GitHub flavored Markdown into inline HTML using [CommonMark](https://commonmark.thephpleague.com/). However, unlike the `markdown` method, it does not wrap all generated HTML in a block-level element:

    use Illuminate\Support\Str;

    $html = Str::of('**Laravel**')->inlineMarkdown();

    // <strong>Laravel</strong>

<a name="method-fluent-str-is"></a>
#### `is` {.collection-method}

The `is` method determines if a given string matches a given pattern. Asterisks may be used as wildcard values

    use Illuminate\Support\Str;

    $matches = Str::of('foobar')->is('foo*');

    // true

    $matches = Str::of('foobar')->is('baz*');

    // false

<a name="method-fluent-str-is-ascii"></a>
#### `isAscii` {.collection-method}

The `isAscii` method determines if a given string is an ASCII string:

    use Illuminate\Support\Str;

    $result = Str::of('Taylor')->isAscii();

    // true

    $result = Str::of('ü')->isAscii();

    // false

<a name="method-fluent-str-is-empty"></a>
#### `isEmpty` {.collection-method}

The `isEmpty` method determines if the given string is empty:

    use Illuminate\Support\Str;

    $result = Str::of('  ')->trim()->isEmpty();

    // true

    $result = Str::of('Laravel')->trim()->isEmpty();

    // false

<a name="method-fluent-str-is-not-empty"></a>
#### `isNotEmpty` {.collection-method}

The `isNotEmpty` method determines if the given string is not empty:


    use Illuminate\Support\Str;

    $result = Str::of('  ')->trim()->isNotEmpty();

    // false

    $result = Str::of('Laravel')->trim()->isNotEmpty();

    // true

<a name="method-fluent-str-is-json"></a>
#### `isJson` {.collection-method}

The `isJson` method determines if a given string is valid JSON:

    use Illuminate\Support\Str;

    $result = Str::of('[1,2,3]')->isJson();

    // true

    $result = Str::of('{"first": "John", "last": "Doe"}')->isJson();

    // true

    $result = Str::of('{first: "John", last: "Doe"}')->isJson();

    // false

<a name="method-fluent-str-is-ulid"></a>
#### `isUlid` {.collection-method}

The `isUlid` method determines if a given string is a ULID:

    use Illuminate\Support\Str;

    $result = Str::of('01gd6r360bp37zj17nxb55yv40')->isUlid();

    // true

    $result = Str::of('Taylor')->isUlid();

    // false

<a name="method-fluent-str-is-uuid"></a>
#### `isUuid` {.collection-method}

The `isUuid` method determines if a given string is a UUID:

    use Illuminate\Support\Str;

    $result = Str::of('5ace9ab9-e9cf-4ec6-a19d-5881212a452c')->isUuid();

    // true

    $result = Str::of('Taylor')->isUuid();

    // false

<a name="method-fluent-str-kebab"></a>
#### `kebab` {.collection-method}

The `kebab` method converts the given string to `kebab-case`:

    use Illuminate\Support\Str;

    $converted = Str::of('fooBar')->kebab();

    // foo-bar

<a name="method-fluent-str-lcfirst"></a>
#### `lcfirst` {.collection-method}

The `lcfirst` method returns the given string with the first character lowercased:

    use Illuminate\Support\Str;

    $string = Str::of('Foo Bar')->lcfirst();

    // foo Bar


<a name="method-fluent-str-length"></a>
#### `length` {.collection-method}

The `length` method returns the length of the given string:

    use Illuminate\Support\Str;

    $length = Str::of('Laravel')->length();

    // 7

<a name="method-fluent-str-limit"></a>
#### `limit` {.collection-method}

The `limit` method truncates the given string to the specified length:

    use Illuminate\Support\Str;

    $truncated = Str::of('The quick brown fox jumps over the lazy dog')->limit(20);

    // The quick brown fox...

You may also pass a second argument to change the string that will be appended to the end of the truncated string:

    use Illuminate\Support\Str;

    $truncated = Str::of('The quick brown fox jumps over the lazy dog')->limit(20, ' (...)');

    // The quick brown fox (...)

<a name="method-fluent-str-lower"></a>
#### `lower` {.collection-method}

The `lower` method converts the given string to lowercase:

    use Illuminate\Support\Str;

    $result = Str::of('LARAVEL')->lower();

    // 'laravel'

<a name="method-fluent-str-ltrim"></a>
#### `ltrim` {.collection-method}

The `ltrim` method trims the left side of the string:

    use Illuminate\Support\Str;

    $string = Str::of('  Laravel  ')->ltrim();

    // 'Laravel  '

    $string = Str::of('/Laravel/')->ltrim('/');

    // 'Laravel/'

<a name="method-fluent-str-markdown"></a>
#### `markdown` {.collection-method}

The `markdown` method converts GitHub flavored Markdown into HTML:

    use Illuminate\Support\Str;

    $html = Str::of('# Laravel')->markdown();

    // <h1>Laravel</h1>

    $html = Str::of('# Taylor <b>Otwell</b>')->markdown([
        'html_input' => 'strip',
    ]);

    // <h1>Taylor Otwell</h1>

<a name="method-fluent-str-mask"></a>
#### `mask` {.collection-method}

The `mask` method masks a portion of a string with a repeated character, and may be used to obfuscate segments of strings such as email addresses and phone numbers:

    use Illuminate\Support\Str;

    $string = Str::of('taylor@example.com')->mask('*', 3);

    // tay***************

If needed, you may provide negative numbers as the third or fourth argument to the `mask` method, which will instruct the method to begin masking at the given distance from the end of the string:

    $string = Str::of('taylor@example.com')->mask('*', -15, 3);

    // tay***@example.com

    $string = Str::of('taylor@example.com')->mask('*', 4, -4);

    // tayl**********.com

<a name="method-fluent-str-match"></a>
#### `match` {.collection-method}

The `match` method will return the portion of a string that matches a given regular expression pattern:

    use Illuminate\Support\Str;

    $result = Str::of('foo bar')->match('/bar/');

    // 'bar'

    $result = Str::of('foo bar')->match('/foo (.*)/');

    // 'bar'

<a name="method-fluent-str-match-all"></a>
#### `matchAll` {.collection-method}

The `matchAll` method will return a collection containing the portions of a string that match a given regular expression pattern:

    use Illuminate\Support\Str;

    $result = Str::of('bar foo bar')->matchAll('/bar/');

    // collect(['bar', 'bar'])

If you specify a matching group within the expression, Laravel will return a collection of that group's matches:

    use Illuminate\Support\Str;

    $result = Str::of('bar fun bar fly')->matchAll('/f(\w*)/');

    // collect(['un', 'ly']);

If no matches are found, an empty collection will be returned.

<a name="method-fluent-str-new-line"></a>
#### `newLine` {.collection-method}

The `newLine` method appends an "end of line" character to a string:

    use Illuminate\Support\Str;

    $padded = Str::of('Laravel')->newLine()->append('Framework');

    // 'Laravel
    //  Framework'

<a name="method-fluent-str-padboth"></a>
#### `padBoth` {.collection-method}

The `padBoth` method wraps PHP's `str_pad` function, padding both sides of a string with another string until the final string reaches the desired length:

    use Illuminate\Support\Str;

    $padded = Str::of('James')->padBoth(10, '_');

    // '__James___'

    $padded = Str::of('James')->padBoth(10);

    // '  James   '

<a name="method-fluent-str-padleft"></a>
#### `padLeft` {.collection-method}

The `padLeft` method wraps PHP's `str_pad` function, padding the left side of a string with another string until the final string reaches the desired length:

    use Illuminate\Support\Str;

    $padded = Str::of('James')->padLeft(10, '-=');

    // '-=-=-James'

    $padded = Str::of('James')->padLeft(10);

    // '     James'

<a name="method-fluent-str-padright"></a>
#### `padRight` {.collection-method}

The `padRight` method wraps PHP's `str_pad` function, padding the right side of a string with another string until the final string reaches the desired length:

    use Illuminate\Support\Str;

    $padded = Str::of('James')->padRight(10, '-');

    // 'James-----'

    $padded = Str::of('James')->padRight(10);

    // 'James     '

<a name="method-fluent-str-pipe"></a>
#### `pipe` {.collection-method}

The `pipe` method allows you to transform the string by passing its current value to the given callable:

    use Illuminate\Support\Str;
    use Illuminate\Support\Stringable;

    $hash = Str::of('Laravel')->pipe('md5')->prepend('Checksum: ');

    // 'Checksum: a5c95b86291ea299fcbe64458ed12702'

    $closure = Str::of('foo')->pipe(function (Stringable $str) {
        return 'bar';
    });

    // 'bar'

<a name="method-fluent-str-plural"></a>
#### `plural` {.collection-method}

The `plural` method converts a singular word string to its plural form. This function supports [any of the languages support by Laravel's pluralizer](/docs/{{version}}/localization#pluralization-language):

    use Illuminate\Support\Str;

    $plural = Str::of('car')->plural();

    // cars

    $plural = Str::of('child')->plural();

    // children

You may provide an integer as a second argument to the function to retrieve the singular or plural form of the string:

    use Illuminate\Support\Str;

    $plural = Str::of('child')->plural(2);

    // children

    $plural = Str::of('child')->plural(1);

    // child

<a name="method-fluent-str-prepend"></a>
#### `prepend` {.collection-method}

The `prepend` method prepends the given values onto the string:

    use Illuminate\Support\Str;

    $string = Str::of('Framework')->prepend('Laravel ');

    // Laravel Framework

<a name="method-fluent-str-remove"></a>
#### `remove` {.collection-method}

The `remove` method removes the given value or array of values from the string:

    use Illuminate\Support\Str;

    $string = Str::of('Arkansas is quite beautiful!')->remove('quite');

    // Arkansas is beautiful!

You may also pass `false` as a second parameter to ignore case when removing strings.

<a name="method-fluent-str-replace"></a>
#### `replace` {.collection-method}

The `replace` method replaces a given string within the string:

    use Illuminate\Support\Str;

    $replaced = Str::of('Laravel 6.x')->replace('6.x', '7.x');

    // Laravel 7.x

<a name="method-fluent-str-replace-array"></a>
#### `replaceArray` {.collection-method}

The `replaceArray` method replaces a given value in the string sequentially using an array:

    use Illuminate\Support\Str;

    $string = 'The event will take place between ? and ?';

    $replaced = Str::of($string)->replaceArray('?', ['8:30', '9:00']);

    // The event will take place between 8:30 and 9:00

<a name="method-fluent-str-replace-first"></a>
#### `replaceFirst` {.collection-method}

The `replaceFirst` method replaces the first occurrence of a given value in a string:

    use Illuminate\Support\Str;

    $replaced = Str::of('the quick brown fox jumps over the lazy dog')->replaceFirst('the', 'a');

    // a quick brown fox jumps over the lazy dog

<a name="method-fluent-str-replace-last"></a>
#### `replaceLast` {.collection-method}

The `replaceLast` method replaces the last occurrence of a given value in a string:

    use Illuminate\Support\Str;

    $replaced = Str::of('the quick brown fox jumps over the lazy dog')->replaceLast('the', 'a');

    // the quick brown fox jumps over a lazy dog

<a name="method-fluent-str-replace-matches"></a>
#### `replaceMatches` {.collection-method}

The `replaceMatches` method replaces all portions of a string matching a pattern with the given replacement string:

    use Illuminate\Support\Str;

    $replaced = Str::of('(+1) 501-555-1000')->replaceMatches('/[^A-Za-z0-9]++/', '')

    // '15015551000'

The `replaceMatches` method also accepts a closure that will be invoked with each portion of the string matching the given pattern, allowing you to perform the replacement logic within the closure and return the replaced value:

    use Illuminate\Support\Str;
    use Illuminate\Support\Stringable;

    $replaced = Str::of('123')->replaceMatches('/\d/', function (array $matches) {
        return '['.$matches[0].']';
    });

    // '[1][2][3]'

<a name="method-fluent-str-rtrim"></a>
#### `rtrim` {.collection-method}

The `rtrim` method trims the right side of the given string:

    use Illuminate\Support\Str;

    $string = Str::of('  Laravel  ')->rtrim();

    // '  Laravel'

    $string = Str::of('/Laravel/')->rtrim('/');

    // '/Laravel'

<a name="method-fluent-str-scan"></a>
#### `scan` {.collection-method}

The `scan` method parses input from a string into a collection according to a format supported by the [`sscanf` PHP function](https://www.php.net/manual/en/function.sscanf.php):

    use Illuminate\Support\Str;

    $collection = Str::of('filename.jpg')->scan('%[^.].%s');

    // collect(['filename', 'jpg'])

<a name="method-fluent-str-singular"></a>
#### `singular` {.collection-method}

The `singular` method converts a string to its singular form. This function supports [any of the languages support by Laravel's pluralizer](/docs/{{version}}/localization#pluralization-language):

    use Illuminate\Support\Str;

    $singular = Str::of('cars')->singular();

    // car

    $singular = Str::of('children')->singular();

    // child

<a name="method-fluent-str-slug"></a>
#### `slug` {.collection-method}

The `slug` method generates a URL friendly "slug" from the given string:

    use Illuminate\Support\Str;

    $slug = Str::of('Laravel Framework')->slug('-');

    // laravel-framework

<a name="method-fluent-str-snake"></a>
#### `snake` {.collection-method}

The `snake` method converts the given string to `snake_case`:

    use Illuminate\Support\Str;

    $converted = Str::of('fooBar')->snake();

    // foo_bar

<a name="method-fluent-str-split"></a>
#### `split` {.collection-method}

The `split` method splits a string into a collection using a regular expression:

    use Illuminate\Support\Str;

    $segments = Str::of('one, two, three')->split('/[\s,]+/');

    // collect(["one", "two", "three"])

<a name="method-fluent-str-squish"></a>
#### `squish` {.collection-method}

The `squish` method removes all extraneous white space from a string, including extraneous white space between words:

    use Illuminate\Support\Str;

    $string = Str::of('    laravel    framework    ')->squish();

    // laravel framework

<a name="method-fluent-str-start"></a>
#### `start` {.collection-method}

The `start` method adds a single instance of the given value to a string if it does not already start with that value:

    use Illuminate\Support\Str;

    $adjusted = Str::of('this/string')->start('/');

    // /this/string

    $adjusted = Str::of('/this/string')->start('/');

    // /this/string

<a name="method-fluent-str-starts-with"></a>
#### `startsWith` {.collection-method}

The `startsWith` method determines if the given string begins with the given value:

    use Illuminate\Support\Str;

    $result = Str::of('This is my name')->startsWith('This');

    // true

<a name="method-fluent-str-studly"></a>
#### `studly` {.collection-method}

The `studly` method converts the given string to `StudlyCase`:

    use Illuminate\Support\Str;

    $converted = Str::of('foo_bar')->studly();

    // FooBar

<a name="method-fluent-str-substr"></a>
#### `substr` {.collection-method}

The `substr` method returns the portion of the string specified by the given start and length parameters:

    use Illuminate\Support\Str;

    $string = Str::of('Laravel Framework')->substr(8);

    // Framework

    $string = Str::of('Laravel Framework')->substr(8, 5);

    // Frame

<a name="method-fluent-str-substrreplace"></a>
#### `substrReplace` {.collection-method}

The `substrReplace` method replaces text within a portion of a string, starting at the position specified by the second argument and replacing the number of characters specified by the third argument. Passing `0` to the method's third argument will insert the string at the specified position without replacing any of the existing characters in the string:

    use Illuminate\Support\Str;

    $string = Str::of('1300')->substrReplace(':', 2);

    // 13:

    $string = Str::of('The Framework')->substrReplace(' Laravel', 3, 0);

    // The Laravel Framework

<a name="method-fluent-str-swap"></a>
#### `swap` {.collection-method}

The `swap` method replaces multiple values in the string using PHP's `strtr` function:

    use Illuminate\Support\Str;

    $string = Str::of('Tacos are great!')
        ->swap([
            'Tacos' => 'Burritos',
            'great' => 'fantastic',
        ]);

    // Burritos are fantastic!

<a name="method-fluent-str-tap"></a>
#### `tap` {.collection-method}

The `tap` method passes the string to the given closure, allowing you to examine and interact with the string while not affecting the string itself. The original string is returned by the `tap` method regardless of what is returned by the closure:

    use Illuminate\Support\Str;
    use Illuminate\Support\Stringable;

    $string = Str::of('Laravel')
        ->append(' Framework')
        ->tap(function (Stringable $string) {
            dump('String after append: '.$string);
        })
        ->upper();

    // LARAVEL FRAMEWORK

<a name="method-fluent-str-test"></a>
#### `test` {.collection-method}

The `test` method determines if a string matches the given regular expression pattern:

    use Illuminate\Support\Str;

    $result = Str::of('Laravel Framework')->test('/Laravel/');

    // true

<a name="method-fluent-str-title"></a>
#### `title` {.collection-method}

The `title` method converts the given string to `Title Case`:

    use Illuminate\Support\Str;

    $converted = Str::of('a nice title uses the correct case')->title();

    // A Nice Title Uses The Correct Case

<a name="method-fluent-str-trim"></a>
#### `trim` {.collection-method}

The `trim` method trims the given string:

    use Illuminate\Support\Str;

    $string = Str::of('  Laravel  ')->trim();

    // 'Laravel'

    $string = Str::of('/Laravel/')->trim('/');

    // 'Laravel'

<a name="method-fluent-str-ucfirst"></a>
#### `ucfirst` {.collection-method}

The `ucfirst` method returns the given string with the first character capitalized:

    use Illuminate\Support\Str;

    $string = Str::of('foo bar')->ucfirst();

    // Foo bar

<a name="method-fluent-str-ucsplit"></a>
#### `ucsplit` {.collection-method}

The `ucsplit` method splits the given string into a collection by uppercase characters:

    use Illuminate\Support\Str;

    $string = Str::of('Foo Bar')->ucsplit();

    // collect(['Foo', 'Bar'])

<a name="method-fluent-str-upper"></a>
#### `upper` {.collection-method}

The `upper` method converts the given string to uppercase:

    use Illuminate\Support\Str;

    $adjusted = Str::of('laravel')->upper();

    // LARAVEL

<a name="method-fluent-str-when"></a>
#### `when` {.collection-method}

The `when` method invokes the given closure if a given condition is `true`. The closure will receive the fluent string instance:

    use Illuminate\Support\Str;
    use Illuminate\Support\Stringable;

    $string = Str::of('Taylor')
                    ->when(true, function (Stringable $string) {
                        return $string->append(' Otwell');
                    });

    // 'Taylor Otwell'

If necessary, you may pass another closure as the third parameter to the `when` method. This closure will execute if the condition parameter evaluates to `false`.

<a name="method-fluent-str-when-contains"></a>
#### `whenContains` {.collection-method}

The `whenContains` method invokes the given closure if the string contains the given value. The closure will receive the fluent string instance:

    use Illuminate\Support\Str;
    use Illuminate\Support\Stringable;

    $string = Str::of('tony stark')
                ->whenContains('tony', function (Stringable $string) {
                    return $string->title();
                });

    // 'Tony Stark'

If necessary, you may pass another closure as the third parameter to the `when` method. This closure will execute if the string does not contain the given value.

You may also pass an array of values to determine if the given string contains any of the values in the array:

    use Illuminate\Support\Str;
    use Illuminate\Support\Stringable;

    $string = Str::of('tony stark')
                ->whenContains(['tony', 'hulk'], function (Stringable $string) {
                    return $string->title();
                });

    // Tony Stark

<a name="method-fluent-str-when-contains-all"></a>
#### `whenContainsAll` {.collection-method}

The `whenContainsAll` method invokes the given closure if the string contains all of the given sub-strings. The closure will receive the fluent string instance:

    use Illuminate\Support\Str;
    use Illuminate\Support\Stringable;

    $string = Str::of('tony stark')
                    ->whenContainsAll(['tony', 'stark'], function (Stringable $string) {
                        return $string->title();
                    });

    // 'Tony Stark'

If necessary, you may pass another closure as the third parameter to the `when` method. This closure will execute if the condition parameter evaluates to `false`.

<a name="method-fluent-str-when-empty"></a>
#### `whenEmpty` {.collection-method}

The `whenEmpty` method invokes the given closure if the string is empty. If the closure returns a value, that value will also be returned by the `whenEmpty` method. If the closure does not return a value, the fluent string instance will be returned:

    use Illuminate\Support\Str;
    use Illuminate\Support\Stringable;

    $string = Str::of('  ')->whenEmpty(function (Stringable $string) {
        return $string->trim()->prepend('Laravel');
    });

    // 'Laravel'

<a name="method-fluent-str-when-not-empty"></a>
#### `whenNotEmpty` {.collection-method}

The `whenNotEmpty` method invokes the given closure if the string is not empty. If the closure returns a value, that value will also be returned by the `whenNotEmpty` method. If the closure does not return a value, the fluent string instance will be returned:

    use Illuminate\Support\Str;
    use Illuminate\Support\Stringable;

    $string = Str::of('Framework')->whenNotEmpty(function (Stringable $string) {
        return $string->prepend('Laravel ');
    });

    // 'Laravel Framework'

<a name="method-fluent-str-when-starts-with"></a>
#### `whenStartsWith` {.collection-method}

The `whenStartsWith` method invokes the given closure if the string starts with the given sub-string. The closure will receive the fluent string instance:

    use Illuminate\Support\Str;
    use Illuminate\Support\Stringable;

    $string = Str::of('disney world')->whenStartsWith('disney', function (Stringable $string) {
        return $string->title();
    });

    // 'Disney World'

<a name="method-fluent-str-when-ends-with"></a>
#### `whenEndsWith` {.collection-method}

The `whenEndsWith` method invokes the given closure if the string ends with the given sub-string. The closure will receive the fluent string instance:

    use Illuminate\Support\Str;
    use Illuminate\Support\Stringable;

    $string = Str::of('disney world')->whenEndsWith('world', function (Stringable $string) {
        return $string->title();
    });

    // 'Disney World'

<a name="method-fluent-str-when-exactly"></a>
#### `whenExactly` {.collection-method}

The `whenExactly` method invokes the given closure if the string exactly matches the given string. The closure will receive the fluent string instance:

    use Illuminate\Support\Str;
    use Illuminate\Support\Stringable;

    $string = Str::of('laravel')->whenExactly('laravel', function (Stringable $string) {
        return $string->title();
    });

    // 'Laravel'

<a name="method-fluent-str-when-not-exactly"></a>
#### `whenNotExactly` {.collection-method}

The `whenNotExactly` method invokes the given closure if the string does not exactly match the given string. The closure will receive the fluent string instance:

    use Illuminate\Support\Str;
    use Illuminate\Support\Stringable;

    $string = Str::of('framework')->whenNotExactly('laravel', function (Stringable $string) {
        return $string->title();
    });

    // 'Framework'

<a name="method-fluent-str-when-is"></a>
#### `whenIs` {.collection-method}

The `whenIs` method invokes the given closure if the string matches a given pattern. Asterisks may be used as wildcard values. The closure will receive the fluent string instance:

    use Illuminate\Support\Str;
    use Illuminate\Support\Stringable;

    $string = Str::of('foo/bar')->whenIs('foo/*', function (Stringable $string) {
        return $string->append('/baz');
    });

    // 'foo/bar/baz'

<a name="method-fluent-str-when-is-ascii"></a>
#### `whenIsAscii` {.collection-method}

The `whenIsAscii` method invokes the given closure if the string is 7 bit ASCII. The closure will receive the fluent string instance:

    use Illuminate\Support\Str;
    use Illuminate\Support\Stringable;

    $string = Str::of('laravel')->whenIsAscii(function (Stringable $string) {
        return $string->title();
    });

    // 'Laravel'

<a name="method-fluent-str-when-is-ulid"></a>
#### `whenIsUlid` {.collection-method}

The `whenIsUlid` method invokes the given closure if the string is a valid ULID. The closure will receive the fluent string instance:

    use Illuminate\Support\Str;

    $string = Str::of('01gd6r360bp37zj17nxb55yv40')->whenIsUlid(function (Stringable $string) {
        return $string->substr(0, 8);
    });

    // '01gd6r36'

<a name="method-fluent-str-when-is-uuid"></a>
#### `whenIsUuid` {.collection-method}

The `whenIsUuid` method invokes the given closure if the string is a valid UUID. The closure will receive the fluent string instance:

    use Illuminate\Support\Str;
    use Illuminate\Support\Stringable;

    $string = Str::of('a0a2a2d2-0b87-4a18-83f2-2529882be2de')->whenIsUuid(function (Stringable $string) {
        return $string->substr(0, 8);
    });

    // 'a0a2a2d2'

<a name="method-fluent-str-when-test"></a>
#### `whenTest` {.collection-method}

The `whenTest` method invokes the given closure if the string matches the given regular expression. The closure will receive the fluent string instance:

    use Illuminate\Support\Str;
    use Illuminate\Support\Stringable;

    $string = Str::of('laravel framework')->whenTest('/laravel/', function (Stringable $string) {
        return $string->title();
    });

    // 'Laravel Framework'

<a name="method-fluent-str-word-count"></a>
#### `wordCount` {.collection-method}

The `wordCount` method returns the number of words that a string contains:

```php
use Illuminate\Support\Str;

Str::of('Hello, world!')->wordCount(); // 2
```

<a name="method-fluent-str-words"></a>
#### `words` {.collection-method}

The `words` method limits the number of words in a string. If necessary, you may specify an additional string that will be appended to the truncated string:

    use Illuminate\Support\Str;

    $string = Str::of('Perfectly balanced, as all things should be.')->words(3, ' >>>');

    // Perfectly balanced, as >>>

<a name="urls"></a>
## URLs

<a name="method-action"></a>
#### `action()` {.collection-method}

The `action` function generates a URL for the given controller action:

    use App\Http\Controllers\HomeController;

    $url = action([HomeController::class, 'index']);

If the method accepts route parameters, you may pass them as the second argument to the method:

    $url = action([UserController::class, 'profile'], ['id' => 1]);

<a name="method-asset"></a>
#### `asset()` {.collection-method}

The `asset` function generates a URL for an asset using the current scheme of the request (HTTP or HTTPS):

    $url = asset('img/photo.jpg');

You can configure the asset URL host by setting the `ASSET_URL` variable in your `.env` file. This can be useful if you host your assets on an external service like Amazon S3 or another CDN:

    // ASSET_URL=http://example.com/assets

    $url = asset('img/photo.jpg'); // http://example.com/assets/img/photo.jpg

<a name="method-route"></a>
#### `route()` {.collection-method}

The `route` function generates a URL for a given [named route](/docs/{{version}}/routing#named-routes):

    $url = route('route.name');

If the route accepts parameters, you may pass them as the second argument to the function:

    $url = route('route.name', ['id' => 1]);

By default, the `route` function generates an absolute URL. If you wish to generate a relative URL, you may pass `false` as the third argument to the function:

    $url = route('route.name', ['id' => 1], false);

<a name="method-secure-asset"></a>
#### `secure_asset()` {.collection-method}

The `secure_asset` function generates a URL for an asset using HTTPS:

    $url = secure_asset('img/photo.jpg');

<a name="method-secure-url"></a>
#### `secure_url()` {.collection-method}

The `secure_url` function generates a fully qualified HTTPS URL to the given path. Additional URL segments may be passed in the function's second argument:

    $url = secure_url('user/profile');

    $url = secure_url('user/profile', [1]);

<a name="method-to-route"></a>
#### `to_route()` {.collection-method}

The `to_route` function generates a [redirect HTTP response](/docs/{{version}}/responses#redirects) for a given [named route](/docs/{{version}}/routing#named-routes):

    return to_route('users.show', ['user' => 1]);

If necessary, you may pass the HTTP status code that should be assigned to the redirect and any additional response headers as the third and fourth arguments to the `to_route` method:

    return to_route('users.show', ['user' => 1], 302, ['X-Framework' => 'Laravel']);

<a name="method-url"></a>
#### `url()` {.collection-method}

The `url` function generates a fully qualified URL to the given path:

    $url = url('user/profile');

    $url = url('user/profile', [1]);

If no path is provided, an `Illuminate\Routing\UrlGenerator` instance is returned:

    $current = url()->current();

    $full = url()->full();

    $previous = url()->previous();

<a name="miscellaneous"></a>
## Miscellaneous

<a name="method-abort"></a>
#### `abort()` {.collection-method}

The `abort` function throws [an HTTP exception](/docs/{{version}}/errors#http-exceptions) which will be rendered by the [exception handler](/docs/{{version}}/errors#the-exception-handler):

    abort(403);

You may also provide the exception's message and custom HTTP response headers that should be sent to the browser:

    abort(403, 'Unauthorized.', $headers);

<a name="method-abort-if"></a>
#### `abort_if()` {.collection-method}

The `abort_if` function throws an HTTP exception if a given boolean expression evaluates to `true`:

    abort_if(! Auth::user()->isAdmin(), 403);

Like the `abort` method, you may also provide the exception's response text as the third argument and an array of custom response headers as the fourth argument to the function.

<a name="method-abort-unless"></a>
#### `abort_unless()` {.collection-method}

The `abort_unless` function throws an HTTP exception if a given boolean expression evaluates to `false`:

    abort_unless(Auth::user()->isAdmin(), 403);

Like the `abort` method, you may also provide the exception's response text as the third argument and an array of custom response headers as the fourth argument to the function.

<a name="method-app"></a>
#### `app()` {.collection-method}

The `app` function returns the [service container](/docs/{{version}}/container) instance:

    $container = app();

You may pass a class or interface name to resolve it from the container:

    $api = app('HelpSpot\API');

<a name="method-auth"></a>
#### `auth()` {.collection-method}

The `auth` function returns an [authenticator](/docs/{{version}}/authentication) instance. You may use it as an alternative to the `Auth` facade:

    $user = auth()->user();

If needed, you may specify which guard instance you would like to access:

    $user = auth('admin')->user();

<a name="method-back"></a>
#### `back()` {.collection-method}

The `back` function generates a [redirect HTTP response](/docs/{{version}}/responses#redirects) to the user's previous location:

    return back($status = 302, $headers = [], $fallback = '/');

    return back();

<a name="method-bcrypt"></a>
#### `bcrypt()` {.collection-method}

The `bcrypt` function [hashes](/docs/{{version}}/hashing) the given value using Bcrypt. You may use this function as an alternative to the `Hash` facade:

    $password = bcrypt('my-secret-password');

<a name="method-blank"></a>
#### `blank()` {.collection-method}

The `blank` function determines whether the given value is "blank":

    blank('');
    blank('   ');
    blank(null);
    blank(collect());

    // true

    blank(0);
    blank(true);
    blank(false);

    // false

For the inverse of `blank`, see the [`filled`](#method-filled) method.

<a name="method-broadcast"></a>
#### `broadcast()` {.collection-method}

The `broadcast` function [broadcasts](/docs/{{version}}/broadcasting) the given [event](/docs/{{version}}/events) to its listeners:

    broadcast(new UserRegistered($user));

    broadcast(new UserRegistered($user))->toOthers();

<a name="method-cache"></a>
#### `cache()` {.collection-method}

The `cache` function may be used to get values from the [cache](/docs/{{version}}/cache). If the given key does not exist in the cache, an optional default value will be returned:

    $value = cache('key');

    $value = cache('key', 'default');

You may add items to the cache by passing an array of key / value pairs to the function. You should also pass the number of seconds or duration the cached value should be considered valid:

    cache(['key' => 'value'], 300);

    cache(['key' => 'value'], now()->addSeconds(10));

<a name="method-class-uses-recursive"></a>
#### `class_uses_recursive()` {.collection-method}

The `class_uses_recursive` function returns all traits used by a class, including traits used by all of its parent classes:

    $traits = class_uses_recursive(App\Models\User::class);

<a name="method-collect"></a>
#### `collect()` {.collection-method}

The `collect` function creates a [collection](/docs/{{version}}/collections) instance from the given value:

    $collection = collect(['taylor', 'abigail']);

<a name="method-config"></a>
#### `config()` {.collection-method}

The `config` function gets the value of a [configuration](/docs/{{version}}/configuration) variable. The configuration values may be accessed using "dot" syntax, which includes the name of the file and the option you wish to access. A default value may be specified and is returned if the configuration option does not exist:

    $value = config('app.timezone');

    $value = config('app.timezone', $default);

You may set configuration variables at runtime by passing an array of key / value pairs. However, note that this function only affects the configuration value for the current request and does not update your actual configuration values:

    config(['app.debug' => true]);

<a name="method-cookie"></a>
#### `cookie()` {.collection-method}

The `cookie` function creates a new [cookie](/docs/{{version}}/requests#cookies) instance:

    $cookie = cookie('name', 'value', $minutes);

<a name="method-csrf-field"></a>
#### `csrf_field()` {.collection-method}

The `csrf_field` function generates an HTML `hidden` input field containing the value of the CSRF token. For example, using [Blade syntax](/docs/{{version}}/blade):

    {{ csrf_field() }}

<a name="method-csrf-token"></a>
#### `csrf_token()` {.collection-method}

The `csrf_token` function retrieves the value of the current CSRF token:

    $token = csrf_token();

<a name="method-decrypt"></a>
#### `decrypt()` {.collection-method}

The `decrypt` function [decrypts](/docs/{{version}}/encryption) the given value. You may use this function as an alternative to the `Crypt` facade:

    $password = decrypt($value);

<a name="method-dd"></a>
#### `dd()` {.collection-method}

The `dd` function dumps the given variables and ends execution of the script:

    dd($value);

    dd($value1, $value2, $value3, ...);

If you do not want to halt the execution of your script, use the [`dump`](#method-dump) function instead.

<a name="method-dispatch"></a>
#### `dispatch()` {.collection-method}

The `dispatch` function pushes the given [job](/docs/{{version}}/queues#creating-jobs) onto the Laravel [job queue](/docs/{{version}}/queues):

    dispatch(new App\Jobs\SendEmails);

<a name="method-dump"></a>
#### `dump()` {.collection-method}

The `dump` function dumps the given variables:

    dump($value);

    dump($value1, $value2, $value3, ...);

If you want to stop executing the script after dumping the variables, use the [`dd`](#method-dd) function instead.

<a name="method-encrypt"></a>
#### `encrypt()` {.collection-method}

The `encrypt` function [encrypts](/docs/{{version}}/encryption) the given value. You may use this function as an alternative to the `Crypt` facade:

    $secret = encrypt('my-secret-value');

<a name="method-env"></a>
#### `env()` {.collection-method}

The `env` function retrieves the value of an [environment variable](/docs/{{version}}/configuration#environment-configuration) or returns a default value:

    $env = env('APP_ENV');

    $env = env('APP_ENV', 'production');

=======
>>>>>>> 4e451706
> **Warning**  
> If you execute the `config:cache` command during your deployment process, you should be sure that you are only calling the `env` function from within your configuration files. Once the configuration has been cached, the `.env` file will not be loaded and all calls to the `env` function will return `null`.

<a name="method-event"></a>
#### `event()` {.collection-method}

The `event` function dispatches the given [event](/docs/{{version}}/events) to its listeners:

    event(new UserRegistered($user));

<a name="method-fake"></a>
#### `fake()` {.collection-method}

The `fake` function resolves a [Faker](https://github.com/FakerPHP/Faker) singleton from the container, which can be useful when creating fake data in model factories, database seeding, tests, and prototyping views:

```blade
@for($i = 0; $i < 10; $i++)
    <dl>
        <dt>Name</dt>
        <dd>{{ fake()->name() }}</dd>

        <dt>Email</dt>
        <dd>{{ fake()->unique()->safeEmail() }}</dd>
    </dl>
@endfor
```

By default, the `fake` function will utilize the `app.faker_locale` configuration option in your `config/app.php` configuration file; however, you may also specify the locale by passing it to the `fake` function. Each locale will resolve an individual singleton:

    fake('nl_NL')->name()

<a name="method-filled"></a>
#### `filled()` {.collection-method}

The `filled` function determines whether the given value is not "blank":

    filled(0);
    filled(true);
    filled(false);

    // true

    filled('');
    filled('   ');
    filled(null);
    filled(collect());

    // false

For the inverse of `filled`, see the [`blank`](#method-blank) method.

<a name="method-info"></a>
#### `info()` {.collection-method}

The `info` function will write information to your application's [log](/docs/{{version}}/logging):

    info('Some helpful information!');

An array of contextual data may also be passed to the function:

    info('User login attempt failed.', ['id' => $user->id]);

<a name="method-logger"></a>
#### `logger()` {.collection-method}

The `logger` function can be used to write a `debug` level message to the [log](/docs/{{version}}/logging):

    logger('Debug message');

An array of contextual data may also be passed to the function:

    logger('User has logged in.', ['id' => $user->id]);

A [logger](/docs/{{version}}/errors#logging) instance will be returned if no value is passed to the function:

    logger()->error('You are not allowed here.');

<a name="method-method-field"></a>
#### `method_field()` {.collection-method}

The `method_field` function generates an HTML `hidden` input field containing the spoofed value of the form's HTTP verb. For example, using [Blade syntax](/docs/{{version}}/blade):

    <form method="POST">
        {{ method_field('DELETE') }}
    </form>

<a name="method-now"></a>
#### `now()` {.collection-method}

The `now` function creates a new `Illuminate\Support\Carbon` instance for the current time:

    $now = now();

<a name="method-old"></a>
#### `old()` {.collection-method}

The `old` function [retrieves](/docs/{{version}}/requests#retrieving-input) an [old input](/docs/{{version}}/requests#old-input) value flashed into the session:

    $value = old('value');

    $value = old('value', 'default');

Since the "default value" provided as the second argument to the `old` function is often an attribute of an Eloquent model, Laravel allows you to simply pass the entire Eloquent model as the second argument to the `old` function. When doing so, Laravel will assume the first argument provided to the `old` function is the name of the Eloquent attribute that should be considered the "default value":

    {{ old('name', $user->name) }}

    // Is equivalent to...

    {{ old('name', $user) }}

<a name="method-optional"></a>
#### `optional()` {.collection-method}

The `optional` function accepts any argument and allows you to access properties or call methods on that object. If the given object is `null`, properties and methods will return `null` instead of causing an error:

    return optional($user->address)->street;

    {!! old('name', optional($user)->name) !!}

The `optional` function also accepts a closure as its second argument. The closure will be invoked if the value provided as the first argument is not null:

    return optional(User::find($id), function (User $user) {
        return $user->name;
    });

<a name="method-policy"></a>
#### `policy()` {.collection-method}

The `policy` method retrieves a [policy](/docs/{{version}}/authorization#creating-policies) instance for a given class:

    $policy = policy(App\Models\User::class);

<a name="method-redirect"></a>
#### `redirect()` {.collection-method}

The `redirect` function returns a [redirect HTTP response](/docs/{{version}}/responses#redirects), or returns the redirector instance if called with no arguments:

    return redirect($to = null, $status = 302, $headers = [], $https = null);

    return redirect('/home');

    return redirect()->route('route.name');

<a name="method-report"></a>
#### `report()` {.collection-method}

The `report` function will report an exception using your [exception handler](/docs/{{version}}/errors#the-exception-handler):

    report($e);

The `report` function also accepts a string as an argument. When a string is given to the function, the function will create an exception with the given string as its message:

    report('Something went wrong.');

<a name="method-report-if"></a>
#### `report_if()` {.collection-method}

The `report_if` function will report an exception using your [exception handler](/docs/{{version}}/errors#the-exception-handler) if the given condition is `true`:

    report_if($shouldReport, $e);

    report_if($shouldReport, 'Something went wrong.');

<a name="method-report-unless"></a>
#### `report_unless()` {.collection-method}

The `report_unless` function will report an exception using your [exception handler](/docs/{{version}}/errors#the-exception-handler) if the given condition is `false`:

    report_unless($reportingDisabled, $e);

    report_unless($reportingDisabled, 'Something went wrong.');

<a name="method-request"></a>
#### `request()` {.collection-method}

The `request` function returns the current [request](/docs/{{version}}/requests) instance or obtains an input field's value from the current request:

    $request = request();

    $value = request('key', $default);

<a name="method-rescue"></a>
#### `rescue()` {.collection-method}

The `rescue` function executes the given closure and catches any exceptions that occur during its execution. All exceptions that are caught will be sent to your [exception handler](/docs/{{version}}/errors#the-exception-handler); however, the request will continue processing:

    return rescue(function () {
        return $this->method();
    });

You may also pass a second argument to the `rescue` function. This argument will be the "default" value that should be returned if an exception occurs while executing the closure:

    return rescue(function () {
        return $this->method();
    }, false);

    return rescue(function () {
        return $this->method();
    }, function () {
        return $this->failure();
    });

A `report` argument may be provided to the `rescue` function to determine if the exception should be reported via the `report` function:

    return rescue(function () {
        return $this->method();
    }, report: function (Throwable $throwable) {
        return $throwable instanceof InvalidArgumentException;
    });

<a name="method-resolve"></a>
#### `resolve()` {.collection-method}

The `resolve` function resolves a given class or interface name to an instance using the [service container](/docs/{{version}}/container):

    $api = resolve('HelpSpot\API');

<a name="method-response"></a>
#### `response()` {.collection-method}

The `response` function creates a [response](/docs/{{version}}/responses) instance or obtains an instance of the response factory:

    return response('Hello World', 200, $headers);

    return response()->json(['foo' => 'bar'], 200, $headers);

<a name="method-retry"></a>
#### `retry()` {.collection-method}

The `retry` function attempts to execute the given callback until the given maximum attempt threshold is met. If the callback does not throw an exception, its return value will be returned. If the callback throws an exception, it will automatically be retried. If the maximum attempt count is exceeded, the exception will be thrown:

    return retry(5, function () {
        // Attempt 5 times while resting 100ms between attempts...
    }, 100);

If you would like to manually calculate the number of milliseconds to sleep between attempts, you may pass a closure as the third argument to the `retry` function:

    use Exception;

    return retry(5, function () {
        // ...
    }, function (int $attempt, Exception $exception) {
        return $attempt * 100;
    });

For convenience, you may provide an array as the first argument to the `retry` function. This array will be used to determine how many milliseconds to sleep between subsequent attempts:

    return retry([100, 200], function () {
        // Sleep for 100ms on first retry, 200ms on second retry...
    });

To only retry under specific conditions, you may pass a closure as the fourth argument to the `retry` function:

    use Exception;

    return retry(5, function () {
        // ...
    }, 100, function (Exception $exception) {
        return $exception instanceof RetryException;
    });

<a name="method-session"></a>
#### `session()` {.collection-method}

The `session` function may be used to get or set [session](/docs/{{version}}/session) values:

    $value = session('key');

You may set values by passing an array of key / value pairs to the function:

    session(['chairs' => 7, 'instruments' => 3]);

The session store will be returned if no value is passed to the function:

    $value = session()->get('key');

    session()->put('key', $value);

<a name="method-tap"></a>
#### `tap()` {.collection-method}

The `tap` function accepts two arguments: an arbitrary `$value` and a closure. The `$value` will be passed to the closure and then be returned by the `tap` function. The return value of the closure is irrelevant:

    $user = tap(User::first(), function (User $user) {
        $user->name = 'taylor';

        $user->save();
    });

If no closure is passed to the `tap` function, you may call any method on the given `$value`. The return value of the method you call will always be `$value`, regardless of what the method actually returns in its definition. For example, the Eloquent `update` method typically returns an integer. However, we can force the method to return the model itself by chaining the `update` method call through the `tap` function:

    $user = tap($user)->update([
        'name' => $name,
        'email' => $email,
    ]);

To add a `tap` method to a class, you may add the `Illuminate\Support\Traits\Tappable` trait to the class. The `tap` method of this trait accepts a Closure as its only argument. The object instance itself will be passed to the Closure and then be returned by the `tap` method:

    return $user->tap(function (User $user) {
        // ...
    });

<a name="method-throw-if"></a>
#### `throw_if()` {.collection-method}

The `throw_if` function throws the given exception if a given boolean expression evaluates to `true`:

    throw_if(! Auth::user()->isAdmin(), AuthorizationException::class);

    throw_if(
        ! Auth::user()->isAdmin(),
        AuthorizationException::class,
        'You are not allowed to access this page.'
    );

<a name="method-throw-unless"></a>
#### `throw_unless()` {.collection-method}

The `throw_unless` function throws the given exception if a given boolean expression evaluates to `false`:

    throw_unless(Auth::user()->isAdmin(), AuthorizationException::class);

    throw_unless(
        Auth::user()->isAdmin(),
        AuthorizationException::class,
        'You are not allowed to access this page.'
    );

<a name="method-today"></a>
#### `today()` {.collection-method}

The `today` function creates a new `Illuminate\Support\Carbon` instance for the current date:

    $today = today();

<a name="method-trait-uses-recursive"></a>
#### `trait_uses_recursive()` {.collection-method}

The `trait_uses_recursive` function returns all traits used by a trait:

    $traits = trait_uses_recursive(\Illuminate\Notifications\Notifiable::class);

<a name="method-transform"></a>
#### `transform()` {.collection-method}

The `transform` function executes a closure on a given value if the value is not [blank](#method-blank) and then returns the return value of the closure:

    $callback = function (int $value) {
        return $value * 2;
    };

    $result = transform(5, $callback);

    // 10

A default value or closure may be passed as the third argument to the function. This value will be returned if the given value is blank:

    $result = transform(null, $callback, 'The value is blank');

    // The value is blank

<a name="method-validator"></a>
#### `validator()` {.collection-method}

The `validator` function creates a new [validator](/docs/{{version}}/validation) instance with the given arguments. You may use it as an alternative to the `Validator` facade:

    $validator = validator($data, $rules, $messages);

<a name="method-value"></a>
#### `value()` {.collection-method}

The `value` function returns the value it is given. However, if you pass a closure to the function, the closure will be executed and its returned value will be returned:

    $result = value(true);

    // true

    $result = value(function () {
        return false;
    });

    // false
    
Additional arguments may be passed to the `value` function. If the first argument is a closure then the additional parameters will be passed to the closure as arguments, otherwise they will be ignored:

    $result = value(function (string $name) {
        return $name;
    }, 'Taylor');
    
    // 'Taylor'

<a name="method-view"></a>
#### `view()` {.collection-method}

The `view` function retrieves a [view](/docs/{{version}}/views) instance:

    return view('auth.login');

<a name="method-with"></a>
#### `with()` {.collection-method}

The `with` function returns the value it is given. If a closure is passed as the second argument to the function, the closure will be executed and its returned value will be returned:

    $callback = function (mixed $value) {
        return is_numeric($value) ? $value * 2 : 0;
    };

    $result = with(5, $callback);

    // 10

    $result = with(null, $callback);

    // 0

    $result = with(5, null);

    // 5

<a name="other-utilities"></a>
## Other Utilities

<a name="benchmarking"></a>
### Benchmarking

Sometimes you may wish to quickly test the performance of certain parts of your application. On those occasions, you may utilize the `Benchmark` support class to measure the number of milliseconds it takes for the given callbacks to complete:

    <?php

    use App\Models\User;
    use Illuminate\Support\Benchmark;

    Benchmark::dd(fn () => User::find(1)); // 0.1 ms

    Benchmark::dd([
        'Scenario 1' => fn () => User::count(), // 0.5 ms
        'Scenario 2' => fn () => User::all()->count(), // 20.0 ms
    ]);

By default, the given callbacks will be executed once (one iteration), and their duration will be displayed in the browser / console.

To invoke a callback more than once, you may specify the number of iterations that the callback should be invoked as the second argument to the method. When executing a callback more than once, the `Benchmark` class will return the average amount of milliseconds it took to execute the callback across all iterations:

    Benchmark::dd(fn () => User::count(), iterations: 10); // 0.5 ms

Sometimes, you may want to benchmark the execution of a callback while still obtaining the value returned by the callback. The `value` method will return a tuple containing the value returned by the callback and the amount of milliseconds it took to execute the callback:

    [$count, $duration] = Benchmark::value(fn () => User::count());

<a name="dates"></a>
### Dates

Laravel includes [Carbon](https://carbon.nesbot.com/docs/), a powerful date and time manipulation library. To create a new `Carbon` instance, you may invoke the `now` function. This function is globally available within your Laravel application:

```php
$now = now();
```

Or, you may create a new `Carbon` instance using the `Illuminate\Support\Carbon` class:

```php
use Illuminate\Support\Carbon;

$now = Carbon::now();
```

For a thorough discussion of Carbon and its features, please consult the [official Carbon documentation](https://carbon.nesbot.com/docs/).

<a name="lottery"></a>
### Lottery

Laravel's lottery class may be used to execute callbacks based on a set of given odds. This can be particularly useful when you only want to execute code for a percentage of your incoming requests:

    use Illuminate\Support\Lottery;

    Lottery::odds(1, 20)
        ->winner(fn () => $user->won())
        ->loser(fn () => $user->lost())
        ->choose();

You may combine Laravel's lottery class with other Laravel features. For example, you may wish to only report a small percentage of slow queries to your exception handler. And, since the lottery class is callable, we may pass an instance of the class into any method that accepts callables:

    use Carbon\CarbonInterval;
    use Illuminate\Support\Facades\DB;
    use Illuminate\Support\Lottery;

    DB::whenQueryingForLongerThan(
        CarbonInterval::seconds(2),
        Lottery::odds(1, 100)->winner(fn () => report('Querying > 2 seconds.')),
    );

<a name="testing-lotteries"></a>
#### Testing Lotteries

Laravel provides some simple methods to allow you to easily test your application's lottery invocations:

    // Lottery will always win...
    Lottery::alwaysWin();

    // Lottery will always lose...
    Lottery::alwaysLose();

    // Lottery will win then lose, and finally return to normal behavior...
    Lottery::fix([true, false]);

    // Lottery will return to normal behavior...
    Lottery::determineResultsNormally();

<a name="pipeline"></a>
### Pipeline

Laravel's `Pipeline` facade provides a convenient way to "pipe" a given input through a series of invokable classes, closures, or callables, giving each class the opportunity to inspect or modify the input and invoke the next callable in the pipeline:

```php
use Closure;
use App\Models\User;
use Illuminate\Support\Facades\Pipeline;

$user = Pipeline::send($user)
            ->through([
                function (User $user, Closure $next) {
                    // ...

                    return $next($user);
                },
                function (User $user, Closure $next) {
                    // ...

                    return $next($user);
                },
            ])
            ->then(fn (User $user) => $user);
```

As you can see, each invokable class or closure in the pipeline is provided the input and a `$next` closure. Invoking the `$next` closure will invoke the next callable in the pipeline. As you may have noticed, this is very similar to [middleware](/docs/{{version}}/middleware).

When the last callable in the pipeline invokes the `$next` closure, the callable provided to the `then` method will be invoked. Typically, this callable will simply return the given input.

Of course, as discussed previously, you are not limited to providing closures to your pipeline. You may also provide invokable classes. If a class name is provided, the class will be instantiated via Laravel's [service container](/docs/{{version}}/container), allowing dependencies to be injected into the invokable class:

```php
$user = Pipeline::send($user)
            ->through([
                GenerateProfilePhoto::class,
                ActivateSubscription::class,
                SendWelcomeEmail::class,
            ])
            ->then(fn (User $user) => $user);
```

<a name="sleep"></a>
### Sleep

Laravel's `Sleep` class is a light-weight wrapper around PHP's native `sleep` and `usleep` functions, offering greater testability while also exposing a developer friendly API for working with time:

    use Illuminate\Support\Sleep;

    $waiting = true;

    while ($waiting) {
        Sleep::for(1)->second();

        $waiting = /* ... */;
    }

The `Sleep` class offers a variety of methods that allow you to work with different units of time:

    // Pause execution for 90 seconds...
    Sleep::for(1.5)->minutes();

    // Pause execution for 2 seconds...
    Sleep::for(2)->seconds();

    // Pause execution for 500 milliseconds...
    Sleep::for(500)->milliseconds();

    // Pause execution for 5,000 microseconds...
    Sleep::for(5000)->microseconds();

    // Pause execution until a given time...
    Sleep::until(now()->addMinute());

    // Alias of PHP's native "sleep" function...
    Sleep::sleep(2);

    // Alias of PHP's native "usleep" function...
    Sleep::usleep(5000);

To easily combine units of time, you may use the `and` method:

    Sleep::for(1)->second()->and(10)->milliseconds();

<a name="testing-sleep"></a>
#### Testing Sleep

When testing code that utilizes the `Sleep` class or PHP's native sleep functions, your test will pause execution. As you might expect, this makes your test suite significantly slower. For example, imagine you are testing the following code:

    $waiting = /* ... */;

    $seconds = 1;

    while ($waiting) {
        Sleep::for($seconds++)->seconds();

        $waiting = /* ... */;
    }

Typically, testing this code would take _at least_ one second. Luckily, the `Sleep` class allows us to "fake" sleeping so that our test suite stays fast:

    public function test_it_waits_until_ready()
    {
        Sleep::fake();

        // ...
    }

When faking the `Sleep` class, the actual execution pause is by-passed, leading to a substantially faster test.

Once the `Sleep` class has been faked, it is possible to make assertions against the expected "sleeps" that should have occurred. To illustrate this, let's imagine we are testing code that pauses execution three times, with each pause increasing by a single second. Using the `assertSequence` method, we can assert that our code "slept" for the proper amount of time while keeping our test fast:

    public function test_it_checks_if_ready_four_times()
    {
        Sleep::fake();

        // ...

        Sleep::assertSequence([
            Sleep::for(1)->second(),
            Sleep::for(2)->seconds(),
            Sleep::for(3)->seconds(),
        ]);
    }

Of course, the `Sleep` class offers a variety of other assertions you may use when testing:

    use Carbon\CarbonInterval as Duration;
    use Illuminate\Support\Sleep;

    // Assert that sleep was called 3 times...
    Sleep::assertSleptTimes(3);

    // Assert against the duration of sleep...
    Sleep::assertSlept(function (Duration $duration): bool {
        return /* ... */;
    }, times: 1);

    // Assert that the Sleep class was never invoked...
    Sleep::assertNeverSlept();

    // Assert that, even if Sleep was called, no execution paused occurred...
    Sleep::assertInsomniac();

Sometimes it may be useful to perform an action whenever a fake sleep occurs in your application code. To achieve this, you may provide a callback to the `whenFakingSleep` method. In the following example, we use Laravel's [time manipulation helpers](/docs/{{version}}/mocking#interacting-with-time) to instantly progress time by the duration of each sleep:

```php
use Carbon\CarbonInterval as Duration;

$this->freezeTime();

Sleep::fake();

Sleep::whenFakingSleep(function (Duration $duration) {
    // Progress time when faking sleep...
    $this->travel($duration->totalMilliseconds)->milliseconds();
});
```

Laravel uses the `Sleep` class internally whenever it is pausing execution. For example, the [`retry`](#method-retry) helper uses the `Sleep` class when sleeping, allowing for improved testability when using that helper.<|MERGE_RESOLUTION|>--- conflicted
+++ resolved
@@ -1474,2154 +1474,6 @@
 
     $env = env('APP_ENV', 'production');
 
-<<<<<<< HEAD
-    $isUlid = Str::isUlid('01gd6r360bp37zj17nxb55yv40');
-
-    // true
-
-    $isUlid = Str::isUlid('laravel');
-
-    // false
-
-<a name="method-str-is-uuid"></a>
-#### `Str::isUuid()` {.collection-method}
-
-The `Str::isUuid` method determines if the given string is a valid UUID:
-
-    use Illuminate\Support\Str;
-
-    $isUuid = Str::isUuid('a0a2a2d2-0b87-4a18-83f2-2529882be2de');
-
-    // true
-
-    $isUuid = Str::isUuid('laravel');
-
-    // false
-
-<a name="method-kebab-case"></a>
-#### `Str::kebab()` {.collection-method}
-
-The `Str::kebab` method converts the given string to `kebab-case`:
-
-    use Illuminate\Support\Str;
-
-    $converted = Str::kebab('fooBar');
-
-    // foo-bar
-
-<a name="method-str-lcfirst"></a>
-#### `Str::lcfirst()` {.collection-method}
-
-The `Str::lcfirst` method returns the given string with the first character lowercased:
-
-    use Illuminate\Support\Str;
-
-    $string = Str::lcfirst('Foo Bar');
-
-    // foo Bar
-
-<a name="method-str-length"></a>
-#### `Str::length()` {.collection-method}
-
-The `Str::length` method returns the length of the given string:
-
-    use Illuminate\Support\Str;
-
-    $length = Str::length('Laravel');
-
-    // 7
-
-<a name="method-str-limit"></a>
-#### `Str::limit()` {.collection-method}
-
-The `Str::limit` method truncates the given string to the specified length:
-
-    use Illuminate\Support\Str;
-
-    $truncated = Str::limit('The quick brown fox jumps over the lazy dog', 20);
-
-    // The quick brown fox...
-
-You may pass a third argument to the method to change the string that will be appended to the end of the truncated string:
-
-    use Illuminate\Support\Str;
-
-    $truncated = Str::limit('The quick brown fox jumps over the lazy dog', 20, ' (...)');
-
-    // The quick brown fox (...)
-
-<a name="method-str-lower"></a>
-#### `Str::lower()` {.collection-method}
-
-The `Str::lower` method converts the given string to lowercase:
-
-    use Illuminate\Support\Str;
-
-    $converted = Str::lower('LARAVEL');
-
-    // laravel
-
-<a name="method-str-markdown"></a>
-#### `Str::markdown()` {.collection-method}
-
-The `Str::markdown` method converts GitHub flavored Markdown into HTML using [CommonMark](https://commonmark.thephpleague.com/):
-
-    use Illuminate\Support\Str;
-
-    $html = Str::markdown('# Laravel');
-
-    // <h1>Laravel</h1>
-
-    $html = Str::markdown('# Taylor <b>Otwell</b>', [
-        'html_input' => 'strip',
-    ]);
-
-    // <h1>Taylor Otwell</h1>
-
-<a name="method-str-mask"></a>
-#### `Str::mask()` {.collection-method}
-
-The `Str::mask` method masks a portion of a string with a repeated character, and may be used to obfuscate segments of strings such as email addresses and phone numbers:
-
-    use Illuminate\Support\Str;
-
-    $string = Str::mask('taylor@example.com', '*', 3);
-
-    // tay***************
-
-If needed, you provide a negative number as the third argument to the `mask` method, which will instruct the method to begin masking at the given distance from the end of the string:
-
-    $string = Str::mask('taylor@example.com', '*', -15, 3);
-
-    // tay***@example.com
-
-<a name="method-str-ordered-uuid"></a>
-#### `Str::orderedUuid()` {.collection-method}
-
-The `Str::orderedUuid` method generates a "timestamp first" UUID that may be efficiently stored in an indexed database column. Each UUID that is generated using this method will be sorted after UUIDs previously generated using the method:
-
-    use Illuminate\Support\Str;
-
-    return (string) Str::orderedUuid();
-
-<a name="method-str-padboth"></a>
-#### `Str::padBoth()` {.collection-method}
-
-The `Str::padBoth` method wraps PHP's `str_pad` function, padding both sides of a string with another string until the final string reaches a desired length:
-
-    use Illuminate\Support\Str;
-
-    $padded = Str::padBoth('James', 10, '_');
-
-    // '__James___'
-
-    $padded = Str::padBoth('James', 10);
-
-    // '  James   '
-
-<a name="method-str-padleft"></a>
-#### `Str::padLeft()` {.collection-method}
-
-The `Str::padLeft` method wraps PHP's `str_pad` function, padding the left side of a string with another string until the final string reaches a desired length:
-
-    use Illuminate\Support\Str;
-
-    $padded = Str::padLeft('James', 10, '-=');
-
-    // '-=-=-James'
-
-    $padded = Str::padLeft('James', 10);
-
-    // '     James'
-
-<a name="method-str-padright"></a>
-#### `Str::padRight()` {.collection-method}
-
-The `Str::padRight` method wraps PHP's `str_pad` function, padding the right side of a string with another string until the final string reaches a desired length:
-
-    use Illuminate\Support\Str;
-
-    $padded = Str::padRight('James', 10, '-');
-
-    // 'James-----'
-
-    $padded = Str::padRight('James', 10);
-
-    // 'James     '
-
-<a name="method-str-password"></a>
-#### `Str::password()` {.collection-method}
-
-The `Str::password` method may be used to generate a secure, random password of a given length. The password will consist of a combination of letters, numbers, symbols, and spaces. By default, passwords are 32 characters long:
-
-    use Illuminate\Support\Str;
-
-    $password = Str::password();
-
-    // 'EbJo2vE-AS:U,$%_gkrV4n,q~1xy/-_4'
-
-    $password = Str::password(12);
-
-    // 'qwuar>#V|i]N'
-
-<a name="method-str-plural"></a>
-#### `Str::plural()` {.collection-method}
-
-The `Str::plural` method converts a singular word string to its plural form. This function supports [any of the languages support by Laravel's pluralizer](/docs/{{version}}/localization#pluralization-language):
-
-    use Illuminate\Support\Str;
-
-    $plural = Str::plural('car');
-
-    // cars
-
-    $plural = Str::plural('child');
-
-    // children
-
-You may provide an integer as a second argument to the function to retrieve the singular or plural form of the string:
-
-    use Illuminate\Support\Str;
-
-    $plural = Str::plural('child', 2);
-
-    // children
-
-    $singular = Str::plural('child', 1);
-
-    // child
-
-<a name="method-str-plural-studly"></a>
-#### `Str::pluralStudly()` {.collection-method}
-
-The `Str::pluralStudly` method converts a singular word string formatted in studly caps case to its plural form. This function supports [any of the languages support by Laravel's pluralizer](/docs/{{version}}/localization#pluralization-language):
-
-    use Illuminate\Support\Str;
-
-    $plural = Str::pluralStudly('VerifiedHuman');
-
-    // VerifiedHumans
-
-    $plural = Str::pluralStudly('UserFeedback');
-
-    // UserFeedback
-
-You may provide an integer as a second argument to the function to retrieve the singular or plural form of the string:
-
-    use Illuminate\Support\Str;
-
-    $plural = Str::pluralStudly('VerifiedHuman', 2);
-
-    // VerifiedHumans
-
-    $singular = Str::pluralStudly('VerifiedHuman', 1);
-
-    // VerifiedHuman
-
-<a name="method-str-random"></a>
-#### `Str::random()` {.collection-method}
-
-The `Str::random` method generates a random string of the specified length. This function uses PHP's `random_bytes` function:
-
-    use Illuminate\Support\Str;
-
-    $random = Str::random(40);
-
-<a name="method-str-remove"></a>
-#### `Str::remove()` {.collection-method}
-
-The `Str::remove` method removes the given value or array of values from the string:
-
-    use Illuminate\Support\Str;
-
-    $string = 'Peter Piper picked a peck of pickled peppers.';
-
-    $removed = Str::remove('e', $string);
-
-    // Ptr Pipr pickd a pck of pickld ppprs.
-
-You may also pass `false` as a third argument to the `remove` method to ignore case when removing strings.
-
-<a name="method-str-replace"></a>
-#### `Str::replace()` {.collection-method}
-
-The `Str::replace` method replaces a given string within the string:
-
-    use Illuminate\Support\Str;
-
-    $string = 'Laravel 10.x';
-
-    $replaced = Str::replace('10.x', '11.x', $string);
-
-    // Laravel 11.x
-
-<a name="method-str-replace-array"></a>
-#### `Str::replaceArray()` {.collection-method}
-
-The `Str::replaceArray` method replaces a given value in the string sequentially using an array:
-
-    use Illuminate\Support\Str;
-
-    $string = 'The event will take place between ? and ?';
-
-    $replaced = Str::replaceArray('?', ['8:30', '9:00'], $string);
-
-    // The event will take place between 8:30 and 9:00
-
-<a name="method-str-replace-first"></a>
-#### `Str::replaceFirst()` {.collection-method}
-
-The `Str::replaceFirst` method replaces the first occurrence of a given value in a string:
-
-    use Illuminate\Support\Str;
-
-    $replaced = Str::replaceFirst('the', 'a', 'the quick brown fox jumps over the lazy dog');
-
-    // a quick brown fox jumps over the lazy dog
-
-<a name="method-str-replace-last"></a>
-#### `Str::replaceLast()` {.collection-method}
-
-The `Str::replaceLast` method replaces the last occurrence of a given value in a string:
-
-    use Illuminate\Support\Str;
-
-    $replaced = Str::replaceLast('the', 'a', 'the quick brown fox jumps over the lazy dog');
-
-    // the quick brown fox jumps over a lazy dog
-
-
-<a name="method-str-reverse"></a>
-#### `Str::reverse()` {.collection-method}
-
-The `Str::reverse` method reverses the given string:
-
-    use Illuminate\Support\Str;
-
-    $reversed = Str::reverse('Hello World');
-
-    // dlroW olleH
-
-<a name="method-str-singular"></a>
-#### `Str::singular()` {.collection-method}
-
-The `Str::singular` method converts a string to its singular form. This function supports [any of the languages support by Laravel's pluralizer](/docs/{{version}}/localization#pluralization-language):
-
-    use Illuminate\Support\Str;
-
-    $singular = Str::singular('cars');
-
-    // car
-
-    $singular = Str::singular('children');
-
-    // child
-
-<a name="method-str-slug"></a>
-#### `Str::slug()` {.collection-method}
-
-The `Str::slug` method generates a URL friendly "slug" from the given string:
-
-    use Illuminate\Support\Str;
-
-    $slug = Str::slug('Laravel 5 Framework', '-');
-
-    // laravel-5-framework
-
-<a name="method-snake-case"></a>
-#### `Str::snake()` {.collection-method}
-
-The `Str::snake` method converts the given string to `snake_case`:
-
-    use Illuminate\Support\Str;
-
-    $converted = Str::snake('fooBar');
-
-    // foo_bar
-
-    $converted = Str::snake('fooBar', '-');
-
-    // foo-bar
-
-<a name="method-str-squish"></a>
-#### `Str::squish()` {.collection-method}
-
-The `Str::squish` method removes all extraneous white space from a string, including extraneous white space between words:
-
-    use Illuminate\Support\Str;
-
-    $string = Str::squish('    laravel    framework    ');
-
-    // laravel framework
-
-<a name="method-str-start"></a>
-#### `Str::start()` {.collection-method}
-
-The `Str::start` method adds a single instance of the given value to a string if it does not already start with that value:
-
-    use Illuminate\Support\Str;
-
-    $adjusted = Str::start('this/string', '/');
-
-    // /this/string
-
-    $adjusted = Str::start('/this/string', '/');
-
-    // /this/string
-
-<a name="method-starts-with"></a>
-#### `Str::startsWith()` {.collection-method}
-
-The `Str::startsWith` method determines if the given string begins with the given value:
-
-    use Illuminate\Support\Str;
-
-    $result = Str::startsWith('This is my name', 'This');
-
-    // true
-
-If an array of possible values is passed, the `startsWith` method will return `true` if the string begins with any of the given values:
-
-    $result = Str::startsWith('This is my name', ['This', 'That', 'There']);
-
-    // true
-
-<a name="method-studly-case"></a>
-#### `Str::studly()` {.collection-method}
-
-The `Str::studly` method converts the given string to `StudlyCase`:
-
-    use Illuminate\Support\Str;
-
-    $converted = Str::studly('foo_bar');
-
-    // FooBar
-
-<a name="method-str-substr"></a>
-#### `Str::substr()` {.collection-method}
-
-The `Str::substr` method returns the portion of string specified by the start and length parameters:
-
-    use Illuminate\Support\Str;
-
-    $converted = Str::substr('The Laravel Framework', 4, 7);
-
-    // Laravel
-
-<a name="method-str-substrcount"></a>
-#### `Str::substrCount()` {.collection-method}
-
-The `Str::substrCount` method returns the number of occurrences of a given value in the given string:
-
-    use Illuminate\Support\Str;
-
-    $count = Str::substrCount('If you like ice cream, you will like snow cones.', 'like');
-
-    // 2
-
-<a name="method-str-substrreplace"></a>
-#### `Str::substrReplace()` {.collection-method}
-
-The `Str::substrReplace` method replaces text within a portion of a string, starting at the position specified by the third argument and replacing the number of characters specified by the fourth argument. Passing `0` to the method's fourth argument will insert the string at the specified position without replacing any of the existing characters in the string:
-
-    use Illuminate\Support\Str;
-
-    $result = Str::substrReplace('1300', ':', 2);
-    // 13:
-
-    $result = Str::substrReplace('1300', ':', 2, 0);
-    // 13:00
-
-<a name="method-str-swap"></a>
-#### `Str::swap()` {.collection-method}
-
-The `Str::swap` method replaces multiple values in the given string using PHP's `strtr` function:
-
-    use Illuminate\Support\Str;
-
-    $string = Str::swap([
-        'Tacos' => 'Burritos',
-        'great' => 'fantastic',
-    ], 'Tacos are great!');
-
-    // Burritos are fantastic!
-
-<a name="method-title-case"></a>
-#### `Str::title()` {.collection-method}
-
-The `Str::title` method converts the given string to `Title Case`:
-
-    use Illuminate\Support\Str;
-
-    $converted = Str::title('a nice title uses the correct case');
-
-    // A Nice Title Uses The Correct Case
-
-<a name="method-str-to-html-string"></a>
-#### `Str::toHtmlString()` {.collection-method}
-
-The `Str::toHtmlString` method converts the string instance to an instance of `Illuminate\Support\HtmlString`, which may be displayed in Blade templates:
-
-    use Illuminate\Support\Str;
-
-    $htmlString = Str::of('Nuno Maduro')->toHtmlString();
-
-<a name="method-str-ucfirst"></a>
-#### `Str::ucfirst()` {.collection-method}
-
-The `Str::ucfirst` method returns the given string with the first character capitalized:
-
-    use Illuminate\Support\Str;
-
-    $string = Str::ucfirst('foo bar');
-
-    // Foo bar
-
-<a name="method-str-ucsplit"></a>
-#### `Str::ucsplit()` {.collection-method}
-
-The `Str::ucsplit` method splits the given string into an array by uppercase characters:
-
-    use Illuminate\Support\Str;
-
-    $segments = Str::ucsplit('FooBar');
-
-    // [0 => 'Foo', 1 => 'Bar']
-
-<a name="method-str-upper"></a>
-#### `Str::upper()` {.collection-method}
-
-The `Str::upper` method converts the given string to uppercase:
-
-    use Illuminate\Support\Str;
-
-    $string = Str::upper('laravel');
-
-    // LARAVEL
-
-<a name="method-str-ulid"></a>
-#### `Str::ulid()` {.collection-method}
-
-The `Str::ulid` method generates a ULID:
-
-    use Illuminate\Support\Str;
-
-    return (string) Str::ulid();
-    
-    // 01gd6r360bp37zj17nxb55yv40
-
-<a name="method-str-uuid"></a>
-#### `Str::uuid()` {.collection-method}
-
-The `Str::uuid` method generates a UUID (version 4):
-
-    use Illuminate\Support\Str;
-
-    return (string) Str::uuid();
-
-<a name="method-str-word-count"></a>
-#### `Str::wordCount()` {.collection-method}
-
-The `Str::wordCount` method returns the number of words that a string contains:
-
-```php
-use Illuminate\Support\Str;
-
-Str::wordCount('Hello, world!'); // 2
-```
-
-<a name="method-str-words"></a>
-#### `Str::words()` {.collection-method}
-
-The `Str::words` method limits the number of words in a string. An additional string may be passed to this method via its third argument to specify which string should be appended to the end of the truncated string:
-
-    use Illuminate\Support\Str;
-
-    return Str::words('Perfectly balanced, as all things should be.', 3, ' >>>');
-
-    // Perfectly balanced, as >>>
-
-<a name="method-str"></a>
-#### `str()` {.collection-method}
-
-The `str` function returns a new `Illuminate\Support\Stringable` instance of the given string. This function is equivalent to the `Str::of` method:
-
-    $string = str('Taylor')->append(' Otwell');
-
-    // 'Taylor Otwell'
-
-If no argument is provided to the `str` function, the function returns an instance of `Illuminate\Support\Str`:
-
-    $snake = str()->snake('FooBar');
-
-    // 'foo_bar'
-
-<a name="method-trans"></a>
-#### `trans()` {.collection-method}
-
-The `trans` function translates the given translation key using your [language files](/docs/{{version}}/localization):
-
-    echo trans('messages.welcome');
-
-If the specified translation key does not exist, the `trans` function will return the given key. So, using the example above, the `trans` function would return `messages.welcome` if the translation key does not exist.
-
-<a name="method-trans-choice"></a>
-#### `trans_choice()` {.collection-method}
-
-The `trans_choice` function translates the given translation key with inflection:
-
-    echo trans_choice('messages.notifications', $unreadCount);
-
-If the specified translation key does not exist, the `trans_choice` function will return the given key. So, using the example above, the `trans_choice` function would return `messages.notifications` if the translation key does not exist.
-
-<a name="fluent-strings"></a>
-## Fluent Strings
-
-Fluent strings provide a more fluent, object-oriented interface for working with string values, allowing you to chain multiple string operations together using a more readable syntax compared to traditional string operations.
-
-<a name="method-fluent-str-after"></a>
-#### `after` {.collection-method}
-
-The `after` method returns everything after the given value in a string. The entire string will be returned if the value does not exist within the string:
-
-    use Illuminate\Support\Str;
-
-    $slice = Str::of('This is my name')->after('This is');
-
-    // ' my name'
-
-<a name="method-fluent-str-after-last"></a>
-#### `afterLast` {.collection-method}
-
-The `afterLast` method returns everything after the last occurrence of the given value in a string. The entire string will be returned if the value does not exist within the string:
-
-    use Illuminate\Support\Str;
-
-    $slice = Str::of('App\Http\Controllers\Controller')->afterLast('\\');
-
-    // 'Controller'
-
-<a name="method-fluent-str-append"></a>
-#### `append` {.collection-method}
-
-The `append` method appends the given values to the string:
-
-    use Illuminate\Support\Str;
-
-    $string = Str::of('Taylor')->append(' Otwell');
-
-    // 'Taylor Otwell'
-
-<a name="method-fluent-str-ascii"></a>
-#### `ascii` {.collection-method}
-
-The `ascii` method will attempt to transliterate the string into an ASCII value:
-
-    use Illuminate\Support\Str;
-
-    $string = Str::of('ü')->ascii();
-
-    // 'u'
-
-<a name="method-fluent-str-basename"></a>
-#### `basename` {.collection-method}
-
-The `basename` method will return the trailing name component of the given string:
-
-    use Illuminate\Support\Str;
-
-    $string = Str::of('/foo/bar/baz')->basename();
-
-    // 'baz'
-
-If needed, you may provide an "extension" that will be removed from the trailing component:
-
-    use Illuminate\Support\Str;
-
-    $string = Str::of('/foo/bar/baz.jpg')->basename('.jpg');
-
-    // 'baz'
-
-<a name="method-fluent-str-before"></a>
-#### `before` {.collection-method}
-
-The `before` method returns everything before the given value in a string:
-
-    use Illuminate\Support\Str;
-
-    $slice = Str::of('This is my name')->before('my name');
-
-    // 'This is '
-
-<a name="method-fluent-str-before-last"></a>
-#### `beforeLast` {.collection-method}
-
-The `beforeLast` method returns everything before the last occurrence of the given value in a string:
-
-    use Illuminate\Support\Str;
-
-    $slice = Str::of('This is my name')->beforeLast('is');
-
-    // 'This '
-
-<a name="method-fluent-str-between"></a>
-#### `between` {.collection-method}
-
-The `between` method returns the portion of a string between two values:
-
-    use Illuminate\Support\Str;
-
-    $converted = Str::of('This is my name')->between('This', 'name');
-
-    // ' is my '
-
-<a name="method-fluent-str-between-first"></a>
-#### `betweenFirst` {.collection-method}
-
-The `betweenFirst` method returns the smallest possible portion of a string between two values:
-
-    use Illuminate\Support\Str;
-
-    $converted = Str::of('[a] bc [d]')->betweenFirst('[', ']');
-
-    // 'a'
-
-<a name="method-fluent-str-camel"></a>
-#### `camel` {.collection-method}
-
-The `camel` method converts the given string to `camelCase`:
-
-    use Illuminate\Support\Str;
-
-    $converted = Str::of('foo_bar')->camel();
-
-    // fooBar
-
-<a name="method-fluent-str-class-basename"></a>
-#### `classBasename` {.collection-method}
-
-The `classBasename` method returns the class name of the given class with the class's namespace removed:
-
-    use Illuminate\Support\Str;
-
-    $class = Str::of('Foo\Bar\Baz')->classBasename();
-
-    // Baz
-
-<a name="method-fluent-str-contains"></a>
-#### `contains` {.collection-method}
-
-The `contains` method determines if the given string contains the given value. This method is case sensitive:
-
-    use Illuminate\Support\Str;
-
-    $contains = Str::of('This is my name')->contains('my');
-
-    // true
-
-You may also pass an array of values to determine if the given string contains any of the values in the array:
-
-    use Illuminate\Support\Str;
-
-    $contains = Str::of('This is my name')->contains(['my', 'foo']);
-
-    // true
-
-<a name="method-fluent-str-contains-all"></a>
-#### `containsAll` {.collection-method}
-
-The `containsAll` method determines if the given string contains all of the values in the given array:
-
-    use Illuminate\Support\Str;
-
-    $containsAll = Str::of('This is my name')->containsAll(['my', 'name']);
-
-    // true
-
-<a name="method-fluent-str-dirname"></a>
-#### `dirname` {.collection-method}
-
-The `dirname` method returns the parent directory portion of the given string:
-
-    use Illuminate\Support\Str;
-
-    $string = Str::of('/foo/bar/baz')->dirname();
-
-    // '/foo/bar'
-
-If necessary, you may specify how many directory levels you wish to trim from the string:
-
-    use Illuminate\Support\Str;
-
-    $string = Str::of('/foo/bar/baz')->dirname(2);
-
-    // '/foo'
-
-<a name="method-fluent-str-excerpt"></a>
-#### `excerpt` {.collection-method}
-
-The `excerpt` method extracts an excerpt from the string that matches the first instance of a phrase within that string:
-
-    use Illuminate\Support\Str;
-
-    $excerpt = Str::of('This is my name')->excerpt('my', [
-        'radius' => 3
-    ]);
-
-    // '...is my na...'
-
-The `radius` option, which defaults to `100`, allows you to define the number of characters that should appear on each side of the truncated string.
-
-In addition, you may use the `omission` option to change the string that will be prepended and appended to the truncated string:
-
-    use Illuminate\Support\Str;
-
-    $excerpt = Str::of('This is my name')->excerpt('name', [
-        'radius' => 3,
-        'omission' => '(...) '
-    ]);
-
-    // '(...) my name'
-
-<a name="method-fluent-str-ends-with"></a>
-#### `endsWith` {.collection-method}
-
-The `endsWith` method determines if the given string ends with the given value:
-
-    use Illuminate\Support\Str;
-
-    $result = Str::of('This is my name')->endsWith('name');
-
-    // true
-
-You may also pass an array of values to determine if the given string ends with any of the values in the array:
-
-    use Illuminate\Support\Str;
-
-    $result = Str::of('This is my name')->endsWith(['name', 'foo']);
-
-    // true
-
-    $result = Str::of('This is my name')->endsWith(['this', 'foo']);
-
-    // false
-
-<a name="method-fluent-str-exactly"></a>
-#### `exactly` {.collection-method}
-
-The `exactly` method determines if the given string is an exact match with another string:
-
-    use Illuminate\Support\Str;
-
-    $result = Str::of('Laravel')->exactly('Laravel');
-
-    // true
-
-<a name="method-fluent-str-explode"></a>
-#### `explode` {.collection-method}
-
-The `explode` method splits the string by the given delimiter and returns a collection containing each section of the split string:
-
-    use Illuminate\Support\Str;
-
-    $collection = Str::of('foo bar baz')->explode(' ');
-
-    // collect(['foo', 'bar', 'baz'])
-
-<a name="method-fluent-str-finish"></a>
-#### `finish` {.collection-method}
-
-The `finish` method adds a single instance of the given value to a string if it does not already end with that value:
-
-    use Illuminate\Support\Str;
-
-    $adjusted = Str::of('this/string')->finish('/');
-
-    // this/string/
-
-    $adjusted = Str::of('this/string/')->finish('/');
-
-    // this/string/
-
-<a name="method-fluent-str-headline"></a>
-#### `headline` {.collection-method}
-
-The `headline` method will convert strings delimited by casing, hyphens, or underscores into a space delimited string with each word's first letter capitalized:
-
-    use Illuminate\Support\Str;
-
-    $headline = Str::of('taylor_otwell')->headline();
-
-    // Taylor Otwell
-
-    $headline = Str::of('EmailNotificationSent')->headline();
-
-    // Email Notification Sent
-
-<a name="method-fluent-str-inline-markdown"></a>
-#### `inlineMarkdown` {.collection-method}
-
-The `inlineMarkdown` method converts GitHub flavored Markdown into inline HTML using [CommonMark](https://commonmark.thephpleague.com/). However, unlike the `markdown` method, it does not wrap all generated HTML in a block-level element:
-
-    use Illuminate\Support\Str;
-
-    $html = Str::of('**Laravel**')->inlineMarkdown();
-
-    // <strong>Laravel</strong>
-
-<a name="method-fluent-str-is"></a>
-#### `is` {.collection-method}
-
-The `is` method determines if a given string matches a given pattern. Asterisks may be used as wildcard values
-
-    use Illuminate\Support\Str;
-
-    $matches = Str::of('foobar')->is('foo*');
-
-    // true
-
-    $matches = Str::of('foobar')->is('baz*');
-
-    // false
-
-<a name="method-fluent-str-is-ascii"></a>
-#### `isAscii` {.collection-method}
-
-The `isAscii` method determines if a given string is an ASCII string:
-
-    use Illuminate\Support\Str;
-
-    $result = Str::of('Taylor')->isAscii();
-
-    // true
-
-    $result = Str::of('ü')->isAscii();
-
-    // false
-
-<a name="method-fluent-str-is-empty"></a>
-#### `isEmpty` {.collection-method}
-
-The `isEmpty` method determines if the given string is empty:
-
-    use Illuminate\Support\Str;
-
-    $result = Str::of('  ')->trim()->isEmpty();
-
-    // true
-
-    $result = Str::of('Laravel')->trim()->isEmpty();
-
-    // false
-
-<a name="method-fluent-str-is-not-empty"></a>
-#### `isNotEmpty` {.collection-method}
-
-The `isNotEmpty` method determines if the given string is not empty:
-
-
-    use Illuminate\Support\Str;
-
-    $result = Str::of('  ')->trim()->isNotEmpty();
-
-    // false
-
-    $result = Str::of('Laravel')->trim()->isNotEmpty();
-
-    // true
-
-<a name="method-fluent-str-is-json"></a>
-#### `isJson` {.collection-method}
-
-The `isJson` method determines if a given string is valid JSON:
-
-    use Illuminate\Support\Str;
-
-    $result = Str::of('[1,2,3]')->isJson();
-
-    // true
-
-    $result = Str::of('{"first": "John", "last": "Doe"}')->isJson();
-
-    // true
-
-    $result = Str::of('{first: "John", last: "Doe"}')->isJson();
-
-    // false
-
-<a name="method-fluent-str-is-ulid"></a>
-#### `isUlid` {.collection-method}
-
-The `isUlid` method determines if a given string is a ULID:
-
-    use Illuminate\Support\Str;
-
-    $result = Str::of('01gd6r360bp37zj17nxb55yv40')->isUlid();
-
-    // true
-
-    $result = Str::of('Taylor')->isUlid();
-
-    // false
-
-<a name="method-fluent-str-is-uuid"></a>
-#### `isUuid` {.collection-method}
-
-The `isUuid` method determines if a given string is a UUID:
-
-    use Illuminate\Support\Str;
-
-    $result = Str::of('5ace9ab9-e9cf-4ec6-a19d-5881212a452c')->isUuid();
-
-    // true
-
-    $result = Str::of('Taylor')->isUuid();
-
-    // false
-
-<a name="method-fluent-str-kebab"></a>
-#### `kebab` {.collection-method}
-
-The `kebab` method converts the given string to `kebab-case`:
-
-    use Illuminate\Support\Str;
-
-    $converted = Str::of('fooBar')->kebab();
-
-    // foo-bar
-
-<a name="method-fluent-str-lcfirst"></a>
-#### `lcfirst` {.collection-method}
-
-The `lcfirst` method returns the given string with the first character lowercased:
-
-    use Illuminate\Support\Str;
-
-    $string = Str::of('Foo Bar')->lcfirst();
-
-    // foo Bar
-
-
-<a name="method-fluent-str-length"></a>
-#### `length` {.collection-method}
-
-The `length` method returns the length of the given string:
-
-    use Illuminate\Support\Str;
-
-    $length = Str::of('Laravel')->length();
-
-    // 7
-
-<a name="method-fluent-str-limit"></a>
-#### `limit` {.collection-method}
-
-The `limit` method truncates the given string to the specified length:
-
-    use Illuminate\Support\Str;
-
-    $truncated = Str::of('The quick brown fox jumps over the lazy dog')->limit(20);
-
-    // The quick brown fox...
-
-You may also pass a second argument to change the string that will be appended to the end of the truncated string:
-
-    use Illuminate\Support\Str;
-
-    $truncated = Str::of('The quick brown fox jumps over the lazy dog')->limit(20, ' (...)');
-
-    // The quick brown fox (...)
-
-<a name="method-fluent-str-lower"></a>
-#### `lower` {.collection-method}
-
-The `lower` method converts the given string to lowercase:
-
-    use Illuminate\Support\Str;
-
-    $result = Str::of('LARAVEL')->lower();
-
-    // 'laravel'
-
-<a name="method-fluent-str-ltrim"></a>
-#### `ltrim` {.collection-method}
-
-The `ltrim` method trims the left side of the string:
-
-    use Illuminate\Support\Str;
-
-    $string = Str::of('  Laravel  ')->ltrim();
-
-    // 'Laravel  '
-
-    $string = Str::of('/Laravel/')->ltrim('/');
-
-    // 'Laravel/'
-
-<a name="method-fluent-str-markdown"></a>
-#### `markdown` {.collection-method}
-
-The `markdown` method converts GitHub flavored Markdown into HTML:
-
-    use Illuminate\Support\Str;
-
-    $html = Str::of('# Laravel')->markdown();
-
-    // <h1>Laravel</h1>
-
-    $html = Str::of('# Taylor <b>Otwell</b>')->markdown([
-        'html_input' => 'strip',
-    ]);
-
-    // <h1>Taylor Otwell</h1>
-
-<a name="method-fluent-str-mask"></a>
-#### `mask` {.collection-method}
-
-The `mask` method masks a portion of a string with a repeated character, and may be used to obfuscate segments of strings such as email addresses and phone numbers:
-
-    use Illuminate\Support\Str;
-
-    $string = Str::of('taylor@example.com')->mask('*', 3);
-
-    // tay***************
-
-If needed, you may provide negative numbers as the third or fourth argument to the `mask` method, which will instruct the method to begin masking at the given distance from the end of the string:
-
-    $string = Str::of('taylor@example.com')->mask('*', -15, 3);
-
-    // tay***@example.com
-
-    $string = Str::of('taylor@example.com')->mask('*', 4, -4);
-
-    // tayl**********.com
-
-<a name="method-fluent-str-match"></a>
-#### `match` {.collection-method}
-
-The `match` method will return the portion of a string that matches a given regular expression pattern:
-
-    use Illuminate\Support\Str;
-
-    $result = Str::of('foo bar')->match('/bar/');
-
-    // 'bar'
-
-    $result = Str::of('foo bar')->match('/foo (.*)/');
-
-    // 'bar'
-
-<a name="method-fluent-str-match-all"></a>
-#### `matchAll` {.collection-method}
-
-The `matchAll` method will return a collection containing the portions of a string that match a given regular expression pattern:
-
-    use Illuminate\Support\Str;
-
-    $result = Str::of('bar foo bar')->matchAll('/bar/');
-
-    // collect(['bar', 'bar'])
-
-If you specify a matching group within the expression, Laravel will return a collection of that group's matches:
-
-    use Illuminate\Support\Str;
-
-    $result = Str::of('bar fun bar fly')->matchAll('/f(\w*)/');
-
-    // collect(['un', 'ly']);
-
-If no matches are found, an empty collection will be returned.
-
-<a name="method-fluent-str-new-line"></a>
-#### `newLine` {.collection-method}
-
-The `newLine` method appends an "end of line" character to a string:
-
-    use Illuminate\Support\Str;
-
-    $padded = Str::of('Laravel')->newLine()->append('Framework');
-
-    // 'Laravel
-    //  Framework'
-
-<a name="method-fluent-str-padboth"></a>
-#### `padBoth` {.collection-method}
-
-The `padBoth` method wraps PHP's `str_pad` function, padding both sides of a string with another string until the final string reaches the desired length:
-
-    use Illuminate\Support\Str;
-
-    $padded = Str::of('James')->padBoth(10, '_');
-
-    // '__James___'
-
-    $padded = Str::of('James')->padBoth(10);
-
-    // '  James   '
-
-<a name="method-fluent-str-padleft"></a>
-#### `padLeft` {.collection-method}
-
-The `padLeft` method wraps PHP's `str_pad` function, padding the left side of a string with another string until the final string reaches the desired length:
-
-    use Illuminate\Support\Str;
-
-    $padded = Str::of('James')->padLeft(10, '-=');
-
-    // '-=-=-James'
-
-    $padded = Str::of('James')->padLeft(10);
-
-    // '     James'
-
-<a name="method-fluent-str-padright"></a>
-#### `padRight` {.collection-method}
-
-The `padRight` method wraps PHP's `str_pad` function, padding the right side of a string with another string until the final string reaches the desired length:
-
-    use Illuminate\Support\Str;
-
-    $padded = Str::of('James')->padRight(10, '-');
-
-    // 'James-----'
-
-    $padded = Str::of('James')->padRight(10);
-
-    // 'James     '
-
-<a name="method-fluent-str-pipe"></a>
-#### `pipe` {.collection-method}
-
-The `pipe` method allows you to transform the string by passing its current value to the given callable:
-
-    use Illuminate\Support\Str;
-    use Illuminate\Support\Stringable;
-
-    $hash = Str::of('Laravel')->pipe('md5')->prepend('Checksum: ');
-
-    // 'Checksum: a5c95b86291ea299fcbe64458ed12702'
-
-    $closure = Str::of('foo')->pipe(function (Stringable $str) {
-        return 'bar';
-    });
-
-    // 'bar'
-
-<a name="method-fluent-str-plural"></a>
-#### `plural` {.collection-method}
-
-The `plural` method converts a singular word string to its plural form. This function supports [any of the languages support by Laravel's pluralizer](/docs/{{version}}/localization#pluralization-language):
-
-    use Illuminate\Support\Str;
-
-    $plural = Str::of('car')->plural();
-
-    // cars
-
-    $plural = Str::of('child')->plural();
-
-    // children
-
-You may provide an integer as a second argument to the function to retrieve the singular or plural form of the string:
-
-    use Illuminate\Support\Str;
-
-    $plural = Str::of('child')->plural(2);
-
-    // children
-
-    $plural = Str::of('child')->plural(1);
-
-    // child
-
-<a name="method-fluent-str-prepend"></a>
-#### `prepend` {.collection-method}
-
-The `prepend` method prepends the given values onto the string:
-
-    use Illuminate\Support\Str;
-
-    $string = Str::of('Framework')->prepend('Laravel ');
-
-    // Laravel Framework
-
-<a name="method-fluent-str-remove"></a>
-#### `remove` {.collection-method}
-
-The `remove` method removes the given value or array of values from the string:
-
-    use Illuminate\Support\Str;
-
-    $string = Str::of('Arkansas is quite beautiful!')->remove('quite');
-
-    // Arkansas is beautiful!
-
-You may also pass `false` as a second parameter to ignore case when removing strings.
-
-<a name="method-fluent-str-replace"></a>
-#### `replace` {.collection-method}
-
-The `replace` method replaces a given string within the string:
-
-    use Illuminate\Support\Str;
-
-    $replaced = Str::of('Laravel 6.x')->replace('6.x', '7.x');
-
-    // Laravel 7.x
-
-<a name="method-fluent-str-replace-array"></a>
-#### `replaceArray` {.collection-method}
-
-The `replaceArray` method replaces a given value in the string sequentially using an array:
-
-    use Illuminate\Support\Str;
-
-    $string = 'The event will take place between ? and ?';
-
-    $replaced = Str::of($string)->replaceArray('?', ['8:30', '9:00']);
-
-    // The event will take place between 8:30 and 9:00
-
-<a name="method-fluent-str-replace-first"></a>
-#### `replaceFirst` {.collection-method}
-
-The `replaceFirst` method replaces the first occurrence of a given value in a string:
-
-    use Illuminate\Support\Str;
-
-    $replaced = Str::of('the quick brown fox jumps over the lazy dog')->replaceFirst('the', 'a');
-
-    // a quick brown fox jumps over the lazy dog
-
-<a name="method-fluent-str-replace-last"></a>
-#### `replaceLast` {.collection-method}
-
-The `replaceLast` method replaces the last occurrence of a given value in a string:
-
-    use Illuminate\Support\Str;
-
-    $replaced = Str::of('the quick brown fox jumps over the lazy dog')->replaceLast('the', 'a');
-
-    // the quick brown fox jumps over a lazy dog
-
-<a name="method-fluent-str-replace-matches"></a>
-#### `replaceMatches` {.collection-method}
-
-The `replaceMatches` method replaces all portions of a string matching a pattern with the given replacement string:
-
-    use Illuminate\Support\Str;
-
-    $replaced = Str::of('(+1) 501-555-1000')->replaceMatches('/[^A-Za-z0-9]++/', '')
-
-    // '15015551000'
-
-The `replaceMatches` method also accepts a closure that will be invoked with each portion of the string matching the given pattern, allowing you to perform the replacement logic within the closure and return the replaced value:
-
-    use Illuminate\Support\Str;
-    use Illuminate\Support\Stringable;
-
-    $replaced = Str::of('123')->replaceMatches('/\d/', function (array $matches) {
-        return '['.$matches[0].']';
-    });
-
-    // '[1][2][3]'
-
-<a name="method-fluent-str-rtrim"></a>
-#### `rtrim` {.collection-method}
-
-The `rtrim` method trims the right side of the given string:
-
-    use Illuminate\Support\Str;
-
-    $string = Str::of('  Laravel  ')->rtrim();
-
-    // '  Laravel'
-
-    $string = Str::of('/Laravel/')->rtrim('/');
-
-    // '/Laravel'
-
-<a name="method-fluent-str-scan"></a>
-#### `scan` {.collection-method}
-
-The `scan` method parses input from a string into a collection according to a format supported by the [`sscanf` PHP function](https://www.php.net/manual/en/function.sscanf.php):
-
-    use Illuminate\Support\Str;
-
-    $collection = Str::of('filename.jpg')->scan('%[^.].%s');
-
-    // collect(['filename', 'jpg'])
-
-<a name="method-fluent-str-singular"></a>
-#### `singular` {.collection-method}
-
-The `singular` method converts a string to its singular form. This function supports [any of the languages support by Laravel's pluralizer](/docs/{{version}}/localization#pluralization-language):
-
-    use Illuminate\Support\Str;
-
-    $singular = Str::of('cars')->singular();
-
-    // car
-
-    $singular = Str::of('children')->singular();
-
-    // child
-
-<a name="method-fluent-str-slug"></a>
-#### `slug` {.collection-method}
-
-The `slug` method generates a URL friendly "slug" from the given string:
-
-    use Illuminate\Support\Str;
-
-    $slug = Str::of('Laravel Framework')->slug('-');
-
-    // laravel-framework
-
-<a name="method-fluent-str-snake"></a>
-#### `snake` {.collection-method}
-
-The `snake` method converts the given string to `snake_case`:
-
-    use Illuminate\Support\Str;
-
-    $converted = Str::of('fooBar')->snake();
-
-    // foo_bar
-
-<a name="method-fluent-str-split"></a>
-#### `split` {.collection-method}
-
-The `split` method splits a string into a collection using a regular expression:
-
-    use Illuminate\Support\Str;
-
-    $segments = Str::of('one, two, three')->split('/[\s,]+/');
-
-    // collect(["one", "two", "three"])
-
-<a name="method-fluent-str-squish"></a>
-#### `squish` {.collection-method}
-
-The `squish` method removes all extraneous white space from a string, including extraneous white space between words:
-
-    use Illuminate\Support\Str;
-
-    $string = Str::of('    laravel    framework    ')->squish();
-
-    // laravel framework
-
-<a name="method-fluent-str-start"></a>
-#### `start` {.collection-method}
-
-The `start` method adds a single instance of the given value to a string if it does not already start with that value:
-
-    use Illuminate\Support\Str;
-
-    $adjusted = Str::of('this/string')->start('/');
-
-    // /this/string
-
-    $adjusted = Str::of('/this/string')->start('/');
-
-    // /this/string
-
-<a name="method-fluent-str-starts-with"></a>
-#### `startsWith` {.collection-method}
-
-The `startsWith` method determines if the given string begins with the given value:
-
-    use Illuminate\Support\Str;
-
-    $result = Str::of('This is my name')->startsWith('This');
-
-    // true
-
-<a name="method-fluent-str-studly"></a>
-#### `studly` {.collection-method}
-
-The `studly` method converts the given string to `StudlyCase`:
-
-    use Illuminate\Support\Str;
-
-    $converted = Str::of('foo_bar')->studly();
-
-    // FooBar
-
-<a name="method-fluent-str-substr"></a>
-#### `substr` {.collection-method}
-
-The `substr` method returns the portion of the string specified by the given start and length parameters:
-
-    use Illuminate\Support\Str;
-
-    $string = Str::of('Laravel Framework')->substr(8);
-
-    // Framework
-
-    $string = Str::of('Laravel Framework')->substr(8, 5);
-
-    // Frame
-
-<a name="method-fluent-str-substrreplace"></a>
-#### `substrReplace` {.collection-method}
-
-The `substrReplace` method replaces text within a portion of a string, starting at the position specified by the second argument and replacing the number of characters specified by the third argument. Passing `0` to the method's third argument will insert the string at the specified position without replacing any of the existing characters in the string:
-
-    use Illuminate\Support\Str;
-
-    $string = Str::of('1300')->substrReplace(':', 2);
-
-    // 13:
-
-    $string = Str::of('The Framework')->substrReplace(' Laravel', 3, 0);
-
-    // The Laravel Framework
-
-<a name="method-fluent-str-swap"></a>
-#### `swap` {.collection-method}
-
-The `swap` method replaces multiple values in the string using PHP's `strtr` function:
-
-    use Illuminate\Support\Str;
-
-    $string = Str::of('Tacos are great!')
-        ->swap([
-            'Tacos' => 'Burritos',
-            'great' => 'fantastic',
-        ]);
-
-    // Burritos are fantastic!
-
-<a name="method-fluent-str-tap"></a>
-#### `tap` {.collection-method}
-
-The `tap` method passes the string to the given closure, allowing you to examine and interact with the string while not affecting the string itself. The original string is returned by the `tap` method regardless of what is returned by the closure:
-
-    use Illuminate\Support\Str;
-    use Illuminate\Support\Stringable;
-
-    $string = Str::of('Laravel')
-        ->append(' Framework')
-        ->tap(function (Stringable $string) {
-            dump('String after append: '.$string);
-        })
-        ->upper();
-
-    // LARAVEL FRAMEWORK
-
-<a name="method-fluent-str-test"></a>
-#### `test` {.collection-method}
-
-The `test` method determines if a string matches the given regular expression pattern:
-
-    use Illuminate\Support\Str;
-
-    $result = Str::of('Laravel Framework')->test('/Laravel/');
-
-    // true
-
-<a name="method-fluent-str-title"></a>
-#### `title` {.collection-method}
-
-The `title` method converts the given string to `Title Case`:
-
-    use Illuminate\Support\Str;
-
-    $converted = Str::of('a nice title uses the correct case')->title();
-
-    // A Nice Title Uses The Correct Case
-
-<a name="method-fluent-str-trim"></a>
-#### `trim` {.collection-method}
-
-The `trim` method trims the given string:
-
-    use Illuminate\Support\Str;
-
-    $string = Str::of('  Laravel  ')->trim();
-
-    // 'Laravel'
-
-    $string = Str::of('/Laravel/')->trim('/');
-
-    // 'Laravel'
-
-<a name="method-fluent-str-ucfirst"></a>
-#### `ucfirst` {.collection-method}
-
-The `ucfirst` method returns the given string with the first character capitalized:
-
-    use Illuminate\Support\Str;
-
-    $string = Str::of('foo bar')->ucfirst();
-
-    // Foo bar
-
-<a name="method-fluent-str-ucsplit"></a>
-#### `ucsplit` {.collection-method}
-
-The `ucsplit` method splits the given string into a collection by uppercase characters:
-
-    use Illuminate\Support\Str;
-
-    $string = Str::of('Foo Bar')->ucsplit();
-
-    // collect(['Foo', 'Bar'])
-
-<a name="method-fluent-str-upper"></a>
-#### `upper` {.collection-method}
-
-The `upper` method converts the given string to uppercase:
-
-    use Illuminate\Support\Str;
-
-    $adjusted = Str::of('laravel')->upper();
-
-    // LARAVEL
-
-<a name="method-fluent-str-when"></a>
-#### `when` {.collection-method}
-
-The `when` method invokes the given closure if a given condition is `true`. The closure will receive the fluent string instance:
-
-    use Illuminate\Support\Str;
-    use Illuminate\Support\Stringable;
-
-    $string = Str::of('Taylor')
-                    ->when(true, function (Stringable $string) {
-                        return $string->append(' Otwell');
-                    });
-
-    // 'Taylor Otwell'
-
-If necessary, you may pass another closure as the third parameter to the `when` method. This closure will execute if the condition parameter evaluates to `false`.
-
-<a name="method-fluent-str-when-contains"></a>
-#### `whenContains` {.collection-method}
-
-The `whenContains` method invokes the given closure if the string contains the given value. The closure will receive the fluent string instance:
-
-    use Illuminate\Support\Str;
-    use Illuminate\Support\Stringable;
-
-    $string = Str::of('tony stark')
-                ->whenContains('tony', function (Stringable $string) {
-                    return $string->title();
-                });
-
-    // 'Tony Stark'
-
-If necessary, you may pass another closure as the third parameter to the `when` method. This closure will execute if the string does not contain the given value.
-
-You may also pass an array of values to determine if the given string contains any of the values in the array:
-
-    use Illuminate\Support\Str;
-    use Illuminate\Support\Stringable;
-
-    $string = Str::of('tony stark')
-                ->whenContains(['tony', 'hulk'], function (Stringable $string) {
-                    return $string->title();
-                });
-
-    // Tony Stark
-
-<a name="method-fluent-str-when-contains-all"></a>
-#### `whenContainsAll` {.collection-method}
-
-The `whenContainsAll` method invokes the given closure if the string contains all of the given sub-strings. The closure will receive the fluent string instance:
-
-    use Illuminate\Support\Str;
-    use Illuminate\Support\Stringable;
-
-    $string = Str::of('tony stark')
-                    ->whenContainsAll(['tony', 'stark'], function (Stringable $string) {
-                        return $string->title();
-                    });
-
-    // 'Tony Stark'
-
-If necessary, you may pass another closure as the third parameter to the `when` method. This closure will execute if the condition parameter evaluates to `false`.
-
-<a name="method-fluent-str-when-empty"></a>
-#### `whenEmpty` {.collection-method}
-
-The `whenEmpty` method invokes the given closure if the string is empty. If the closure returns a value, that value will also be returned by the `whenEmpty` method. If the closure does not return a value, the fluent string instance will be returned:
-
-    use Illuminate\Support\Str;
-    use Illuminate\Support\Stringable;
-
-    $string = Str::of('  ')->whenEmpty(function (Stringable $string) {
-        return $string->trim()->prepend('Laravel');
-    });
-
-    // 'Laravel'
-
-<a name="method-fluent-str-when-not-empty"></a>
-#### `whenNotEmpty` {.collection-method}
-
-The `whenNotEmpty` method invokes the given closure if the string is not empty. If the closure returns a value, that value will also be returned by the `whenNotEmpty` method. If the closure does not return a value, the fluent string instance will be returned:
-
-    use Illuminate\Support\Str;
-    use Illuminate\Support\Stringable;
-
-    $string = Str::of('Framework')->whenNotEmpty(function (Stringable $string) {
-        return $string->prepend('Laravel ');
-    });
-
-    // 'Laravel Framework'
-
-<a name="method-fluent-str-when-starts-with"></a>
-#### `whenStartsWith` {.collection-method}
-
-The `whenStartsWith` method invokes the given closure if the string starts with the given sub-string. The closure will receive the fluent string instance:
-
-    use Illuminate\Support\Str;
-    use Illuminate\Support\Stringable;
-
-    $string = Str::of('disney world')->whenStartsWith('disney', function (Stringable $string) {
-        return $string->title();
-    });
-
-    // 'Disney World'
-
-<a name="method-fluent-str-when-ends-with"></a>
-#### `whenEndsWith` {.collection-method}
-
-The `whenEndsWith` method invokes the given closure if the string ends with the given sub-string. The closure will receive the fluent string instance:
-
-    use Illuminate\Support\Str;
-    use Illuminate\Support\Stringable;
-
-    $string = Str::of('disney world')->whenEndsWith('world', function (Stringable $string) {
-        return $string->title();
-    });
-
-    // 'Disney World'
-
-<a name="method-fluent-str-when-exactly"></a>
-#### `whenExactly` {.collection-method}
-
-The `whenExactly` method invokes the given closure if the string exactly matches the given string. The closure will receive the fluent string instance:
-
-    use Illuminate\Support\Str;
-    use Illuminate\Support\Stringable;
-
-    $string = Str::of('laravel')->whenExactly('laravel', function (Stringable $string) {
-        return $string->title();
-    });
-
-    // 'Laravel'
-
-<a name="method-fluent-str-when-not-exactly"></a>
-#### `whenNotExactly` {.collection-method}
-
-The `whenNotExactly` method invokes the given closure if the string does not exactly match the given string. The closure will receive the fluent string instance:
-
-    use Illuminate\Support\Str;
-    use Illuminate\Support\Stringable;
-
-    $string = Str::of('framework')->whenNotExactly('laravel', function (Stringable $string) {
-        return $string->title();
-    });
-
-    // 'Framework'
-
-<a name="method-fluent-str-when-is"></a>
-#### `whenIs` {.collection-method}
-
-The `whenIs` method invokes the given closure if the string matches a given pattern. Asterisks may be used as wildcard values. The closure will receive the fluent string instance:
-
-    use Illuminate\Support\Str;
-    use Illuminate\Support\Stringable;
-
-    $string = Str::of('foo/bar')->whenIs('foo/*', function (Stringable $string) {
-        return $string->append('/baz');
-    });
-
-    // 'foo/bar/baz'
-
-<a name="method-fluent-str-when-is-ascii"></a>
-#### `whenIsAscii` {.collection-method}
-
-The `whenIsAscii` method invokes the given closure if the string is 7 bit ASCII. The closure will receive the fluent string instance:
-
-    use Illuminate\Support\Str;
-    use Illuminate\Support\Stringable;
-
-    $string = Str::of('laravel')->whenIsAscii(function (Stringable $string) {
-        return $string->title();
-    });
-
-    // 'Laravel'
-
-<a name="method-fluent-str-when-is-ulid"></a>
-#### `whenIsUlid` {.collection-method}
-
-The `whenIsUlid` method invokes the given closure if the string is a valid ULID. The closure will receive the fluent string instance:
-
-    use Illuminate\Support\Str;
-
-    $string = Str::of('01gd6r360bp37zj17nxb55yv40')->whenIsUlid(function (Stringable $string) {
-        return $string->substr(0, 8);
-    });
-
-    // '01gd6r36'
-
-<a name="method-fluent-str-when-is-uuid"></a>
-#### `whenIsUuid` {.collection-method}
-
-The `whenIsUuid` method invokes the given closure if the string is a valid UUID. The closure will receive the fluent string instance:
-
-    use Illuminate\Support\Str;
-    use Illuminate\Support\Stringable;
-
-    $string = Str::of('a0a2a2d2-0b87-4a18-83f2-2529882be2de')->whenIsUuid(function (Stringable $string) {
-        return $string->substr(0, 8);
-    });
-
-    // 'a0a2a2d2'
-
-<a name="method-fluent-str-when-test"></a>
-#### `whenTest` {.collection-method}
-
-The `whenTest` method invokes the given closure if the string matches the given regular expression. The closure will receive the fluent string instance:
-
-    use Illuminate\Support\Str;
-    use Illuminate\Support\Stringable;
-
-    $string = Str::of('laravel framework')->whenTest('/laravel/', function (Stringable $string) {
-        return $string->title();
-    });
-
-    // 'Laravel Framework'
-
-<a name="method-fluent-str-word-count"></a>
-#### `wordCount` {.collection-method}
-
-The `wordCount` method returns the number of words that a string contains:
-
-```php
-use Illuminate\Support\Str;
-
-Str::of('Hello, world!')->wordCount(); // 2
-```
-
-<a name="method-fluent-str-words"></a>
-#### `words` {.collection-method}
-
-The `words` method limits the number of words in a string. If necessary, you may specify an additional string that will be appended to the truncated string:
-
-    use Illuminate\Support\Str;
-
-    $string = Str::of('Perfectly balanced, as all things should be.')->words(3, ' >>>');
-
-    // Perfectly balanced, as >>>
-
-<a name="urls"></a>
-## URLs
-
-<a name="method-action"></a>
-#### `action()` {.collection-method}
-
-The `action` function generates a URL for the given controller action:
-
-    use App\Http\Controllers\HomeController;
-
-    $url = action([HomeController::class, 'index']);
-
-If the method accepts route parameters, you may pass them as the second argument to the method:
-
-    $url = action([UserController::class, 'profile'], ['id' => 1]);
-
-<a name="method-asset"></a>
-#### `asset()` {.collection-method}
-
-The `asset` function generates a URL for an asset using the current scheme of the request (HTTP or HTTPS):
-
-    $url = asset('img/photo.jpg');
-
-You can configure the asset URL host by setting the `ASSET_URL` variable in your `.env` file. This can be useful if you host your assets on an external service like Amazon S3 or another CDN:
-
-    // ASSET_URL=http://example.com/assets
-
-    $url = asset('img/photo.jpg'); // http://example.com/assets/img/photo.jpg
-
-<a name="method-route"></a>
-#### `route()` {.collection-method}
-
-The `route` function generates a URL for a given [named route](/docs/{{version}}/routing#named-routes):
-
-    $url = route('route.name');
-
-If the route accepts parameters, you may pass them as the second argument to the function:
-
-    $url = route('route.name', ['id' => 1]);
-
-By default, the `route` function generates an absolute URL. If you wish to generate a relative URL, you may pass `false` as the third argument to the function:
-
-    $url = route('route.name', ['id' => 1], false);
-
-<a name="method-secure-asset"></a>
-#### `secure_asset()` {.collection-method}
-
-The `secure_asset` function generates a URL for an asset using HTTPS:
-
-    $url = secure_asset('img/photo.jpg');
-
-<a name="method-secure-url"></a>
-#### `secure_url()` {.collection-method}
-
-The `secure_url` function generates a fully qualified HTTPS URL to the given path. Additional URL segments may be passed in the function's second argument:
-
-    $url = secure_url('user/profile');
-
-    $url = secure_url('user/profile', [1]);
-
-<a name="method-to-route"></a>
-#### `to_route()` {.collection-method}
-
-The `to_route` function generates a [redirect HTTP response](/docs/{{version}}/responses#redirects) for a given [named route](/docs/{{version}}/routing#named-routes):
-
-    return to_route('users.show', ['user' => 1]);
-
-If necessary, you may pass the HTTP status code that should be assigned to the redirect and any additional response headers as the third and fourth arguments to the `to_route` method:
-
-    return to_route('users.show', ['user' => 1], 302, ['X-Framework' => 'Laravel']);
-
-<a name="method-url"></a>
-#### `url()` {.collection-method}
-
-The `url` function generates a fully qualified URL to the given path:
-
-    $url = url('user/profile');
-
-    $url = url('user/profile', [1]);
-
-If no path is provided, an `Illuminate\Routing\UrlGenerator` instance is returned:
-
-    $current = url()->current();
-
-    $full = url()->full();
-
-    $previous = url()->previous();
-
-<a name="miscellaneous"></a>
-## Miscellaneous
-
-<a name="method-abort"></a>
-#### `abort()` {.collection-method}
-
-The `abort` function throws [an HTTP exception](/docs/{{version}}/errors#http-exceptions) which will be rendered by the [exception handler](/docs/{{version}}/errors#the-exception-handler):
-
-    abort(403);
-
-You may also provide the exception's message and custom HTTP response headers that should be sent to the browser:
-
-    abort(403, 'Unauthorized.', $headers);
-
-<a name="method-abort-if"></a>
-#### `abort_if()` {.collection-method}
-
-The `abort_if` function throws an HTTP exception if a given boolean expression evaluates to `true`:
-
-    abort_if(! Auth::user()->isAdmin(), 403);
-
-Like the `abort` method, you may also provide the exception's response text as the third argument and an array of custom response headers as the fourth argument to the function.
-
-<a name="method-abort-unless"></a>
-#### `abort_unless()` {.collection-method}
-
-The `abort_unless` function throws an HTTP exception if a given boolean expression evaluates to `false`:
-
-    abort_unless(Auth::user()->isAdmin(), 403);
-
-Like the `abort` method, you may also provide the exception's response text as the third argument and an array of custom response headers as the fourth argument to the function.
-
-<a name="method-app"></a>
-#### `app()` {.collection-method}
-
-The `app` function returns the [service container](/docs/{{version}}/container) instance:
-
-    $container = app();
-
-You may pass a class or interface name to resolve it from the container:
-
-    $api = app('HelpSpot\API');
-
-<a name="method-auth"></a>
-#### `auth()` {.collection-method}
-
-The `auth` function returns an [authenticator](/docs/{{version}}/authentication) instance. You may use it as an alternative to the `Auth` facade:
-
-    $user = auth()->user();
-
-If needed, you may specify which guard instance you would like to access:
-
-    $user = auth('admin')->user();
-
-<a name="method-back"></a>
-#### `back()` {.collection-method}
-
-The `back` function generates a [redirect HTTP response](/docs/{{version}}/responses#redirects) to the user's previous location:
-
-    return back($status = 302, $headers = [], $fallback = '/');
-
-    return back();
-
-<a name="method-bcrypt"></a>
-#### `bcrypt()` {.collection-method}
-
-The `bcrypt` function [hashes](/docs/{{version}}/hashing) the given value using Bcrypt. You may use this function as an alternative to the `Hash` facade:
-
-    $password = bcrypt('my-secret-password');
-
-<a name="method-blank"></a>
-#### `blank()` {.collection-method}
-
-The `blank` function determines whether the given value is "blank":
-
-    blank('');
-    blank('   ');
-    blank(null);
-    blank(collect());
-
-    // true
-
-    blank(0);
-    blank(true);
-    blank(false);
-
-    // false
-
-For the inverse of `blank`, see the [`filled`](#method-filled) method.
-
-<a name="method-broadcast"></a>
-#### `broadcast()` {.collection-method}
-
-The `broadcast` function [broadcasts](/docs/{{version}}/broadcasting) the given [event](/docs/{{version}}/events) to its listeners:
-
-    broadcast(new UserRegistered($user));
-
-    broadcast(new UserRegistered($user))->toOthers();
-
-<a name="method-cache"></a>
-#### `cache()` {.collection-method}
-
-The `cache` function may be used to get values from the [cache](/docs/{{version}}/cache). If the given key does not exist in the cache, an optional default value will be returned:
-
-    $value = cache('key');
-
-    $value = cache('key', 'default');
-
-You may add items to the cache by passing an array of key / value pairs to the function. You should also pass the number of seconds or duration the cached value should be considered valid:
-
-    cache(['key' => 'value'], 300);
-
-    cache(['key' => 'value'], now()->addSeconds(10));
-
-<a name="method-class-uses-recursive"></a>
-#### `class_uses_recursive()` {.collection-method}
-
-The `class_uses_recursive` function returns all traits used by a class, including traits used by all of its parent classes:
-
-    $traits = class_uses_recursive(App\Models\User::class);
-
-<a name="method-collect"></a>
-#### `collect()` {.collection-method}
-
-The `collect` function creates a [collection](/docs/{{version}}/collections) instance from the given value:
-
-    $collection = collect(['taylor', 'abigail']);
-
-<a name="method-config"></a>
-#### `config()` {.collection-method}
-
-The `config` function gets the value of a [configuration](/docs/{{version}}/configuration) variable. The configuration values may be accessed using "dot" syntax, which includes the name of the file and the option you wish to access. A default value may be specified and is returned if the configuration option does not exist:
-
-    $value = config('app.timezone');
-
-    $value = config('app.timezone', $default);
-
-You may set configuration variables at runtime by passing an array of key / value pairs. However, note that this function only affects the configuration value for the current request and does not update your actual configuration values:
-
-    config(['app.debug' => true]);
-
-<a name="method-cookie"></a>
-#### `cookie()` {.collection-method}
-
-The `cookie` function creates a new [cookie](/docs/{{version}}/requests#cookies) instance:
-
-    $cookie = cookie('name', 'value', $minutes);
-
-<a name="method-csrf-field"></a>
-#### `csrf_field()` {.collection-method}
-
-The `csrf_field` function generates an HTML `hidden` input field containing the value of the CSRF token. For example, using [Blade syntax](/docs/{{version}}/blade):
-
-    {{ csrf_field() }}
-
-<a name="method-csrf-token"></a>
-#### `csrf_token()` {.collection-method}
-
-The `csrf_token` function retrieves the value of the current CSRF token:
-
-    $token = csrf_token();
-
-<a name="method-decrypt"></a>
-#### `decrypt()` {.collection-method}
-
-The `decrypt` function [decrypts](/docs/{{version}}/encryption) the given value. You may use this function as an alternative to the `Crypt` facade:
-
-    $password = decrypt($value);
-
-<a name="method-dd"></a>
-#### `dd()` {.collection-method}
-
-The `dd` function dumps the given variables and ends execution of the script:
-
-    dd($value);
-
-    dd($value1, $value2, $value3, ...);
-
-If you do not want to halt the execution of your script, use the [`dump`](#method-dump) function instead.
-
-<a name="method-dispatch"></a>
-#### `dispatch()` {.collection-method}
-
-The `dispatch` function pushes the given [job](/docs/{{version}}/queues#creating-jobs) onto the Laravel [job queue](/docs/{{version}}/queues):
-
-    dispatch(new App\Jobs\SendEmails);
-
-<a name="method-dump"></a>
-#### `dump()` {.collection-method}
-
-The `dump` function dumps the given variables:
-
-    dump($value);
-
-    dump($value1, $value2, $value3, ...);
-
-If you want to stop executing the script after dumping the variables, use the [`dd`](#method-dd) function instead.
-
-<a name="method-encrypt"></a>
-#### `encrypt()` {.collection-method}
-
-The `encrypt` function [encrypts](/docs/{{version}}/encryption) the given value. You may use this function as an alternative to the `Crypt` facade:
-
-    $secret = encrypt('my-secret-value');
-
-<a name="method-env"></a>
-#### `env()` {.collection-method}
-
-The `env` function retrieves the value of an [environment variable](/docs/{{version}}/configuration#environment-configuration) or returns a default value:
-
-    $env = env('APP_ENV');
-
-    $env = env('APP_ENV', 'production');
-
-=======
->>>>>>> 4e451706
 > **Warning**  
 > If you execute the `config:cache` command during your deployment process, you should be sure that you are only calling the `env` function from within your configuration files. Once the configuration has been cached, the `.env` file will not be loaded and all calls to the `env` function will return `null`.
 
