# Helpers

- [Introduction](#introduction)
- [Available Methods](#available-methods)

<a name="introduction"></a>
## Introduction

Laravel includes a variety of global "helper" PHP functions. Many of these functions are used by the framework itself; however, you are free to use them in your own applications if you find them convenient.

<a name="available-methods"></a>
## Available Methods

<style>
    .collection-method-list > p {
        column-count: 3; -moz-column-count: 3; -webkit-column-count: 3;
        column-gap: 2em; -moz-column-gap: 2em; -webkit-column-gap: 2em;
    }

    .collection-method-list a {
        display: block;
    }
</style>

### Arrays

<div class="collection-method-list" markdown="1">

[array_add](#method-array-add)
[array_collapse](#method-array-collapse)
[array_divide](#method-array-divide)
[array_dot](#method-array-dot)
[array_except](#method-array-except)
[array_first](#method-array-first)
[array_flatten](#method-array-flatten)
[array_forget](#method-array-forget)
[array_get](#method-array-get)
[array_has](#method-array-has)
[array_last](#method-array-last)
[array_only](#method-array-only)
[array_pluck](#method-array-pluck)
[array_prepend](#method-array-prepend)
[array_pull](#method-array-pull)
[array_set](#method-array-set)
[array_sort](#method-array-sort)
[array_sort_recursive](#method-array-sort-recursive)
[array_where](#method-array-where)
[array_wrap](#method-array-wrap)
[head](#method-head)
[last](#method-last)
</div>

### Paths

<div class="collection-method-list" markdown="1">

[app_path](#method-app-path)
[base_path](#method-base-path)
[config_path](#method-config-path)
[database_path](#method-database-path)
[mix](#method-mix)
[public_path](#method-public-path)
[resource_path](#method-resource-path)
[storage_path](#method-storage-path)

</div>

### Strings

<div class="collection-method-list" markdown="1">

[camel_case](#method-camel-case)
[class_basename](#method-class-basename)
[e](#method-e)
[ends_with](#method-ends-with)
[kebab_case](#method-kebab-case)
[snake_case](#method-snake-case)
[str_limit](#method-str-limit)
[starts_with](#method-starts-with)
[str_after](#method-str-after)
[str_contains](#method-str-contains)
[str_finish](#method-str-finish)
[str_is](#method-str-is)
[str_plural](#method-str-plural)
[str_random](#method-str-random)
[str_singular](#method-str-singular)
[str_slug](#method-str-slug)
[studly_case](#method-studly-case)
[title_case](#method-title-case)
[trans](#method-trans)
[trans_choice](#method-trans-choice)

</div>

### URLs

<div class="collection-method-list" markdown="1">

[action](#method-action)
[asset](#method-asset)
[secure_asset](#method-secure-asset)
[route](#method-route)
[secure_url](#method-secure-url)
[url](#method-url)

</div>

### Miscellaneous

<div class="collection-method-list" markdown="1">

[abort](#method-abort)
[abort_if](#method-abort-if)
[abort_unless](#method-abort-unless)
[auth](#method-auth)
[back](#method-back)
[bcrypt](#method-bcrypt)
[cache](#method-cache)
[collect](#method-collect)
[config](#method-config)
[csrf_field](#method-csrf-field)
[csrf_token](#method-csrf-token)
[dd](#method-dd)
[dispatch](#method-dispatch)
[env](#method-env)
[event](#method-event)
[factory](#method-factory)
[info](#method-info)
[logger](#method-logger)
[method_field](#method-method-field)
[old](#method-old)
[redirect](#method-redirect)
[request](#method-request)
[response](#method-response)
[retry](#method-retry)
[session](#method-session)
[value](#method-value)
[view](#method-view)

</div>

<a name="method-listing"></a>
## Method Listing

<style>
    #collection-method code {
        font-size: 14px;
    }

    #collection-method:not(.first-collection-method) {
        margin-top: 50px;
    }
</style>

<a name="arrays"></a>
## Arrays

<a name="method-array-add"></a>
#### `array_add()` {#collection-method .first-collection-method}

The `array_add` function adds a given key / value pair to the array if the given key doesn't already exist in the array:

    $array = array_add(['name' => 'Desk'], 'price', 100);

    // ['name' => 'Desk', 'price' => 100]

<a name="method-array-collapse"></a>
#### `array_collapse()` {#collection-method}

The `array_collapse` function collapses an array of arrays into a single array:

    $array = array_collapse([[1, 2, 3], [4, 5, 6], [7, 8, 9]]);

    // [1, 2, 3, 4, 5, 6, 7, 8, 9]

<a name="method-array-divide"></a>
#### `array_divide()` {#collection-method}

The `array_divide` function returns two arrays, one containing the keys, and the other containing the values of the original array:

    list($keys, $values) = array_divide(['name' => 'Desk']);

    // $keys: ['name']

    // $values: ['Desk']

<a name="method-array-dot"></a>
#### `array_dot()` {#collection-method}

The `array_dot` function flattens a multi-dimensional array into a single level array that uses "dot" notation to indicate depth:

    $array = array_dot(['foo' => ['bar' => 'baz']]);

    // ['foo.bar' => 'baz'];

<a name="method-array-except"></a>
#### `array_except()` {#collection-method}

The `array_except` function removes the given key / value pairs from the array:

    $array = ['name' => 'Desk', 'price' => 100];

    $array = array_except($array, ['price']);

    // ['name' => 'Desk']

<a name="method-array-first"></a>
#### `array_first()` {#collection-method}

The `array_first` function returns the first element of an array passing a given truth test:

    $array = [100, 200, 300];

    $value = array_first($array, function ($value, $key) {
        return $value >= 150;
    });

    // 200

A default value may also be passed as the third parameter to the method. This value will be returned if no value passes the truth test:

    $value = array_first($array, $callback, $default);

<a name="method-array-flatten"></a>
#### `array_flatten()` {#collection-method}

The `array_flatten` function will flatten a multi-dimensional array into a single level.

    $array = ['name' => 'Joe', 'languages' => ['PHP', 'Ruby']];

    $array = array_flatten($array);

    // ['Joe', 'PHP', 'Ruby'];

<a name="method-array-forget"></a>
#### `array_forget()` {#collection-method}

The `array_forget` function removes a given key / value pair from a deeply nested array using "dot" notation:

    $array = ['products' => ['desk' => ['price' => 100]]];

    array_forget($array, 'products.desk');

    // ['products' => []]

<a name="method-array-get"></a>
#### `array_get()` {#collection-method}

The `array_get` function retrieves a value from a deeply nested array using "dot" notation:

    $array = ['products' => ['desk' => ['price' => 100]]];

    $value = array_get($array, 'products.desk');

    // ['price' => 100]

The `array_get` function also accepts a default value, which will be returned if the specific key is not found:

    $value = array_get($array, 'names.john', 'default');

<a name="method-array-has"></a>
#### `array_has()` {#collection-method}

The `array_has` function checks that a given item or items exists in an array using "dot" notation:

    $array = ['product' => ['name' => 'desk', 'price' => 100]];

    $hasItem = array_has($array, 'product.name');

    // true

    $hasItems = array_has($array, ['product.price', 'product.discount']);

    // false

<a name="method-array-last"></a>
#### `array_last()` {#collection-method}

The `array_last` function returns the last element of an array passing a given truth test:

    $array = [100, 200, 300, 110];

    $value = array_last($array, function ($value, $key) {
        return $value >= 150;
    });

    // 300

<a name="method-array-only"></a>
#### `array_only()` {#collection-method}

The `array_only` function will return only the specified key / value pairs from the given array:

    $array = ['name' => 'Desk', 'price' => 100, 'orders' => 10];

    $array = array_only($array, ['name', 'price']);

    // ['name' => 'Desk', 'price' => 100]

<a name="method-array-pluck"></a>
#### `array_pluck()` {#collection-method}

The `array_pluck` function will pluck a list of the given key / value pairs from the array:

    $array = [
        ['developer' => ['id' => 1, 'name' => 'Taylor']],
        ['developer' => ['id' => 2, 'name' => 'Abigail']],
    ];

    $array = array_pluck($array, 'developer.name');

    // ['Taylor', 'Abigail'];

You may also specify how you wish the resulting list to be keyed:

    $array = array_pluck($array, 'developer.name', 'developer.id');

    // [1 => 'Taylor', 2 => 'Abigail'];

<a name="method-array-prepend"></a>
#### `array_prepend()` {#collection-method}

The `array_prepend` function will push an item onto the beginning of an array:

    $array = ['one', 'two', 'three', 'four'];

    $array = array_prepend($array, 'zero');

    // $array: ['zero', 'one', 'two', 'three', 'four']

<a name="method-array-pull"></a>
#### `array_pull()` {#collection-method}

The `array_pull` function returns and removes a key / value pair from the array:

    $array = ['name' => 'Desk', 'price' => 100];

    $name = array_pull($array, 'name');

    // $name: Desk

    // $array: ['price' => 100]

<a name="method-array-set"></a>
#### `array_set()` {#collection-method}

The `array_set` function sets a value within a deeply nested array using "dot" notation:

    $array = ['products' => ['desk' => ['price' => 100]]];

    array_set($array, 'products.desk.price', 200);

    // ['products' => ['desk' => ['price' => 200]]]

<a name="method-array-sort"></a>
#### `array_sort()` {#collection-method}

The `array_sort` function sorts the array by the results of the given Closure:

    $array = [
        ['name' => 'Desk'],
        ['name' => 'Chair'],
    ];

    $array = array_values(array_sort($array, function ($value) {
        return $value['name'];
    }));

    /*
        [
            ['name' => 'Chair'],
            ['name' => 'Desk'],
        ]
    */

<a name="method-array-sort-recursive"></a>
#### `array_sort_recursive()` {#collection-method}

The `array_sort_recursive` function recursively sorts the array using the `sort` function:

    $array = [
        [
            'Roman',
            'Taylor',
            'Li',
        ],
        [
            'PHP',
            'Ruby',
            'JavaScript',
        ],
    ];

    $array = array_sort_recursive($array);

    /*
        [
            [
                'Li',
                'Roman',
                'Taylor',
            ],
            [
                'JavaScript',
                'PHP',
                'Ruby',
            ]
        ];
    */

<a name="method-array-where"></a>
#### `array_where()` {#collection-method}

The `array_where` function filters the array using the given Closure:

    $array = [100, '200', 300, '400', 500];

    $array = array_where($array, function ($value, $key) {
        return is_string($value);
    });

    // [1 => 200, 3 => 400]

<a name="method-array-wrap"></a>
#### `array_wrap()` {#collection-method}

The `array_wrap` function will wrap the given value in an array. If the given value is already an array it will not be changed:

    $string = 'Laravel';

    $array = array_wrap($string);

    // [0 => 'Laravel']

<a name="method-head"></a>
#### `head()` {#collection-method}

The `head` function returns the first element in the given array:

    $array = [100, 200, 300];

    $first = head($array);

    // 100

<a name="method-last"></a>
#### `last()` {#collection-method}

The `last` function returns the last element in the given array:

    $array = [100, 200, 300];

    $last = last($array);

    // 300

<a name="paths"></a>
## Paths

<a name="method-app-path"></a>
#### `app_path()` {#collection-method}

The `app_path` function returns the fully qualified path to the `app` directory. You may also use the `app_path` function to generate a fully qualified path to a file relative to the application directory:

    $path = app_path();

    $path = app_path('Http/Controllers/Controller.php');

<a name="method-base-path"></a>
#### `base_path()` {#collection-method}

The `base_path` function returns the fully qualified path to the project root. You may also use the `base_path` function to generate a fully qualified path to a given file relative to the project root directory:

    $path = base_path();

    $path = base_path('vendor/bin');

<a name="method-config-path"></a>
#### `config_path()` {#collection-method}

The `config_path` function returns the fully qualified path to the application configuration directory:

    $path = config_path();

<a name="method-database-path"></a>
#### `database_path()` {#collection-method}

The `database_path` function returns the fully qualified path to the application's database directory:

    $path = database_path();

<a name="method-mix"></a>
#### `mix()` {#collection-method}

The `mix` function gets the path to a [versioned Mix file](/docs/{{version}}/mix):

    mix($file);

<a name="method-public-path"></a>
#### `public_path()` {#collection-method}

The `public_path` function returns the fully qualified path to the `public` directory:

    $path = public_path();

<a name="method-resource-path"></a>
#### `resource_path()` {#collection-method}

The `resource_path` function returns the fully qualified path to the `resources` directory. You may also use the `resource_path` function to generate a fully qualified path to a given file relative to the resources directory:

    $path = resource_path();

    $path = resource_path('assets/sass/app.scss');

<a name="method-storage-path"></a>
#### `storage_path()` {#collection-method}

The `storage_path` function returns the fully qualified path to the `storage` directory. You may also use the `storage_path` function to generate a fully qualified path to a given file relative to the storage directory:

    $path = storage_path();

    $path = storage_path('app/file.txt');

<a name="strings"></a>
## Strings

<a name="method-camel-case"></a>
#### `camel_case()` {#collection-method}

The `camel_case` function converts the given string to `camelCase`:

    $camel = camel_case('foo_bar');

    // fooBar

<a name="method-class-basename"></a>
#### `class_basename()` {#collection-method}

The `class_basename` returns the class name of the given class with the class' namespace removed:

    $class = class_basename('Foo\Bar\Baz');

    // Baz

<a name="method-e"></a>
#### `e()` {#collection-method}

The `e` function runs PHP's `htmlspecialchars` function with the `double_encode` option set to `false`:

    echo e('<html>foo</html>');

    // &lt;html&gt;foo&lt;/html&gt;

<a name="method-ends-with"></a>
#### `ends_with()` {#collection-method}

The `ends_with` function determines if the given string ends with the given value:

    $value = ends_with('This is my name', 'name');

    // true

<a name="method-kebab-case"></a>
#### `kebab_case()` {#collection-method}

The `kebab_case` function converts the given string to `kebab-case`:

    $value = kebab_case('fooBar');

    // foo-bar


<a name="method-snake-case"></a>
#### `snake_case()` {#collection-method}

The `snake_case` function converts the given string to `snake_case`:

    $snake = snake_case('fooBar');

    // foo_bar

<a name="method-str-limit"></a>
#### `str_limit()` {#collection-method}

The `str_limit` function limits the number of characters in a string. The function accepts a string as its first argument and the maximum number of resulting characters as its second argument:

    $value = str_limit('The PHP framework for web artisans.', 7);

    // The PHP...

<a name="method-starts-with"></a>
#### `starts_with()` {#collection-method}

The `starts_with` function determines if the given string begins with the given value:

    $value = starts_with('This is my name', 'This');

    // true

<a name="method-str-after"></a>
#### `str_after()` {#collection-method}

The `str_after` function returns everything after the given value in a string:

    $value = str_after('This is: a test', 'This is:');

    // ' a test'

<<<<<<< HEAD
<a name="method-str-before"></a>
#### `str_before()` {#collection-method}

The `str_before` function returns everything before the given value in a string:

    $value = str_before('Test :it before', ':it before');

    // 'Test '

=======
>>>>>>> c30e860a
<a name="method-str-contains"></a>
#### `str_contains()` {#collection-method}

The `str_contains` function determines if the given string contains the given value:

    $value = str_contains('This is my name', 'my');

    // true

You may also pass an array of values to determine if the given string contains any of the values:

    $value = str_contains('This is my name', ['my', 'foo']);

    // true

<a name="method-str-finish"></a>
#### `str_finish()` {#collection-method}

The `str_finish` function adds a single instance of the given value to a string:

    $string = str_finish('this/string', '/');

    // this/string/

<a name="method-str-is"></a>
#### `str_is()` {#collection-method}

The `str_is` function determines if a given string matches a given pattern. Asterisks may be used to indicate wildcards:

    $value = str_is('foo*', 'foobar');

    // true

    $value = str_is('baz*', 'foobar');

    // false

<a name="method-str-plural"></a>
#### `str_plural()` {#collection-method}

The `str_plural` function converts a string to its plural form. This function currently only supports the English language:

    $plural = str_plural('car');

    // cars

    $plural = str_plural('child');

    // children

You may provide an integer as a second argument to the function to retrieve the singular or plural form of the string:

    $plural = str_plural('child', 2);

    // children

    $plural = str_plural('child', 1);

    // child

<a name="method-str-random"></a>
#### `str_random()` {#collection-method}

The `str_random` function generates a random string of the specified length. This function uses PHP's `random_bytes` function:

    $string = str_random(40);

<a name="method-str-singular"></a>
#### `str_singular()` {#collection-method}

The `str_singular` function converts a string to its singular form. This function currently only supports the English language:

    $singular = str_singular('cars');

    // car

<a name="method-str-slug"></a>
#### `str_slug()` {#collection-method}

The `str_slug` function generates a URL friendly "slug" from the given string:

    $title = str_slug('Laravel 5 Framework', '-');

    // laravel-5-framework

<a name="method-studly-case"></a>
#### `studly_case()` {#collection-method}

The `studly_case` function converts the given string to `StudlyCase`:

    $value = studly_case('foo_bar');

    // FooBar

<a name="method-title-case"></a>
#### `title_case()` {#collection-method}

The `title_case` function converts the given string to `Title Case`:

    $title = title_case('a nice title uses the correct case');

    // A Nice Title Uses The Correct Case

<a name="method-trans"></a>
#### `trans()` {#collection-method}

The `trans` function translates the given language line using your [localization files](/docs/{{version}}/localization):

    echo trans('validation.required'):

<a name="method-trans-choice"></a>
#### `trans_choice()` {#collection-method}

The `trans_choice` function translates the given language line with inflection:

    $value = trans_choice('foo.bar', $count);

<a name="urls"></a>
## URLs

<a name="method-action"></a>
#### `action()` {#collection-method}

The `action` function generates a URL for the given controller action. You do not need to pass the full namespace to the controller. Instead, pass the controller class name relative to the `App\Http\Controllers` namespace:

    $url = action('HomeController@getIndex');

If the method accepts route parameters, you may pass them as the second argument to the method:

    $url = action('UserController@profile', ['id' => 1]);

<a name="method-asset"></a>
#### `asset()` {#collection-method}

Generate a URL for an asset using the current scheme of the request (HTTP or HTTPS):

    $url = asset('img/photo.jpg');

<a name="method-secure-asset"></a>
#### `secure_asset()` {#collection-method}

Generate a URL for an asset using HTTPS:

    echo secure_asset('foo/bar.zip', $title, $attributes = []);

<a name="method-route"></a>
#### `route()` {#collection-method}

The `route` function generates a URL for the given named route:

    $url = route('routeName');

If the route accepts parameters, you may pass them as the second argument to the method:

    $url = route('routeName', ['id' => 1]);

By default, the `route` function generates an absolute URL. If you wish to generate a relative URL, you may pass `false` as the third parameter:

    $url = route('routeName', ['id' => 1], false);

<a name="method-secure-url"></a>
#### `secure_url()` {#collection-method}

The `secure_url` function generates a fully qualified HTTPS URL to the given path:

    echo secure_url('user/profile');

    echo secure_url('user/profile', [1]);

<a name="method-url"></a>
#### `url()` {#collection-method}

The `url` function generates a fully qualified URL to the given path:

    echo url('user/profile');

    echo url('user/profile', [1]);

If no path is provided, a `Illuminate\Routing\UrlGenerator` instance is returned:

    echo url()->current();
    echo url()->full();
    echo url()->previous();

<a name="miscellaneous"></a>
## Miscellaneous

<a name="method-abort"></a>
#### `abort()` {#collection-method}

The `abort` function throws a HTTP exception which will be rendered by the exception handler:

    abort(401);

You may also provide the exception's response text:

    abort(401, 'Unauthorized.');

<a name="method-abort-if"></a>
#### `abort_if()` {#collection-method}

The `abort_if` function throws an HTTP exception if a given boolean expression evaluates to `true`:

    abort_if(! Auth::user()->isAdmin(), 403);

<a name="method-abort-unless"></a>
#### `abort_unless()` {#collection-method}

The `abort_unless` function throws an HTTP exception if a given boolean expression evaluates to `false`:

    abort_unless(Auth::user()->isAdmin(), 403);

<a name="method-auth"></a>
#### `auth()` {#collection-method}

The `auth` function returns an authenticator instance. You may use it instead of the `Auth` facade for convenience:

    $user = auth()->user();

<a name="method-back"></a>
#### `back()` {#collection-method}

The `back()` function generates a redirect response to the user's previous location:

    return back();

<a name="method-bcrypt"></a>
#### `bcrypt()` {#collection-method}

The `bcrypt` function hashes the given value using Bcrypt. You may use it as an alternative to the `Hash` facade:

    $password = bcrypt('my-secret-password');

<a name="method-cache"></a>
#### `cache()` {#collection-method}

The `cache` function may be used to get values from the cache. If the given key does not exist in the cache, an optional default value will be returned:

    $value = cache('key');

    $value = cache('key', 'default');

You may add items to the cache by passing an array of key / value pairs to the function. You should also pass the number of minutes or duration the cached value should be considered valid:

    cache(['key' => 'value'], 5);

    cache(['key' => 'value'], Carbon::now()->addSeconds(10));

<a name="method-collect"></a>
#### `collect()` {#collection-method}

The `collect` function creates a [collection](/docs/{{version}}/collections) instance from the given array:

    $collection = collect(['taylor', 'abigail']);

<a name="method-config"></a>
#### `config()` {#collection-method}

The `config` function gets the value of a configuration variable. The configuration values may be accessed using "dot" syntax, which includes the name of the file and the option you wish to access. A default value may be specified and is returned if the configuration option does not exist:

    $value = config('app.timezone');

    $value = config('app.timezone', $default);

The `config` helper may also be used to set configuration variables at runtime by passing an array of key / value pairs:

    config(['app.debug' => true]);

<a name="method-csrf-field"></a>
#### `csrf_field()` {#collection-method}

The `csrf_field` function generates an HTML `hidden` input field containing the value of the CSRF token. For example, using [Blade syntax](/docs/{{version}}/blade):

    {{ csrf_field() }}

<a name="method-csrf-token"></a>
#### `csrf_token()` {#collection-method}

The `csrf_token` function retrieves the value of the current CSRF token:

    $token = csrf_token();

<a name="method-dd"></a>
#### `dd()` {#collection-method}

The `dd` function dumps the given variables and ends execution of the script:

    dd($value);

    dd($value1, $value2, $value3, ...);

If you do not want to halt the execution of your script, use the `dump` function instead:

    dump($value);

<a name="method-dispatch"></a>
#### `dispatch()` {#collection-method}

The `dispatch` function pushes a new job onto the Laravel [job queue](/docs/{{version}}/queues):

    dispatch(new App\Jobs\SendEmails);

<a name="method-env"></a>
#### `env()` {#collection-method}

The `env` function gets the value of an environment variable or returns a default value:

    $env = env('APP_ENV');

    // Return a default value if the variable doesn't exist...
    $env = env('APP_ENV', 'production');

<a name="method-event"></a>
#### `event()` {#collection-method}

The `event` function dispatches the given [event](/docs/{{version}}/events) to its listeners:

    event(new UserRegistered($user));

<a name="method-factory"></a>
#### `factory()` {#collection-method}

The `factory` function creates a model factory builder for a given class, name, and amount. It can be used while [testing](/docs/{{version}}/database-testing#writing-factories) or [seeding](/docs/{{version}}/seeding#using-model-factories):

    $user = factory(App\User::class)->make();

<a name="method-info"></a>
#### `info()` {#collection-method}

The `info` function will write information to the log:

    info('Some helpful information!');

An array of contextual data may also be passed to the function:

    info('User login attempt failed.', ['id' => $user->id]);

<a name="method-logger"></a>
#### `logger()` {#collection-method}

The `logger` function can be used to write a `debug` level message to the log:

    logger('Debug message');

An array of contextual data may also be passed to the function:

    logger('User has logged in.', ['id' => $user->id]);

A [logger](/docs/{{version}}/errors#logging) instance will be returned if no value is passed to the function:

    logger()->error('You are not allowed here.');

<a name="method-method-field"></a>
#### `method_field()` {#collection-method}

The `method_field` function generates an HTML `hidden` input field containing the spoofed value of the form's HTTP verb. For example, using [Blade syntax](/docs/{{version}}/blade):

    <form method="POST">
        {{ method_field('DELETE') }}
    </form>

<a name="method-old"></a>
#### `old()` {#collection-method}

The `old` function [retrieves](/docs/{{version}}/requests#retrieving-input) an old input value flashed into the session:

    $value = old('value');

    $value = old('value', 'default');

<a name="method-redirect"></a>
#### `redirect()` {#collection-method}

The `redirect` function returns a redirect HTTP response, or returns the redirector instance if called with no arguments:

    return redirect('/home');

    return redirect()->route('route.name');

<a name="method-request"></a>
#### `request()` {#collection-method}

The `request` function returns the current [request](/docs/{{version}}/requests) instance or obtains an input item:

    $request = request();

    $value = request('key', $default = null)

<a name="method-response"></a>
#### `response()` {#collection-method}

The `response` function creates a [response](/docs/{{version}}/responses) instance or obtains an instance of the response factory:

    return response('Hello World', 200, $headers);

    return response()->json(['foo' => 'bar'], 200, $headers);

<a name="method-retry"></a>
#### `retry()` {#collection-method}

The `retry` function attempts to execute the given callback until the given maximum attempt threshold is met. If the callback does not throw an exception, it's return value will be returned. If the callback throws an exception, it will automatically be retried. If the maximum attempt count is exceeded, the exception will be thrown:

    return retry(5, function () {
        // Attempt 5 times while resting 100ms in between attempts...
    }, 100);

<a name="method-session"></a>
#### `session()` {#collection-method}

The `session` function may be used to get or set session values:

    $value = session('key');

You may set values by passing an array of key / value pairs to the function:

    session(['chairs' => 7, 'instruments' => 3]);

The session store will be returned if no value is passed to the function:

    $value = session()->get('key');

    session()->put('key', $value);

<a name="method-value"></a>
#### `value()` {#collection-method}

The `value` function's behavior will simply return the value it is given. However, if you pass a `Closure` to the function, the `Closure` will be executed then its result will be returned:

    $value = value(function () {
        return 'bar';
    });

<a name="method-view"></a>
#### `view()` {#collection-method}

The `view` function retrieves a [view](/docs/{{version}}/views) instance:

    return view('auth.login');<|MERGE_RESOLUTION|>--- conflicted
+++ resolved
@@ -606,7 +606,6 @@
 
     // ' a test'
 
-<<<<<<< HEAD
 <a name="method-str-before"></a>
 #### `str_before()` {#collection-method}
 
@@ -616,8 +615,6 @@
 
     // 'Test '
 
-=======
->>>>>>> c30e860a
 <a name="method-str-contains"></a>
 #### `str_contains()` {#collection-method}
 
