--- conflicted
+++ resolved
@@ -943,35 +943,23 @@
 
     use Illuminate\Support\Carbon;
 
-<<<<<<< HEAD
 ```php
 /**
  * Get the notification's database type.
- *
- * @return string
  */
 public function databaseType(object $notifiable): string
 {
     return 'invoice-paid';
 }
-```
-=======
-    /**
-     * Get the notification's database type.
-     */
-    public function databaseType(object $notifiable): string
-    {
-        return 'invoice-paid';
-    }
->>>>>>> 5098e264
-
-    /**
-     * Get the initial value for the "read_at" column.
-     */
-    public function initialDatabaseReadAtValue(): ?Carbon
-    {
-        return null;
-    }
+
+/**
+ * Get the initial value for the "read_at" column.
+ */
+public function initialDatabaseReadAtValue(): ?Carbon
+{
+    return null;
+}
+```
 
 <a name="todatabase-vs-toarray"></a>
 #### `toDatabase` vs. `toArray`
@@ -1343,32 +1331,13 @@
                 "type": "plain_text",
                 "text": "Team Announcement"
               }
-            }, 
+            },
             {
-<<<<<<< HEAD
               "type": "section",
               "text": {
                 "type": "plain_text",
                 "text": "We are hiring!"
               }
-=======
-              "blocks": [
-                {
-                  "type": "header",
-                  "text": {
-                    "type": "plain_text",
-                    "text": "Team Announcement"
-                  }
-                },
-                {
-                  "type": "section",
-                  "text": {
-                    "type": "plain_text",
-                    "text": "We are hiring!"
-                  }
-                }
-              ]
->>>>>>> 5098e264
             }
           ]
         }
@@ -1392,7 +1361,6 @@
 use Illuminate\Notifications\Slack\BlockKit\Blocks\SectionBlock;
 use Illuminate\Notifications\Slack\SlackMessage;
 
-<<<<<<< HEAD
 /**
  * Get the Slack representation of the notification.
  */
@@ -1416,30 +1384,6 @@
         });
 }
 ```
-=======
-    /**
-     * Get the Slack representation of the notification.
-     */
-    public function toSlack(object $notifiable): SlackMessage
-    {
-        return (new SlackMessage)
-            ->text('One of your invoices has been paid!')
-            ->headerBlock('Invoice Paid')
-            ->contextBlock(function (ContextBlock $block) {
-                $block->text('Customer #1234');
-            })
-            ->sectionBlock(function (SectionBlock $block) {
-                $block->text('An invoice has been paid.');
-            })
-            ->actionsBlock(function (ActionsBlock $block) {
-                 // ID defaults to "button_acknowledge_invoice"...
-                $block->button('Acknowledge Invoice')->primary();
-
-                // Manually configure the ID...
-                $block->button('Deny')->danger()->id('deny_invoice');
-            });
-    }
->>>>>>> 5098e264
 
 <a name="slack-confirmation-modals"></a>
 #### Confirmation Modals
