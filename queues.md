# Queues

- [Introduction](#introduction)
    - [Connections Vs. Queues](#connections-vs-queues)
    - [Driver Notes & Prerequisites](#driver-prerequisites)
- [Creating Jobs](#creating-jobs)
    - [Generating Job Classes](#generating-job-classes)
    - [Class Structure](#class-structure)
    - [Job Middleware](#job-middleware)
- [Dispatching Jobs](#dispatching-jobs)
    - [Delayed Dispatching](#delayed-dispatching)
    - [Synchronous Dispatching](#synchronous-dispatching)
    - [Job Chaining](#job-chaining)
    - [Customizing The Queue & Connection](#customizing-the-queue-and-connection)
    - [Specifying Max Job Attempts / Timeout Values](#max-job-attempts-and-timeout)
    - [Rate Limiting](#rate-limiting)
    - [Error Handling](#error-handling)
- [Queueing Closures](#queueing-closures)
- [Running The Queue Worker](#running-the-queue-worker)
    - [Queue Priorities](#queue-priorities)
    - [Queue Workers & Deployment](#queue-workers-and-deployment)
    - [Job Expirations & Timeouts](#job-expirations-and-timeouts)
- [Supervisor Configuration](#supervisor-configuration)
- [Dealing With Failed Jobs](#dealing-with-failed-jobs)
    - [Cleaning Up After Failed Jobs](#cleaning-up-after-failed-jobs)
    - [Failed Job Events](#failed-job-events)
    - [Retrying Failed Jobs](#retrying-failed-jobs)
    - [Ignoring Missing Models](#ignoring-missing-models)
- [Job Events](#job-events)

<a name="introduction"></a>
## Introduction

> {tip} Laravel now offers Horizon, a beautiful dashboard and configuration system for your Redis powered queues. Check out the full [Horizon documentation](/docs/{{version}}/horizon) for more information.

Laravel queues provide a unified API across a variety of different queue backends, such as Beanstalk, Amazon SQS, Redis, or even a relational database. Queues allow you to defer the processing of a time consuming task, such as sending an email, until a later time. Deferring these time consuming tasks drastically speeds up web requests to your application.

The queue configuration file is stored in `config/queue.php`. In this file you will find connection configurations for each of the queue drivers that are included with the framework, which includes a database, [Beanstalkd](https://beanstalkd.github.io/), [Amazon SQS](https://aws.amazon.com/sqs/), [Redis](https://redis.io),  and a synchronous driver that will execute jobs immediately (for local use). A `null` queue driver is also included which discards queued jobs.

<a name="connections-vs-queues"></a>
### Connections Vs. Queues

Before getting started with Laravel queues, it is important to understand the distinction between "connections" and "queues". In your `config/queue.php` configuration file, there is a `connections` configuration option. This option defines a particular connection to a backend service such as Amazon SQS, Beanstalk, or Redis. However, any given queue connection may have multiple "queues" which may be thought of as different stacks or piles of queued jobs.

Note that each connection configuration example in the `queue` configuration file contains a `queue` attribute. This is the default queue that jobs will be dispatched to when they are sent to a given connection. In other words, if you dispatch a job without explicitly defining which queue it should be dispatched to, the job will be placed on the queue that is defined in the `queue` attribute of the connection configuration:

    // This job is sent to the default queue...
    Job::dispatch();

    // This job is sent to the "emails" queue...
    Job::dispatch()->onQueue('emails');

Some applications may not need to ever push jobs onto multiple queues, instead preferring to have one simple queue. However, pushing jobs to multiple queues can be especially useful for applications that wish to prioritize or segment how jobs are processed, since the Laravel queue worker allows you to specify which queues it should process by priority. For example, if you push jobs to a `high` queue, you may run a worker that gives them higher processing priority:

    php artisan queue:work --queue=high,default

<a name="driver-prerequisites"></a>
### Driver Notes & Prerequisites

#### Database

In order to use the `database` queue driver, you will need a database table to hold the jobs. To generate a migration that creates this table, run the `queue:table` Artisan command. Once the migration has been created, you may migrate your database using the `migrate` command:

    php artisan queue:table

    php artisan migrate

#### Redis

In order to use the `redis` queue driver, you should configure a Redis database connection in your `config/database.php` configuration file.

**Redis Cluster**

If your Redis queue connection uses a Redis Cluster, your queue names must contain a [key hash tag](https://redis.io/topics/cluster-spec#keys-hash-tags). This is required in order to ensure all of the Redis keys for a given queue are placed into the same hash slot:

    'redis' => [
        'driver' => 'redis',
        'connection' => 'default',
        'queue' => '{default}',
        'retry_after' => 90,
    ],

**Blocking**

When using the Redis queue, you may use the `block_for` configuration option to specify how long the driver should wait for a job to become available before iterating through the worker loop and re-polling the Redis database.

Adjusting this value based on your queue load can be more efficient than continually polling the Redis database for new jobs. For instance, you may set the value to `5` to indicate that the driver should block for five seconds while waiting for a job to become available:

    'redis' => [
        'driver' => 'redis',
        'connection' => 'default',
        'queue' => 'default',
        'retry_after' => 90,
        'block_for' => 5,
    ],

> {note} Setting `block_for` to `0` will cause queue workers to block indefinitely until a job is available. This will also prevent signals such as `SIGTERM` from being handled until the next job has been processed.

#### Other Driver Prerequisites

The following dependencies are needed for the listed queue drivers:

<div class="content-list" markdown="1">
- Amazon SQS: `aws/aws-sdk-php ~3.0`
- Beanstalkd: `pda/pheanstalk ~4.0`
- Redis: `predis/predis ~1.0` or phpredis PHP extension
</div>

<a name="creating-jobs"></a>
## Creating Jobs

<a name="generating-job-classes"></a>
### Generating Job Classes

By default, all of the queueable jobs for your application are stored in the `app/Jobs` directory. If the `app/Jobs` directory doesn't exist, it will be created when you run the `make:job` Artisan command. You may generate a new queued job using the Artisan CLI:

    php artisan make:job ProcessPodcast

The generated class will implement the `Illuminate\Contracts\Queue\ShouldQueue` interface, indicating to Laravel that the job should be pushed onto the queue to run asynchronously.

> {tip} Job stubs may be customized using [stub publishing](/docs/{{version}}/artisan#stub-customization)

<a name="class-structure"></a>
### Class Structure

Job classes are very simple, normally containing only a `handle` method which is called when the job is processed by the queue. To get started, let's take a look at an example job class. In this example, we'll pretend we manage a podcast publishing service and need to process the uploaded podcast files before they are published:

    <?php

    namespace App\Jobs;

    use App\Models\Podcast;
    use App\Services\AudioProcessor;
    use Illuminate\Bus\Queueable;
    use Illuminate\Contracts\Queue\ShouldQueue;
    use Illuminate\Foundation\Bus\Dispatchable;
    use Illuminate\Queue\InteractsWithQueue;
    use Illuminate\Queue\SerializesModels;

    class ProcessPodcast implements ShouldQueue
    {
        use Dispatchable, InteractsWithQueue, Queueable, SerializesModels;

        protected $podcast;

        /**
         * Create a new job instance.
         *
         * @param  Podcast  $podcast
         * @return void
         */
        public function __construct(Podcast $podcast)
        {
            $this->podcast = $podcast;
        }

        /**
         * Execute the job.
         *
         * @param  AudioProcessor  $processor
         * @return void
         */
        public function handle(AudioProcessor $processor)
        {
            // Process uploaded podcast...
        }
    }

In this example, note that we were able to pass an [Eloquent model](/docs/{{version}}/eloquent) directly into the queued job's constructor. Because of the `SerializesModels` trait that the job is using, Eloquent models and their loaded relationships will be gracefully serialized and unserialized when the job is processing. If your queued job accepts an Eloquent model in its constructor, only the identifier for the model will be serialized onto the queue. When the job is actually handled, the queue system will automatically re-retrieve the full model instance and its loaded relationships from the database. It's all totally transparent to your application and prevents issues that can arise from serializing full Eloquent model instances.

The `handle` method is called when the job is processed by the queue. Note that we are able to type-hint dependencies on the `handle` method of the job. The Laravel [service container](/docs/{{version}}/container) automatically injects these dependencies.

If you would like to take total control over how the container injects dependencies into the `handle` method, you may use the container's `bindMethod` method. The `bindMethod` method accepts a callback which receives the job and the container. Within the callback, you are free to invoke the `handle` method however you wish. Typically, you should call this method from a [service provider](/docs/{{version}}/providers):

    use App\Jobs\ProcessPodcast;

    $this->app->bindMethod(ProcessPodcast::class.'@handle', function ($job, $app) {
        return $job->handle($app->make(AudioProcessor::class));
    });

> {note} Binary data, such as raw image contents, should be passed through the `base64_encode` function before being passed to a queued job. Otherwise, the job may not properly serialize to JSON when being placed on the queue.

#### Handling Relationships

Because loaded relationships also get serialized, the serialized job string can become quite large. To prevent relations from being serialized, you can call the `withoutRelations` method on the model when setting a property value. This method will return an instance of the model with no loaded relationships:

    /**
     * Create a new job instance.
     *
     * @param  \App\Models\Podcast  $podcast
     * @return void
     */
    public function __construct(Podcast $podcast)
    {
        $this->podcast = $podcast->withoutRelations();
    }

<a name="job-middleware"></a>
### Job Middleware

Job middleware allow you to wrap custom logic around the execution of queued jobs, reducing boilerplate in the jobs themselves. For example, consider the following `handle` method which leverages Laravel's Redis rate limiting features to allow only one job to process every five seconds:

    /**
     * Execute the job.
     *
     * @return void
     */
    public function handle()
    {
        Redis::throttle('key')->block(0)->allow(1)->every(5)->then(function () {
            info('Lock obtained...');

            // Handle job...
        }, function () {
            // Could not obtain lock...

            return $this->release(5);
        });
    }

While this code is valid, the structure of the `handle` method becomes noisy since it is cluttered with Redis rate limiting logic. In addition, this rate limiting logic must be duplicated for any other jobs that we want to rate limit.

Instead of rate limiting in the handle method, we could define a job middleware that handles rate limiting. Laravel does not have a default location for job middleware, so you are welcome to place job middleware anywhere in your application. In this example, we will place the middleware in a `app/Jobs/Middleware` directory:

    <?php

    namespace App\Jobs\Middleware;

    use Illuminate\Support\Facades\Redis;

    class RateLimited
    {
        /**
         * Process the queued job.
         *
         * @param  mixed  $job
         * @param  callable  $next
         * @return mixed
         */
        public function handle($job, $next)
        {
            Redis::throttle('key')
                    ->block(0)->allow(1)->every(5)
                    ->then(function () use ($job, $next) {
                        // Lock obtained...

                        $next($job);
                    }, function () use ($job) {
                        // Could not obtain lock...

                        $job->release(5);
                    });
        }
    }

As you can see, like [route middleware](/docs/{{version}}/middleware), job middleware receive the job being processed and a callback that should be invoked to continue processing the job.

After creating job middleware, they may be attached to a job by returning them from the job's `middleware` method. This method does not exist on jobs scaffolded by the `make:job` Artisan command, so you will need to add it to your own job class definition:

    use App\Jobs\Middleware\RateLimited;

    /**
     * Get the middleware the job should pass through.
     *
     * @return array
     */
    public function middleware()
    {
        return [new RateLimited];
    }

<a name="dispatching-jobs"></a>
## Dispatching Jobs

Once you have written your job class, you may dispatch it using the `dispatch` method on the job itself. The arguments passed to the `dispatch` method will be given to the job's constructor:

    <?php

    namespace App\Http\Controllers;

    use App\Http\Controllers\Controller;
    use App\Jobs\ProcessPodcast;
    use Illuminate\Http\Request;

    class PodcastController extends Controller
    {
        /**
         * Store a new podcast.
         *
         * @param  Request  $request
         * @return Response
         */
        public function store(Request $request)
        {
            // Create podcast...

            ProcessPodcast::dispatch($podcast);
        }
    }

If you would like to conditionally dispatch a job, you may use the `dispatchIf` and `dispatchUnless` methods:

    ProcessPodcast::dispatchIf($accountActive === true, $podcast);

    ProcessPodcast::dispatchUnless($accountSuspended === false, $podcast);

<a name="delayed-dispatching"></a>
### Delayed Dispatching

If you would like to delay the execution of a queued job, you may use the `delay` method when dispatching a job. For example, let's specify that a job should not be available for processing until 10 minutes after it has been dispatched:

    <?php

    namespace App\Http\Controllers;

    use App\Http\Controllers\Controller;
    use App\Jobs\ProcessPodcast;
    use Illuminate\Http\Request;

    class PodcastController extends Controller
    {
        /**
         * Store a new podcast.
         *
         * @param  Request  $request
         * @return Response
         */
        public function store(Request $request)
        {
            // Create podcast...

            ProcessPodcast::dispatch($podcast)
                    ->delay(now()->addMinutes(10));
        }
    }

> {note} The Amazon SQS queue service has a maximum delay time of 15 minutes.

#### Dispatching After The Response Is Sent To Browser

Alternatively, the `dispatchAfterResponse` method delays dispatching a job until after the response is sent to the user's browser. This will still allow the user to begin using the application even though a queued job is still executing. This should typically only be used for jobs that take about a second, such as sending an email:

    use App\Jobs\SendNotification;

    SendNotification::dispatchAfterResponse();

You may `dispatch` a Closure and chain the `afterResponse` method onto the helper to execute a Closure after the response has been sent to the browser:

    use App\Mail\WelcomeMessage;
    use Illuminate\Support\Facades\Mail;

    dispatch(function () {
        Mail::to('taylor@laravel.com')->send(new WelcomeMessage);
    })->afterResponse();

<a name="synchronous-dispatching"></a>
### Synchronous Dispatching

If you would like to dispatch a job immediately (synchronously), you may use the `dispatchSync` method. When using this method, the job will not be queued and will be run immediately within the current process:

    <?php

    namespace App\Http\Controllers;

    use App\Http\Controllers\Controller;
    use App\Jobs\ProcessPodcast;
    use Illuminate\Http\Request;

    class PodcastController extends Controller
    {
        /**
         * Store a new podcast.
         *
         * @param  Request  $request
         * @return Response
         */
        public function store(Request $request)
        {
            // Create podcast...

            ProcessPodcast::dispatchSync($podcast);
        }
    }

<a name="job-chaining"></a>
### Job Chaining

Job chaining allows you to specify a list of queued jobs that should be run in sequence after the primary job has executed successfully. If one job in the sequence fails, the rest of the jobs will not be run. To execute a queued job chain, you may use the `withChain` method on any of your dispatchable jobs:

    ProcessPodcast::withChain([
        new OptimizePodcast,
        new ReleasePodcast
    ])->dispatch();

In addition to chaining job class instances, you may also chain Closures:

    ProcessPodcast::withChain([
        new OptimizePodcast,
        new ReleasePodcast,
        function () {
            Podcast::update(...);
        },
    ])->dispatch();

> {note} Deleting jobs using the `$this->delete()` method will not prevent chained jobs from being processed. The chain will only stop executing if a job in the chain fails.

#### Chain Connection & Queue

If you would like to specify the default connection and queue that should be used for the chained jobs, you may use the `allOnConnection` and `allOnQueue` methods. These methods specify the queue connection and queue name that should be used unless the queued job is explicitly assigned a different connection / queue:

    ProcessPodcast::withChain([
        new OptimizePodcast,
        new ReleasePodcast
    ])->dispatch()->allOnConnection('redis')->allOnQueue('podcasts');

<a name="customizing-the-queue-and-connection"></a>
### Customizing The Queue & Connection

#### Dispatching To A Particular Queue

By pushing jobs to different queues, you may "categorize" your queued jobs and even prioritize how many workers you assign to various queues. Keep in mind, this does not push jobs to different queue "connections" as defined by your queue configuration file, but only to specific queues within a single connection. To specify the queue, use the `onQueue` method when dispatching the job:

    <?php

    namespace App\Http\Controllers;

    use App\Http\Controllers\Controller;
    use App\Jobs\ProcessPodcast;
    use Illuminate\Http\Request;

    class PodcastController extends Controller
    {
        /**
         * Store a new podcast.
         *
         * @param  Request  $request
         * @return Response
         */
        public function store(Request $request)
        {
            // Create podcast...

            ProcessPodcast::dispatch($podcast)->onQueue('processing');
        }
    }

#### Dispatching To A Particular Connection

If you are working with multiple queue connections, you may specify which connection to push a job to. To specify the connection, use the `onConnection` method when dispatching the job:

    <?php

    namespace App\Http\Controllers;

    use App\Http\Controllers\Controller;
    use App\Jobs\ProcessPodcast;
    use Illuminate\Http\Request;

    class PodcastController extends Controller
    {
        /**
         * Store a new podcast.
         *
         * @param  Request  $request
         * @return Response
         */
        public function store(Request $request)
        {
            // Create podcast...

            ProcessPodcast::dispatch($podcast)->onConnection('sqs');
        }
    }

You may chain the `onConnection` and `onQueue` methods to specify the connection and the queue for a job:

    ProcessPodcast::dispatch($podcast)
                  ->onConnection('sqs')
                  ->onQueue('processing');

<a name="max-job-attempts-and-timeout"></a>
### Specifying Max Job Attempts / Timeout Values

#### Max Attempts

One approach to specifying the maximum number of times a job may be attempted is via the `--tries` switch on the Artisan command line:

    php artisan queue:work --tries=3

However, you may take a more granular approach by defining the maximum number of attempts on the job class itself. If the maximum number of attempts is specified on the job, it will take precedence over the value provided on the command line:

    <?php

    namespace App\Jobs;

    class ProcessPodcast implements ShouldQueue
    {
        /**
         * The number of times the job may be attempted.
         *
         * @var int
         */
        public $tries = 5;
    }

<a name="time-based-attempts"></a>
#### Time Based Attempts

As an alternative to defining how many times a job may be attempted before it fails, you may define a time at which the job should timeout. This allows a job to be attempted any number of times within a given time frame. To define the time at which a job should timeout, add a `retryUntil` method to your job class:

    /**
     * Determine the time at which the job should timeout.
     *
     * @return \DateTime
     */
    public function retryUntil()
    {
        return now()->addSeconds(5);
    }

> {tip} You may also define a `retryUntil` method on your queued event listeners.

#### Max Exceptions

Sometimes you may wish to specify that a job may be attempted many times, but should fail if the retries are triggered by a given number of exceptions. To accomplish this, you may define a `maxExceptions` property on your job class:

    <?php

    namespace App\Jobs;

    class ProcessPodcast implements ShouldQueue
    {
        /**
         * The number of times the job may be attempted.
         *
         * @var int
         */
        public $tries = 25;

        /**
         * The maximum number of exceptions to allow before failing.
         *
         * @var int
         */
        public $maxExceptions = 3;

        /**
         * Execute the job.
         *
         * @return void
         */
        public function handle()
        {
            Redis::throttle('key')->allow(10)->every(60)->then(function () {
                // Lock obtained, process the podcast...
            }, function () {
                // Unable to obtain lock...
                return $this->release(10);
            });
        }
    }

In this example, the job is released for ten seconds if the application is unable to obtain a Redis lock and will continue to be retried up to 25 times. However, the job will fail if three unhandled exceptions are thrown by the job.

#### Timeout

> {note} The `pcntl` PHP extension must be installed in order to specify job timeouts.

Likewise, the maximum number of seconds that jobs can run may be specified using the `--timeout` switch on the Artisan command line:

    php artisan queue:work --timeout=30

However, you may also define the maximum number of seconds a job should be allowed to run on the job class itself. If the timeout is specified on the job, it will take precedence over any timeout specified on the command line:

    <?php

    namespace App\Jobs;

    class ProcessPodcast implements ShouldQueue
    {
        /**
         * The number of seconds the job can run before timing out.
         *
         * @var int
         */
        public $timeout = 120;
    }

<a name="rate-limiting"></a>
### Rate Limiting

> {note} This feature requires that your application can interact with a [Redis server](/docs/{{version}}/redis).

If your application interacts with Redis, you may throttle your queued jobs by time or concurrency. This feature can be of assistance when your queued jobs are interacting with APIs that are also rate limited.

For example, using the `throttle` method, you may throttle a given type of job to only run 10 times every 60 seconds. If a lock can not be obtained, you should typically release the job back onto the queue so it can be retried later:

    Redis::throttle('key')->allow(10)->every(60)->then(function () {
        // Job logic...
    }, function () {
        // Could not obtain lock...

        return $this->release(10);
    });

> {tip} In the example above, the `key` may be any string that uniquely identifies the type of job you would like to rate limit. For example, you may wish to construct the key based on the class name of the job and the IDs of the Eloquent models it operates on.

> {note}  Releasing a throttled job back onto the queue will still increment the job's total number of `attempts`.

Alternatively, you may specify the maximum number of workers that may simultaneously process a given job. This can be helpful when a queued job is modifying a resource that should only be modified by one job at a time. For example, using the `funnel` method, you may limit jobs of a given type to only be processed by one worker at a time:

    Redis::funnel('key')->limit(1)->then(function () {
        // Job logic...
    }, function () {
        // Could not obtain lock...

        return $this->release(10);
    });

> {tip} When using rate limiting, the number of attempts your job will need to run successfully can be hard to determine. Therefore, it is useful to combine rate limiting with [time based attempts](#time-based-attempts).

<a name="error-handling"></a>
### Error Handling

If an exception is thrown while the job is being processed, the job will automatically be released back onto the queue so it may be attempted again. The job will continue to be released until it has been attempted the maximum number of times allowed by your application. The maximum number of attempts is defined by the `--tries` switch used on the `queue:work` Artisan command. Alternatively, the maximum number of attempts may be defined on the job class itself. More information on running the queue worker [can be found below](#running-the-queue-worker).

<a name="queueing-closures"></a>
## Queueing Closures

Instead of dispatching a job class to the queue, you may also dispatch a Closure. This is great for quick, simple tasks that need to be executed outside of the current request cycle:

    $podcast = App\Podcast::find(1);

    dispatch(function () use ($podcast) {
        $podcast->publish();
    });

When dispatching Closures to the queue, the Closure's code contents is cryptographically signed so it can not be modified in transit.

<a name="running-the-queue-worker"></a>
## Running The Queue Worker

Laravel includes a queue worker that will process new jobs as they are pushed onto the queue. You may run the worker using the `queue:work` Artisan command. Note that once the `queue:work` command has started, it will continue to run until it is manually stopped or you close your terminal:

    php artisan queue:work

> {tip} To keep the `queue:work` process running permanently in the background, you should use a process monitor such as [Supervisor](#supervisor-configuration) to ensure that the queue worker does not stop running.

Remember, queue workers are long-lived processes and store the booted application state in memory. As a result, they will not notice changes in your code base after they have been started. So, during your deployment process, be sure to [restart your queue workers](#queue-workers-and-deployment). In addition, remember that any static state created or modified by your application will not be automatically reset between jobs.

Alternatively, you may run the `queue:listen` command. When using the `queue:listen` command, you don't have to manually restart the worker when you want to reload your updated code or reset the application state; however, this command is not as efficient as `queue:work`:

    php artisan queue:listen

#### Specifying The Connection & Queue

You may also specify which queue connection the worker should utilize. The connection name passed to the `work` command should correspond to one of the connections defined in your `config/queue.php` configuration file:

    php artisan queue:work redis

You may customize your queue worker even further by only processing particular queues for a given connection. For example, if all of your emails are processed in an `emails` queue on your `redis` queue connection, you may issue the following command to start a worker that only processes that queue:

    php artisan queue:work redis --queue=emails

#### Processing A Single Job

The `--once` option may be used to instruct the worker to only process a single job from the queue:

    php artisan queue:work --once

#### Processing All Queued Jobs & Then Exiting

The `--stop-when-empty` option may be used to instruct the worker to process all jobs and then exit gracefully. This option can be useful when working Laravel queues within a Docker container if you wish to shutdown the container after the queue is empty:

    php artisan queue:work --stop-when-empty

#### Resource Considerations

Daemon queue workers do not "reboot" the framework before processing each job. Therefore, you should free any heavy resources after each job completes. For example, if you are doing image manipulation with the GD library, you should free the memory with `imagedestroy` when you are done.

<a name="queue-priorities"></a>
### Queue Priorities

Sometimes you may wish to prioritize how your queues are processed. For example, in your `config/queue.php` you may set the default `queue` for your `redis` connection to `low`. However, occasionally you may wish to push a job to a `high` priority queue like so:

    dispatch((new Job)->onQueue('high'));

To start a worker that verifies that all of the `high` queue jobs are processed before continuing to any jobs on the `low` queue, pass a comma-delimited list of queue names to the `work` command:

    php artisan queue:work --queue=high,low

<a name="queue-workers-and-deployment"></a>
### Queue Workers & Deployment

Since queue workers are long-lived processes, they will not pick up changes to your code without being restarted. So, the simplest way to deploy an application using queue workers is to restart the workers during your deployment process. You may gracefully restart all of the workers by issuing the `queue:restart` command:

    php artisan queue:restart

This command will instruct all queue workers to gracefully "die" after they finish processing their current job so that no existing jobs are lost. Since the queue workers will die when the `queue:restart` command is executed, you should be running a process manager such as [Supervisor](#supervisor-configuration) to automatically restart the queue workers.

> {tip} The queue uses the [cache](/docs/{{version}}/cache) to store restart signals, so you should verify a cache driver is properly configured for your application before using this feature.

<a name="job-expirations-and-timeouts"></a>
### Job Expirations & Timeouts

#### Job Expiration

In your `config/queue.php` configuration file, each queue connection defines a `retry_after` option. This option specifies how many seconds the queue connection should wait before retrying a job that is being processed. For example, if the value of `retry_after` is set to `90`, the job will be released back onto the queue if it has been processing for 90 seconds without being deleted. Typically, you should set the `retry_after` value to the maximum number of seconds your jobs should reasonably take to complete processing.

> {note} The only queue connection which does not contain a `retry_after` value is Amazon SQS. SQS will retry the job based on the [Default Visibility Timeout](https://docs.aws.amazon.com/AWSSimpleQueueService/latest/SQSDeveloperGuide/AboutVT.html) which is managed within the AWS console.

#### Worker Timeouts

The `queue:work` Artisan command exposes a `--timeout` option. The `--timeout` option specifies how long the Laravel queue master process will wait before killing off a child queue worker that is processing a job. Sometimes a child queue process can become "frozen" for various reasons. The `--timeout` option removes frozen processes that have exceeded that specified time limit:

    php artisan queue:work --timeout=60

The `retry_after` configuration option and the `--timeout` CLI option are different, but work together to ensure that jobs are not lost and that jobs are only successfully processed once.

> {note} The `--timeout` value should always be at least several seconds shorter than your `retry_after` configuration value. This will ensure that a worker processing a given job is always killed before the job is retried. If your `--timeout` option is longer than your `retry_after` configuration value, your jobs may be processed twice.

#### Worker Sleep Duration

When jobs are available on the queue, the worker will keep processing jobs with no delay in between them. However, the `sleep` option determines how long (in seconds) the worker will "sleep" if there are no new jobs available. While sleeping, the worker will not process any new jobs - the jobs will be processed after the worker wakes up again.

    php artisan queue:work --sleep=3

<a name="supervisor-configuration"></a>
## Supervisor Configuration

#### Installing Supervisor

Supervisor is a process monitor for the Linux operating system, and will automatically restart your `queue:work` process if it fails. To install Supervisor on Ubuntu, you may use the following command:

    sudo apt-get install supervisor

> {tip} If configuring Supervisor yourself sounds overwhelming, consider using [Laravel Forge](https://forge.laravel.com), which will automatically install and configure Supervisor for your Laravel projects.

#### Configuring Supervisor

Supervisor configuration files are typically stored in the `/etc/supervisor/conf.d` directory. Within this directory, you may create any number of configuration files that instruct supervisor how your processes should be monitored. For example, let's create a `laravel-worker.conf` file that starts and monitors a `queue:work` process:

    [program:laravel-worker]
    process_name=%(program_name)s_%(process_num)02d
    command=php /home/forge/app.com/artisan queue:work sqs --sleep=3 --tries=3
    autostart=true
    autorestart=true
    user=forge
    numprocs=8
    redirect_stderr=true
    stdout_logfile=/home/forge/app.com/worker.log
    stopwaitsecs=3600

In this example, the `numprocs` directive will instruct Supervisor to run 8 `queue:work` processes and monitor all of them, automatically restarting them if they fail. You should change the `queue:work sqs` portion of the `command` directive to reflect your desired queue connection.

> {note} You should ensure that the value of `stopwaitsecs` is greater than the number of seconds consumed by your longest running job. Otherwise, Supervisor may kill the job before it is finished processing.

#### Starting Supervisor

Once the configuration file has been created, you may update the Supervisor configuration and start the processes using the following commands:

    sudo supervisorctl reread

    sudo supervisorctl update

    sudo supervisorctl start laravel-worker:*

For more information on Supervisor, consult the [Supervisor documentation](http://supervisord.org/index.html).

<a name="dealing-with-failed-jobs"></a>
## Dealing With Failed Jobs

Sometimes your queued jobs will fail. Don't worry, things don't always go as planned! Laravel includes a convenient way to specify the maximum number of times a job should be attempted. After a job has exceeded this amount of attempts, it will be inserted into the `failed_jobs` database table. To create a migration for the `failed_jobs` table, you may use the `queue:failed-table` command:

    php artisan queue:failed-table

    php artisan migrate

Then, when running your [queue worker](#running-the-queue-worker), you can specify the maximum number of times a job should be attempted using the `--tries` switch on the `queue:work` command. If you do not specify a value for the `--tries` option, jobs will only be attempted once:

    php artisan queue:work redis --tries=3

In addition, you may specify how many seconds Laravel should wait before retrying a job that has failed using the `--delay` option. By default, a job is retried immediately:

    php artisan queue:work redis --tries=3 --delay=3

If you would like to configure the failed job retry delay on a per-job basis, you may do so by defining a `retryAfter` property on your queued job class:

    /**
     * The number of seconds to wait before retrying the job.
     *
     * @var int
     */
    public $retryAfter = 3;

If you require more complex logic for determining the retry delay, you may define a `retryAfter` method on your queued job class:

    /**
    * Calculate the number of seconds to wait before retrying the job.
    *
    * @return int
    */
    public function retryAfter()
    {
        return 3;
    }

<a name="cleaning-up-after-failed-jobs"></a>
### Cleaning Up After Failed Jobs

You may define a `failed` method directly on your job class, allowing you to perform job specific clean-up when a failure occurs. This is the perfect location to send an alert to your users or revert any actions performed by the job. The `Throwable` exception that caused the job to fail will be passed to the `failed` method:

    <?php

    namespace App\Jobs;

<<<<<<< HEAD
    use App\Models\Podcast;
    use App\Services\AudioProcessor;
    use Exception;
=======
    use App\AudioProcessor;
    use App\Podcast;
    use Throwable;
>>>>>>> ac8a7bab
    use Illuminate\Bus\Queueable;
    use Illuminate\Contracts\Queue\ShouldQueue;
    use Illuminate\Queue\InteractsWithQueue;
    use Illuminate\Queue\SerializesModels;

    class ProcessPodcast implements ShouldQueue
    {
        use InteractsWithQueue, Queueable, SerializesModels;

        protected $podcast;

        /**
         * Create a new job instance.
         *
         * @param  \App\Models\Podcast  $podcast
         * @return void
         */
        public function __construct(Podcast $podcast)
        {
            $this->podcast = $podcast;
        }

        /**
         * Execute the job.
         *
         * @param  \App\Services\AudioProcessor  $processor
         * @return void
         */
        public function handle(AudioProcessor $processor)
        {
            // Process uploaded podcast...
        }

        /**
         * Handle a job failure.
         *
         * @param  \Throwable  $exception
         * @return void
         */
        public function failed(Throwable $exception)
        {
            // Send user notification of failure, etc...
        }
    }

<a name="failed-job-events"></a>
### Failed Job Events

If you would like to register an event that will be called when a job fails, you may use the `Queue::failing` method. This event is a great opportunity to notify your team via email or [Slack](https://www.slack.com). For example, we may attach a callback to this event from the `AppServiceProvider` that is included with Laravel:

    <?php

    namespace App\Providers;

    use Illuminate\Support\Facades\Queue;
    use Illuminate\Support\ServiceProvider;
    use Illuminate\Queue\Events\JobFailed;

    class AppServiceProvider extends ServiceProvider
    {
        /**
         * Register any application services.
         *
         * @return void
         */
        public function register()
        {
            //
        }

        /**
         * Bootstrap any application services.
         *
         * @return void
         */
        public function boot()
        {
            Queue::failing(function (JobFailed $event) {
                // $event->connectionName
                // $event->job
                // $event->exception
            });
        }
    }

<a name="retrying-failed-jobs"></a>
### Retrying Failed Jobs

To view all of your failed jobs that have been inserted into your `failed_jobs` database table, you may use the `queue:failed` Artisan command:

    php artisan queue:failed

The `queue:failed` command will list the job ID, connection, queue, failure time, and other information about the job. The job ID may be used to retry the failed job. For instance, to retry a failed job that has an ID of `5`, issue the following command:

    php artisan queue:retry 5

If necessary, you may pass multiple IDs or an ID range (when using numeric IDs) to the command:

    php artisan queue:retry 5 6 7 8 9 10

    php artisan queue:retry --range=5-10

To retry all of your failed jobs, execute the `queue:retry` command and pass `all` as the ID:

    php artisan queue:retry all

If you would like to delete a failed job, you may use the `queue:forget` command:

    php artisan queue:forget 5

To delete all of your failed jobs, you may use the `queue:flush` command:

    php artisan queue:flush

<a name="ignoring-missing-models"></a>
### Ignoring Missing Models

When injecting an Eloquent model into a job, it is automatically serialized before being placed on the queue and restored when the job is processed. However, if the model has been deleted while the job was waiting to be processed by a worker, your job may fail with a `ModelNotFoundException`.

For convenience, you may choose to automatically delete jobs with missing models by setting your job's `deleteWhenMissingModels` property to `true`:

    /**
     * Delete the job if its models no longer exist.
     *
     * @var bool
     */
    public $deleteWhenMissingModels = true;

<a name="job-events"></a>
## Job Events

Using the `before` and `after` methods on the `Queue` [facade](/docs/{{version}}/facades), you may specify callbacks to be executed before or after a queued job is processed. These callbacks are a great opportunity to perform additional logging or increment statistics for a dashboard. Typically, you should call these methods from a [service provider](/docs/{{version}}/providers). For example, we may use the `AppServiceProvider` that is included with Laravel:

    <?php

    namespace App\Providers;

    use Illuminate\Support\Facades\Queue;
    use Illuminate\Support\ServiceProvider;
    use Illuminate\Queue\Events\JobProcessed;
    use Illuminate\Queue\Events\JobProcessing;

    class AppServiceProvider extends ServiceProvider
    {
        /**
         * Register any application services.
         *
         * @return void
         */
        public function register()
        {
            //
        }

        /**
         * Bootstrap any application services.
         *
         * @return void
         */
        public function boot()
        {
            Queue::before(function (JobProcessing $event) {
                // $event->connectionName
                // $event->job
                // $event->job->payload()
            });

            Queue::after(function (JobProcessed $event) {
                // $event->connectionName
                // $event->job
                // $event->job->payload()
            });
        }
    }

Using the `looping` method on the `Queue` [facade](/docs/{{version}}/facades), you may specify callbacks that execute before the worker attempts to fetch a job from a queue. For example, you might register a Closure to rollback any transactions that were left open by a previously failed job:

    Queue::looping(function () {
        while (DB::transactionLevel() > 0) {
            DB::rollBack();
        }
    });<|MERGE_RESOLUTION|>--- conflicted
+++ resolved
@@ -814,19 +814,13 @@
 
     namespace App\Jobs;
 
-<<<<<<< HEAD
     use App\Models\Podcast;
     use App\Services\AudioProcessor;
-    use Exception;
-=======
-    use App\AudioProcessor;
-    use App\Podcast;
-    use Throwable;
->>>>>>> ac8a7bab
     use Illuminate\Bus\Queueable;
     use Illuminate\Contracts\Queue\ShouldQueue;
     use Illuminate\Queue\InteractsWithQueue;
     use Illuminate\Queue\SerializesModels;
+    use Throwable;
 
     class ProcessPodcast implements ShouldQueue
     {
