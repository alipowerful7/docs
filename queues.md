# Queues

- [Introduction](#introduction)
    - [Connections Vs. Queues](#connections-vs-queues)
    - [Driver Notes & Prerequisites](#driver-prerequisites)
- [Creating Jobs](#creating-jobs)
    - [Generating Job Classes](#generating-job-classes)
    - [Class Structure](#class-structure)
    - [Unique Jobs](#unique-jobs)
- [Job Middleware](#job-middleware)
    - [Rate Limiting](#rate-limiting)
    - [Preventing Job Overlaps](#preventing-job-overlaps)
    - [Throttling Exceptions](#throttling-exceptions)
- [Dispatching Jobs](#dispatching-jobs)
    - [Delayed Dispatching](#delayed-dispatching)
    - [Synchronous Dispatching](#synchronous-dispatching)
    - [Jobs & Database Transactions](#jobs-and-database-transactions)
    - [Job Chaining](#job-chaining)
    - [Customizing The Queue & Connection](#customizing-the-queue-and-connection)
    - [Specifying Max Job Attempts / Timeout Values](#max-job-attempts-and-timeout)
    - [Error Handling](#error-handling)
- [Job Batching](#job-batching)
    - [Defining Batchable Jobs](#defining-batchable-jobs)
    - [Dispatching Batches](#dispatching-batches)
    - [Adding Jobs To Batches](#adding-jobs-to-batches)
    - [Inspecting Batches](#inspecting-batches)
    - [Cancelling Batches](#cancelling-batches)
    - [Batch Failures](#batch-failures)
    - [Pruning Batches](#pruning-batches)
- [Queueing Closures](#queueing-closures)
- [Running The Queue Worker](#running-the-queue-worker)
    - [The `queue:work` Command](#the-queue-work-command)
    - [Queue Priorities](#queue-priorities)
    - [Queue Workers & Deployment](#queue-workers-and-deployment)
    - [Job Expirations & Timeouts](#job-expirations-and-timeouts)
- [Supervisor Configuration](#supervisor-configuration)
- [Dealing With Failed Jobs](#dealing-with-failed-jobs)
    - [Cleaning Up After Failed Jobs](#cleaning-up-after-failed-jobs)
    - [Retrying Failed Jobs](#retrying-failed-jobs)
    - [Ignoring Missing Models](#ignoring-missing-models)
    - [Pruning Failed Jobs](#pruning-failed-jobs)
    - [Storing Failed Jobs In DynamoDB](#storing-failed-jobs-in-dynamodb)
    - [Disabling Failed Job Storage](#disabling-failed-job-storage)
    - [Failed Job Events](#failed-job-events)
- [Clearing Jobs From Queues](#clearing-jobs-from-queues)
- [Monitoring Your Queues](#monitoring-your-queues)
- [Job Events](#job-events)

<a name="introduction"></a>
## Introduction

While building your web application, you may have some tasks, such as parsing and storing an uploaded CSV file, that take too long to perform during a typical web request. Thankfully, Laravel allows you to easily create queued jobs that may be processed in the background. By moving time intensive tasks to a queue, your application can respond to web requests with blazing speed and provide a better user experience to your customers.

Laravel queues provide a unified queueing API across a variety of different queue backends, such as [Amazon SQS](https://aws.amazon.com/sqs/), [Redis](https://redis.io), or even a relational database.

Laravel's queue configuration options are stored in your application's `config/queue.php` configuration file. In this file, you will find connection configurations for each of the queue drivers that are included with the framework, including the database, [Amazon SQS](https://aws.amazon.com/sqs/), [Redis](https://redis.io), and [Beanstalkd](https://beanstalkd.github.io/) drivers, as well as a synchronous driver that will execute jobs immediately (for use during local development). A `null` queue driver is also included which discards queued jobs.

> **Note**  
> Laravel now offers Horizon, a beautiful dashboard and configuration system for your Redis powered queues. Check out the full [Horizon documentation](/docs/{{version}}/horizon) for more information.

<a name="connections-vs-queues"></a>
### Connections Vs. Queues

Before getting started with Laravel queues, it is important to understand the distinction between "connections" and "queues". In your `config/queue.php` configuration file, there is a `connections` configuration array. This option defines the connections to backend queue services such as Amazon SQS, Beanstalk, or Redis. However, any given queue connection may have multiple "queues" which may be thought of as different stacks or piles of queued jobs.

Note that each connection configuration example in the `queue` configuration file contains a `queue` attribute. This is the default queue that jobs will be dispatched to when they are sent to a given connection. In other words, if you dispatch a job without explicitly defining which queue it should be dispatched to, the job will be placed on the queue that is defined in the `queue` attribute of the connection configuration:

    use App\Jobs\ProcessPodcast;

    // This job is sent to the default connection's default queue...
    ProcessPodcast::dispatch();

    // This job is sent to the default connection's "emails" queue...
    ProcessPodcast::dispatch()->onQueue('emails');

Some applications may not need to ever push jobs onto multiple queues, instead preferring to have one simple queue. However, pushing jobs to multiple queues can be especially useful for applications that wish to prioritize or segment how jobs are processed, since the Laravel queue worker allows you to specify which queues it should process by priority. For example, if you push jobs to a `high` queue, you may run a worker that gives them higher processing priority:

```shell
php artisan queue:work --queue=high,default
```

<a name="driver-prerequisites"></a>
### Driver Notes & Prerequisites

<a name="database"></a>
#### Database

In order to use the `database` queue driver, you will need a database table to hold the jobs. To generate a migration that creates this table, run the `queue:table` Artisan command. Once the migration has been created, you may migrate your database using the `migrate` command:

```shell
php artisan queue:table

php artisan migrate
```

Finally, don't forget to instruct your application to use the `database` driver by updating the `QUEUE_CONNECTION` variable in your application's `.env` file:

    QUEUE_CONNECTION=database

<a name="redis"></a>
#### Redis

In order to use the `redis` queue driver, you should configure a Redis database connection in your `config/database.php` configuration file.

**Redis Cluster**

If your Redis queue connection uses a Redis Cluster, your queue names must contain a [key hash tag](https://redis.io/docs/reference/cluster-spec/#hash-tags). This is required in order to ensure all of the Redis keys for a given queue are placed into the same hash slot:

    'redis' => [
        'driver' => 'redis',
        'connection' => 'default',
        'queue' => '{default}',
        'retry_after' => 90,
    ],

**Blocking**

When using the Redis queue, you may use the `block_for` configuration option to specify how long the driver should wait for a job to become available before iterating through the worker loop and re-polling the Redis database.

Adjusting this value based on your queue load can be more efficient than continually polling the Redis database for new jobs. For instance, you may set the value to `5` to indicate that the driver should block for five seconds while waiting for a job to become available:

    'redis' => [
        'driver' => 'redis',
        'connection' => 'default',
        'queue' => 'default',
        'retry_after' => 90,
        'block_for' => 5,
    ],

> **Warning**  
> Setting `block_for` to `0` will cause queue workers to block indefinitely until a job is available. This will also prevent signals such as `SIGTERM` from being handled until the next job has been processed.

<a name="other-driver-prerequisites"></a>
#### Other Driver Prerequisites

The following dependencies are needed for the listed queue drivers. These dependencies may be installed via the Composer package manager:

<div class="content-list" markdown="1">

- Amazon SQS: `aws/aws-sdk-php ~3.0`
- Beanstalkd: `pda/pheanstalk ~4.0`
- Redis: `predis/predis ~1.0` or phpredis PHP extension

</div>

<a name="creating-jobs"></a>
## Creating Jobs

<a name="generating-job-classes"></a>
### Generating Job Classes

By default, all of the queueable jobs for your application are stored in the `app/Jobs` directory. If the `app/Jobs` directory doesn't exist, it will be created when you run the `make:job` Artisan command:

```shell
php artisan make:job ProcessPodcast
```

The generated class will implement the `Illuminate\Contracts\Queue\ShouldQueue` interface, indicating to Laravel that the job should be pushed onto the queue to run asynchronously.

> **Note**  
> Job stubs may be customized using [stub publishing](/docs/{{version}}/artisan#stub-customization).

<a name="class-structure"></a>
### Class Structure

Job classes are very simple, normally containing only a `handle` method that is invoked when the job is processed by the queue. To get started, let's take a look at an example job class. In this example, we'll pretend we manage a podcast publishing service and need to process the uploaded podcast files before they are published:

    <?php

    namespace App\Jobs;

    use App\Models\Podcast;
    use App\Services\AudioProcessor;
    use Illuminate\Bus\Queueable;
    use Illuminate\Contracts\Queue\ShouldQueue;
    use Illuminate\Foundation\Bus\Dispatchable;
    use Illuminate\Queue\InteractsWithQueue;
    use Illuminate\Queue\SerializesModels;

    class ProcessPodcast implements ShouldQueue
    {
        use Dispatchable, InteractsWithQueue, Queueable, SerializesModels;

        /**
         * The podcast instance.
         *
         * @var \App\Models\Podcast
         */
        public $podcast;

        /**
         * Create a new job instance.
         */
        public function __construct(Podcast $podcast)
        {
            $this->podcast = $podcast;
        }

        /**
         * Execute the job.
         */
        public function handle(AudioProcessor $processor): void
        {
            // Process uploaded podcast...
        }
    }

In this example, note that we were able to pass an [Eloquent model](/docs/{{version}}/eloquent) directly into the queued job's constructor. Because of the `SerializesModels` trait that the job is using, Eloquent models and their loaded relationships will be gracefully serialized and unserialized when the job is processing.

If your queued job accepts an Eloquent model in its constructor, only the identifier for the model will be serialized onto the queue. When the job is actually handled, the queue system will automatically re-retrieve the full model instance and its loaded relationships from the database. This approach to model serialization allows for much smaller job payloads to be sent to your queue driver.

<a name="handle-method-dependency-injection"></a>
#### `handle` Method Dependency Injection

The `handle` method is invoked when the job is processed by the queue. Note that we are able to type-hint dependencies on the `handle` method of the job. The Laravel [service container](/docs/{{version}}/container) automatically injects these dependencies.

If you would like to take total control over how the container injects dependencies into the `handle` method, you may use the container's `bindMethod` method. The `bindMethod` method accepts a callback which receives the job and the container. Within the callback, you are free to invoke the `handle` method however you wish. Typically, you should call this method from the `boot` method of your `App\Providers\AppServiceProvider` [service provider](/docs/{{version}}/providers):

    use App\Jobs\ProcessPodcast;
    use App\Services\AudioProcessor;
    use Illuminate\Contracts\Foundation\Application;

    $this->app->bindMethod([ProcessPodcast::class, 'handle'], function (ProcessPodcast $job, Application $app) {
        return $job->handle($app->make(AudioProcessor::class));
    });

> **Warning**  
> Binary data, such as raw image contents, should be passed through the `base64_encode` function before being passed to a queued job. Otherwise, the job may not properly serialize to JSON when being placed on the queue.

<a name="handling-relationships"></a>
#### Queued Relationships

Because loaded relationships also get serialized, the serialized job string can sometimes become quite large. To prevent relations from being serialized, you can call the `withoutRelations` method on the model when setting a property value. This method will return an instance of the model without its loaded relationships:

    /**
     * Create a new job instance.
     */
    public function __construct(Podcast $podcast)
    {
        $this->podcast = $podcast->withoutRelations();
    }

Furthermore, when a job is deserialized and model relationships are re-retrieved from the database, they will be retrieved in their entirety. Any previous relationship constraints that were applied before the model was serialized during the job queueing process will not be applied when the job is deserialized. Therefore, if you wish to work with a subset of a given relationship, you should re-constrain that relationship within your queued job.

<a name="unique-jobs"></a>
### Unique Jobs

> **Warning**  
> Unique jobs require a cache driver that supports [locks](/docs/{{version}}/cache#atomic-locks). Currently, the `memcached`, `redis`, `dynamodb`, `database`, `file`, and `array` cache drivers support atomic locks. In addition, unique job constraints do not apply to jobs within batches.

Sometimes, you may want to ensure that only one instance of a specific job is on the queue at any point in time. You may do so by implementing the `ShouldBeUnique` interface on your job class. This interface does not require you to define any additional methods on your class:

    <?php

    use Illuminate\Contracts\Queue\ShouldQueue;
    use Illuminate\Contracts\Queue\ShouldBeUnique;

    class UpdateSearchIndex implements ShouldQueue, ShouldBeUnique
    {
        ...
    }

In the example above, the `UpdateSearchIndex` job is unique. So, the job will not be dispatched if another instance of the job is already on the queue and has not finished processing.

In certain cases, you may want to define a specific "key" that makes the job unique or you may want to specify a timeout beyond which the job no longer stays unique. To accomplish this, you may define `uniqueId` and `uniqueFor` properties or methods on your job class:

    <?php

    use App\Product;
    use Illuminate\Contracts\Queue\ShouldQueue;
    use Illuminate\Contracts\Queue\ShouldBeUnique;

    class UpdateSearchIndex implements ShouldQueue, ShouldBeUnique
    {
        /**
         * The product instance.
         *
         * @var \App\Product
         */
        public $product;

        /**
         * The number of seconds after which the job's unique lock will be released.
         *
         * @var int
         */
        public $uniqueFor = 3600;

        /**
         * The unique ID of the job.
         */
        public function uniqueId(): string
        {
            return $this->product->id;
        }
    }

In the example above, the `UpdateSearchIndex` job is unique by a product ID. So, any new dispatches of the job with the same product ID will be ignored until the existing job has completed processing. In addition, if the existing job is not processed within one hour, the unique lock will be released and another job with the same unique key can be dispatched to the queue.

> **Warning**  
> If your application dispatches jobs from multiple web servers or containers, you should ensure that all of your servers are communicating with the same central cache server so that Laravel can accurately determine if a job is unique.

<a name="keeping-jobs-unique-until-processing-begins"></a>
#### Keeping Jobs Unique Until Processing Begins

By default, unique jobs are "unlocked" after a job completes processing or fails all of its retry attempts. However, there may be situations where you would like your job to unlock immediately before it is processed. To accomplish this, your job should implement the `ShouldBeUniqueUntilProcessing` contract instead of the `ShouldBeUnique` contract:

    <?php

    use App\Product;
    use Illuminate\Contracts\Queue\ShouldQueue;
    use Illuminate\Contracts\Queue\ShouldBeUniqueUntilProcessing;

    class UpdateSearchIndex implements ShouldQueue, ShouldBeUniqueUntilProcessing
    {
        // ...
    }

<a name="unique-job-locks"></a>
#### Unique Job Locks

Behind the scenes, when a `ShouldBeUnique` job is dispatched, Laravel attempts to acquire a [lock](/docs/{{version}}/cache#atomic-locks) with the `uniqueId` key. If the lock is not acquired, the job is not dispatched. This lock is released when the job completes processing or fails all of its retry attempts. By default, Laravel will use the default cache driver to obtain this lock. However, if you wish to use another driver for acquiring the lock, you may define a `uniqueVia` method that returns the cache driver that should be used:

    use Illuminate\Contracts\Cache\Repository;
    use Illuminate\Support\Facades\Cache;

    class UpdateSearchIndex implements ShouldQueue, ShouldBeUnique
    {
        ...

        /**
         * Get the cache driver for the unique job lock.
         */
        public function uniqueVia(): Repository
        {
            return Cache::driver('redis');
        }
    }

> **Note**  
> If you only need to limit the concurrent processing of a job, use the [`WithoutOverlapping`](/docs/{{version}}/queues#preventing-job-overlaps) job middleware instead.

<a name="job-middleware"></a>
## Job Middleware

Job middleware allow you to wrap custom logic around the execution of queued jobs, reducing boilerplate in the jobs themselves. For example, consider the following `handle` method which leverages Laravel's Redis rate limiting features to allow only one job to process every five seconds:

    use Illuminate\Support\Facades\Redis;

    /**
     * Execute the job.
     */
    public function handle(): void
    {
        Redis::throttle('key')->block(0)->allow(1)->every(5)->then(function () {
            info('Lock obtained...');

            // Handle job...
        }, function () {
            // Could not obtain lock...

            return $this->release(5);
        });
    }

While this code is valid, the implementation of the `handle` method becomes noisy since it is cluttered with Redis rate limiting logic. In addition, this rate limiting logic must be duplicated for any other jobs that we want to rate limit.

Instead of rate limiting in the handle method, we could define a job middleware that handles rate limiting. Laravel does not have a default location for job middleware, so you are welcome to place job middleware anywhere in your application. In this example, we will place the middleware in an `app/Jobs/Middleware` directory:

    <?php

    namespace App\Jobs\Middleware;

    use Closure;
    use Illuminate\Support\Facades\Redis;

    class RateLimited
    {
        /**
         * Process the queued job.
         *
         * @param  \Closure(object): void  $next
         */
        public function handle(object $job, Closure $next): void
        {
            Redis::throttle('key')
                    ->block(0)->allow(1)->every(5)
                    ->then(function () use (object $job, Closure $next) {
                        // Lock obtained...

                        $next($job);
                    }, function () use ($job) {
                        // Could not obtain lock...

                        $job->release(5);
                    });
        }
    }

As you can see, like [route middleware](/docs/{{version}}/middleware), job middleware receive the job being processed and a callback that should be invoked to continue processing the job.

After creating job middleware, they may be attached to a job by returning them from the job's `middleware` method. This method does not exist on jobs scaffolded by the `make:job` Artisan command, so you will need to manually add it to your job class:

    use App\Jobs\Middleware\RateLimited;

    /**
     * Get the middleware the job should pass through.
     *
     * @return array<int, object>
     */
    public function middleware(): array
    {
        return [new RateLimited];
    }

> **Note**  
> Job middleware can also be assigned to queueable event listeners, mailables, and notifications.

<a name="rate-limiting"></a>
### Rate Limiting

Although we just demonstrated how to write your own rate limiting job middleware, Laravel actually includes a rate limiting middleware that you may utilize to rate limit jobs. Like [route rate limiters](/docs/{{version}}/routing#defining-rate-limiters), job rate limiters are defined using the `RateLimiter` facade's `for` method.

For example, you may wish to allow users to backup their data once per hour while imposing no such limit on premium customers. To accomplish this, you may define a `RateLimiter` in the `boot` method of your `AppServiceProvider`:

    use Illuminate\Cache\RateLimiting\Limit;
    use Illuminate\Support\Facades\RateLimiter;

    /**
     * Bootstrap any application services.
     */
    public function boot(): void
    {
        RateLimiter::for('backups', function (object $job) {
            return $job->user->vipCustomer()
                        ? Limit::none()
                        : Limit::perHour(1)->by($job->user->id);
        });
    }

In the example above, we defined an hourly rate limit; however, you may easily define a rate limit based on minutes using the `perMinute` method. In addition, you may pass any value you wish to the `by` method of the rate limit; however, this value is most often used to segment rate limits by customer:

    return Limit::perMinute(50)->by($job->user->id);

Once you have defined your rate limit, you may attach the rate limiter to your backup job using the `Illuminate\Queue\Middleware\RateLimited` middleware. Each time the job exceeds the rate limit, this middleware will release the job back to the queue with an appropriate delay based on the rate limit duration.

    use Illuminate\Queue\Middleware\RateLimited;

    /**
     * Get the middleware the job should pass through.
     *
     * @return array<int, object>
     */
    public function middleware(): array
    {
        return [new RateLimited('backups')];
    }

Releasing a rate limited job back onto the queue will still increment the job's total number of `attempts`. You may wish to tune your `tries` and `maxExceptions` properties on your job class accordingly. Or, you may wish to use the [`retryUntil` method](#time-based-attempts) to define the amount of time until the job should no longer be attempted.

If you do not want a job to be retried when it is rate limited, you may use the `dontRelease` method:

    /**
     * Get the middleware the job should pass through.
     *
     * @return array<int, object>
     */
    public function middleware(): array
    {
        return [(new RateLimited('backups'))->dontRelease()];
    }

> **Note**  
> If you are using Redis, you may use the `Illuminate\Queue\Middleware\RateLimitedWithRedis` middleware, which is fine-tuned for Redis and more efficient than the basic rate limiting middleware.

<a name="preventing-job-overlaps"></a>
### Preventing Job Overlaps

Laravel includes an `Illuminate\Queue\Middleware\WithoutOverlapping` middleware that allows you to prevent job overlaps based on an arbitrary key. This can be helpful when a queued job is modifying a resource that should only be modified by one job at a time.

For example, let's imagine you have a queued job that updates a user's credit score and you want to prevent credit score update job overlaps for the same user ID. To accomplish this, you can return the `WithoutOverlapping` middleware from your job's `middleware` method:

    use Illuminate\Queue\Middleware\WithoutOverlapping;

    /**
     * Get the middleware the job should pass through.
     *
     * @return array<int, object>
     */
    public function middleware(): array
    {
        return [new WithoutOverlapping($this->user->id)];
    }

Any overlapping jobs of the same type will be released back to the queue. You may also specify the number of seconds that must elapse before the released job will be attempted again:

    /**
     * Get the middleware the job should pass through.
     *
     * @return array<int, object>
     */
    public function middleware(): array
    {
        return [(new WithoutOverlapping($this->order->id))->releaseAfter(60)];
    }

If you wish to immediately delete any overlapping jobs so that they will not be retried, you may use the `dontRelease` method:

    /**
     * Get the middleware the job should pass through.
     *
     * @return array<int, object>
     */
    public function middleware(): array
    {
        return [(new WithoutOverlapping($this->order->id))->dontRelease()];
    }

The `WithoutOverlapping` middleware is powered by Laravel's atomic lock feature. Sometimes, your job may unexpectedly fail or timeout in such a way that the lock is not released. Therefore, you may explicitly define a lock expiration time using the `expireAfter` method. For example, the example below will instruct Laravel to release the `WithoutOverlapping` lock three minutes after the job has started processing:

    /**
     * Get the middleware the job should pass through.
     *
     * @return array<int, object>
     */
    public function middleware(): array
    {
        return [(new WithoutOverlapping($this->order->id))->expireAfter(180)];
    }

> **Warning**
> The `WithoutOverlapping` middleware requires a cache driver that supports [locks](/docs/{{version}}/cache#atomic-locks). Currently, the `memcached`, `redis`, `dynamodb`, `database`, `file`, and `array` cache drivers support atomic locks.

<a name="sharing-lock-keys"></a>
#### Sharing Lock Keys Across Job Classes

By default, the `WithoutOverlapping` middleware will only prevent overlapping jobs of the same class. So, although two different job classes may use the same lock key, they will not be prevented from overlapping. However, you can instruct Laravel to apply the key across job classes using the `shared` method:

```php
use Illuminate\Queue\Middleware\WithoutOverlapping;

class ProviderIsDown
{
    // ...


    public function middleware(): array
    {
        return [
            (new WithoutOverlapping("status:{$this->provider}"))->shared(),
        ];
    }
}

class ProviderIsUp
{
    // ...


    public function middleware(): array
    {
        return [
            (new WithoutOverlapping("status:{$this->provider}"))->shared(),
        ];
    }
}
```

<a name="throttling-exceptions"></a>
### Throttling Exceptions

Laravel includes a `Illuminate\Queue\Middleware\ThrottlesExceptions` middleware that allows you to throttle exceptions. Once the job throws a given number of exceptions, all further attempts to execute the job are delayed until a specified time interval lapses. This middleware is particularly useful for jobs that interact with third-party services that are unstable.

For example, let's imagine a queued job that interacts with a third-party API that begins throwing exceptions. To throttle exceptions, you can return the `ThrottlesExceptions` middleware from your job's `middleware` method. Typically, this middleware should be paired with a job that implements [time based attempts](#time-based-attempts):

    use DateTime;
    use Illuminate\Queue\Middleware\ThrottlesExceptions;

    /**
     * Get the middleware the job should pass through.
     *
     * @return array<int, object>
     */
    public function middleware(): array
    {
        return [new ThrottlesExceptions(10, 5)];
    }

    /**
     * Determine the time at which the job should timeout.
     */
    public function retryUntil(): DateTime
    {
        return now()->addMinutes(5);
    }

The first constructor argument accepted by the middleware is the number of exceptions the job can throw before being throttled, while the second constructor argument is the number of minutes that should elapse before the job is attempted again once it has been throttled. In the code example above, if the job throws 10 exceptions within 5 minutes, we will wait 5 minutes before attempting the job again.

When a job throws an exception but the exception threshold has not yet been reached, the job will typically be retried immediately. However, you may specify the number of minutes such a job should be delayed by calling the `backoff` method when attaching the middleware to the job:

    use Illuminate\Queue\Middleware\ThrottlesExceptions;

    /**
     * Get the middleware the job should pass through.
     *
     * @return array<int, object>
     */
    public function middleware(): array
    {
        return [(new ThrottlesExceptions(10, 5))->backoff(5)];
    }

Internally, this middleware uses Laravel's cache system to implement rate limiting, and the job's class name is utilized as the cache "key". You may override this key by calling the `by` method when attaching the middleware to your job. This may be useful if you have multiple jobs interacting with the same third-party service and you would like them to share a common throttling "bucket":

    use Illuminate\Queue\Middleware\ThrottlesExceptions;

    /**
     * Get the middleware the job should pass through.
     *
     * @return array<int, object>
     */
    public function middleware(): array
    {
        return [(new ThrottlesExceptions(10, 10))->by('key')];
    }

> **Note**  
> If you are using Redis, you may use the `Illuminate\Queue\Middleware\ThrottlesExceptionsWithRedis` middleware, which is fine-tuned for Redis and more efficient than the basic exception throttling middleware.

<a name="dispatching-jobs"></a>
## Dispatching Jobs

Once you have written your job class, you may dispatch it using the `dispatch` method on the job itself. The arguments passed to the `dispatch` method will be given to the job's constructor:

    <?php

    namespace App\Http\Controllers;

    use App\Http\Controllers\Controller;
    use App\Jobs\ProcessPodcast;
    use App\Models\Podcast;
    use Illuminate\Http\Request;
    use Illuminate\Http\Response;

    class PodcastController extends Controller
    {
        /**
         * Store a new podcast.
         */
        public function store(Request $request): Response
        {
            $podcast = Podcast::create(/* ... */);

            // ...

            ProcessPodcast::dispatch($podcast);

            return response()->noContent();
        }
    }

If you would like to conditionally dispatch a job, you may use the `dispatchIf` and `dispatchUnless` methods:

    ProcessPodcast::dispatchIf($accountActive, $podcast);

    ProcessPodcast::dispatchUnless($accountSuspended, $podcast);

In new Laravel applications, the `sync` driver is the default queue driver. This driver executes jobs synchronously in the foreground of the current request, which is often convenient during local development. If you would like to actually begin queueing jobs for background processing, you may specify a different queue driver within your application's `config/queue.php` configuration file.

<a name="delayed-dispatching"></a>
### Delayed Dispatching

If you would like to specify that a job should not be immediately available for processing by a queue worker, you may use the `delay` method when dispatching the job. For example, let's specify that a job should not be available for processing until 10 minutes after it has been dispatched:

    <?php

    namespace App\Http\Controllers;

    use App\Http\Controllers\Controller;
    use App\Jobs\ProcessPodcast;
    use App\Models\Podcast;
    use Illuminate\Http\Request;
    use Illuminate\Http\Response;

    class PodcastController extends Controller
    {
        /**
         * Store a new podcast.
         */
        public function store(Request $request): Response
        {
            $podcast = Podcast::create(/* ... */);

            // ...

            ProcessPodcast::dispatch($podcast)
                        ->delay(now()->addMinutes(10));

            return response()->noContent();
        }
    }

> **Warning**  
> The Amazon SQS queue service has a maximum delay time of 15 minutes.

<a name="dispatching-after-the-response-is-sent-to-browser"></a>
#### Dispatching After The Response Is Sent To Browser

Alternatively, the `dispatchAfterResponse` method delays dispatching a job until after the HTTP response is sent to the user's browser if your web server is using FastCGI. This will still allow the user to begin using the application even though a queued job is still executing. This should typically only be used for jobs that take about a second, such as sending an email. Since they are processed within the current HTTP request, jobs dispatched in this fashion do not require a queue worker to be running in order for them to be processed:

    use App\Jobs\SendNotification;

    SendNotification::dispatchAfterResponse();

You may also `dispatch` a closure and chain the `afterResponse` method onto the `dispatch` helper to execute a closure after the HTTP response has been sent to the browser:

    use App\Mail\WelcomeMessage;
    use Illuminate\Support\Facades\Mail;

    dispatch(function () {
        Mail::to('taylor@example.com')->send(new WelcomeMessage);
    })->afterResponse();

<a name="synchronous-dispatching"></a>
### Synchronous Dispatching

If you would like to dispatch a job immediately (synchronously), you may use the `dispatchSync` method. When using this method, the job will not be queued and will be executed immediately within the current process:

    <?php

    namespace App\Http\Controllers;

    use App\Http\Controllers\Controller;
    use App\Jobs\ProcessPodcast;
    use App\Models\Podcast;
    use Illuminate\Http\Request;
    use Illuminate\Http\Response;

    class PodcastController extends Controller
    {
        /**
         * Store a new podcast.
         */
        public function store(Request $request): Response
        {
            $podcast = Podcast::create(/* ... */);

            // Create podcast...

            ProcessPodcast::dispatchSync($podcast);

            return response()->noContent();
        }
    }

<a name="jobs-and-database-transactions"></a>
### Jobs & Database Transactions

While it is perfectly fine to dispatch jobs within database transactions, you should take special care to ensure that your job will actually be able to execute successfully. When dispatching a job within a transaction, it is possible that the job will be processed by a worker before the parent transaction has committed. When this happens, any updates you have made to models or database records during the database transaction(s) may not yet be reflected in the database. In addition, any models or database records created within the transaction(s) may not exist in the database.

Thankfully, Laravel provides several methods of working around this problem. First, you may set the `after_commit` connection option in your queue connection's configuration array:

    'redis' => [
        'driver' => 'redis',
        // ...
        'after_commit' => true,
    ],

When the `after_commit` option is `true`, you may dispatch jobs within database transactions; however, Laravel will wait until the open parent database transactions have been committed before actually dispatching the job. Of course, if no database transactions are currently open, the job will be dispatched immediately.

If a transaction is rolled back due to an exception that occurs during the transaction, the jobs that were dispatched during that transaction will be discarded.

> **Note**  
> Setting the `after_commit` configuration option to `true` will also cause any queued event listeners, mailables, notifications, and broadcast events to be dispatched after all open database transactions have been committed.

<a name="specifying-commit-dispatch-behavior-inline"></a>
#### Specifying Commit Dispatch Behavior Inline

If you do not set the `after_commit` queue connection configuration option to `true`, you may still indicate that a specific job should be dispatched after all open database transactions have been committed. To accomplish this, you may chain the `afterCommit` method onto your dispatch operation:

    use App\Jobs\ProcessPodcast;

    ProcessPodcast::dispatch($podcast)->afterCommit();

Likewise, if the `after_commit` configuration option is set to `true`, you may indicate that a specific job should be dispatched immediately without waiting for any open database transactions to commit:

    ProcessPodcast::dispatch($podcast)->beforeCommit();

<a name="job-chaining"></a>
### Job Chaining

Job chaining allows you to specify a list of queued jobs that should be run in sequence after the primary job has executed successfully. If one job in the sequence fails, the rest of the jobs will not be run. To execute a queued job chain, you may use the `chain` method provided by the `Bus` facade. Laravel's command bus is a lower level component that queued job dispatching is built on top of:

    use App\Jobs\OptimizePodcast;
    use App\Jobs\ProcessPodcast;
    use App\Jobs\ReleasePodcast;
    use Illuminate\Support\Facades\Bus;

    Bus::chain([
        new ProcessPodcast,
        new OptimizePodcast,
        new ReleasePodcast,
    ])->dispatch();

In addition to chaining job class instances, you may also chain closures:

    Bus::chain([
        new ProcessPodcast,
        new OptimizePodcast,
        function () {
            Podcast::update(/* ... */);
        },
    ])->dispatch();

> **Warning**  
> Deleting jobs using the `$this->delete()` method within the job will not prevent chained jobs from being processed. The chain will only stop executing if a job in the chain fails.

<a name="chain-connection-queue"></a>
#### Chain Connection & Queue

If you would like to specify the connection and queue that should be used for the chained jobs, you may use the `onConnection` and `onQueue` methods. These methods specify the queue connection and queue name that should be used unless the queued job is explicitly assigned a different connection / queue:

    Bus::chain([
        new ProcessPodcast,
        new OptimizePodcast,
        new ReleasePodcast,
    ])->onConnection('redis')->onQueue('podcasts')->dispatch();

<a name="chain-failures"></a>
#### Chain Failures

When chaining jobs, you may use the `catch` method to specify a closure that should be invoked if a job within the chain fails. The given callback will receive the `Throwable` instance that caused the job failure:

    use Illuminate\Support\Facades\Bus;
    use Throwable;

    Bus::chain([
        new ProcessPodcast,
        new OptimizePodcast,
        new ReleasePodcast,
    ])->catch(function (Throwable $e) {
        // A job within the chain has failed...
    })->dispatch();

<<<<<<< HEAD
> **Warning**
=======
> **Warning**  
>>>>>>> 9db393a6
> Since chain callbacks are serialized and executed at a later time by the Laravel queue, you should not use the `$this` variable within chain callbacks.

<a name="customizing-the-queue-and-connection"></a>
### Customizing The Queue & Connection

<a name="dispatching-to-a-particular-queue"></a>
#### Dispatching To A Particular Queue

By pushing jobs to different queues, you may "categorize" your queued jobs and even prioritize how many workers you assign to various queues. Keep in mind, this does not push jobs to different queue "connections" as defined by your queue configuration file, but only to specific queues within a single connection. To specify the queue, use the `onQueue` method when dispatching the job:

    <?php

    namespace App\Http\Controllers;

    use App\Http\Controllers\Controller;
    use App\Jobs\ProcessPodcast;
    use App\Models\Podcast;
    use Illuminate\Http\Request;
    use Illuminate\Http\Response;

    class PodcastController extends Controller
    {
        /**
         * Store a new podcast.
         */
        public function store(Request $request): Response
        {
            $podcast = Podcast::create(/* ... */);

            // Create podcast...

            ProcessPodcast::dispatch($podcast)->onQueue('processing');

            return response()->noContent();
        }
    }

Alternatively, you may specify the job's queue by calling the `onQueue` method within the job's constructor:

    <?php

    namespace App\Jobs;

     use Illuminate\Bus\Queueable;
     use Illuminate\Contracts\Queue\ShouldQueue;
     use Illuminate\Foundation\Bus\Dispatchable;
     use Illuminate\Queue\InteractsWithQueue;
     use Illuminate\Queue\SerializesModels;

    class ProcessPodcast implements ShouldQueue
    {
        use Dispatchable, InteractsWithQueue, Queueable, SerializesModels;

        /**
         * Create a new job instance.
         */
        public function __construct()
        {
            $this->onQueue('processing');
        }
    }

<a name="dispatching-to-a-particular-connection"></a>
#### Dispatching To A Particular Connection

If your application interacts with multiple queue connections, you may specify which connection to push a job to using the `onConnection` method:

    <?php

    namespace App\Http\Controllers;

    use App\Http\Controllers\Controller;
    use App\Jobs\ProcessPodcast;
    use App\Models\Podcast;
    use Illuminate\Http\Request;
    use Illuminate\Http\Response;

    class PodcastController extends Controller
    {
        /**
         * Store a new podcast.
         */
        public function store(Request $request): Response
        {
            $podcast = Podcast::create(/* ... */);

            // Create podcast...

            ProcessPodcast::dispatch($podcast)->onConnection('sqs');

            return response()->noContent();
        }
    }

You may chain the `onConnection` and `onQueue` methods together to specify the connection and the queue for a job:

    ProcessPodcast::dispatch($podcast)
                  ->onConnection('sqs')
                  ->onQueue('processing');

Alternatively, you may specify the job's connection by calling the `onConnection` method within the job's constructor:

    <?php

    namespace App\Jobs;

     use Illuminate\Bus\Queueable;
     use Illuminate\Contracts\Queue\ShouldQueue;
     use Illuminate\Foundation\Bus\Dispatchable;
     use Illuminate\Queue\InteractsWithQueue;
     use Illuminate\Queue\SerializesModels;

    class ProcessPodcast implements ShouldQueue
    {
        use Dispatchable, InteractsWithQueue, Queueable, SerializesModels;

        /**
         * Create a new job instance.
         */
        public function __construct(): void
        {
            $this->onConnection('sqs');
        }
    }

<a name="max-job-attempts-and-timeout"></a>
### Specifying Max Job Attempts / Timeout Values

<a name="max-attempts"></a>
#### Max Attempts

If one of your queued jobs is encountering an error, you likely do not want it to keep retrying indefinitely. Therefore, Laravel provides various ways to specify how many times or for how long a job may be attempted.

One approach to specifying the maximum number of times a job may be attempted is via the `--tries` switch on the Artisan command line. This will apply to all jobs processed by the worker unless the job being processed specifies the number of times it may be attempted:

```shell
php artisan queue:work --tries=3
```

If a job exceeds its maximum number of attempts, it will be considered a "failed" job. For more information on handling failed jobs, consult the [failed job documentation](#dealing-with-failed-jobs). If `--tries=0` is provided to the `queue:work` command, the job will retried indefinitely.

You may take a more granular approach by defining the maximum number of times a job may be attempted on the job class itself. If the maximum number of attempts is specified on the job, it will take precedence over the `--tries` value provided on the command line:

    <?php

    namespace App\Jobs;

    class ProcessPodcast implements ShouldQueue
    {
        /**
         * The number of times the job may be attempted.
         *
         * @var int
         */
        public $tries = 5;
    }

<a name="time-based-attempts"></a>
#### Time Based Attempts

As an alternative to defining how many times a job may be attempted before it fails, you may define a time at which the job should no longer be attempted. This allows a job to be attempted any number of times within a given time frame. To define the time at which a job should no longer be attempted, add a `retryUntil` method to your job class. This method should return a `DateTime` instance:

    use DateTime;

    /**
     * Determine the time at which the job should timeout.
     */
    public function retryUntil(): DateTime
    {
        return now()->addMinutes(10);
    }

> **Note**  
> You may also define a `tries` property or `retryUntil` method on your [queued event listeners](/docs/{{version}}/events#queued-event-listeners).

<a name="max-exceptions"></a>
#### Max Exceptions

Sometimes you may wish to specify that a job may be attempted many times, but should fail if the retries are triggered by a given number of unhandled exceptions (as opposed to being released by the `release` method directly). To accomplish this, you may define a `maxExceptions` property on your job class:

    <?php

    namespace App\Jobs;

    use Illuminate\Support\Facades\Redis;

    class ProcessPodcast implements ShouldQueue
    {
        /**
         * The number of times the job may be attempted.
         *
         * @var int
         */
        public $tries = 25;

        /**
         * The maximum number of unhandled exceptions to allow before failing.
         *
         * @var int
         */
        public $maxExceptions = 3;

        /**
         * Execute the job.
         */
        public function handle(): void
        {
            Redis::throttle('key')->allow(10)->every(60)->then(function () {
                // Lock obtained, process the podcast...
            }, function () {
                // Unable to obtain lock...
                return $this->release(10);
            });
        }
    }

In this example, the job is released for ten seconds if the application is unable to obtain a Redis lock and will continue to be retried up to 25 times. However, the job will fail if three unhandled exceptions are thrown by the job.

<a name="timeout"></a>
#### Timeout

> **Warning**  
> The `pcntl` PHP extension must be installed in order to specify job timeouts.

Often, you know roughly how long you expect your queued jobs to take. For this reason, Laravel allows you to specify a "timeout" value. By default, the timeout value is 60 seconds. If a job is processing for longer than the number of seconds specified by the timeout value, the worker processing the job will exit with an error. Typically, the worker will be restarted automatically by a [process manager configured on your server](#supervisor-configuration).

The maximum number of seconds that jobs can run may be specified using the `--timeout` switch on the Artisan command line:

```shell
php artisan queue:work --timeout=30
```

If the job exceeds its maximum attempts by continually timing out, it will be marked as failed.

You may also define the maximum number of seconds a job should be allowed to run on the job class itself. If the timeout is specified on the job, it will take precedence over any timeout specified on the command line:

    <?php

    namespace App\Jobs;

    class ProcessPodcast implements ShouldQueue
    {
        /**
         * The number of seconds the job can run before timing out.
         *
         * @var int
         */
        public $timeout = 120;
    }

Sometimes, IO blocking processes such as sockets or outgoing HTTP connections may not respect your specified timeout. Therefore, when using these features, you should always attempt to specify a timeout using their APIs as well. For example, when using Guzzle, you should always specify a connection and request timeout value.

<a name="failing-on-timeout"></a>
#### Failing On Timeout

If you would like to indicate that a job should be marked as [failed](#dealing-with-failed-jobs) on timeout, you may define the `$failOnTimeout` property on the job class:

```php
/**
 * Indicate if the job should be marked as failed on timeout.
 *
 * @var bool
 */
public $failOnTimeout = true;
```

<a name="error-handling"></a>
### Error Handling

If an exception is thrown while the job is being processed, the job will automatically be released back onto the queue so it may be attempted again. The job will continue to be released until it has been attempted the maximum number of times allowed by your application. The maximum number of attempts is defined by the `--tries` switch used on the `queue:work` Artisan command. Alternatively, the maximum number of attempts may be defined on the job class itself. More information on running the queue worker [can be found below](#running-the-queue-worker).

<a name="manually-releasing-a-job"></a>
#### Manually Releasing A Job

Sometimes you may wish to manually release a job back onto the queue so that it can be attempted again at a later time. You may accomplish this by calling the `release` method:

    /**
     * Execute the job.
     */
    public function handle(): void
    {
        // ...

        $this->release();
    }

By default, the `release` method will release the job back onto the queue for immediate processing. However, by passing an integer to the `release` method you may instruct the queue to not make the job available for processing until a given number of seconds has elapsed:

    $this->release(10);

<a name="manually-failing-a-job"></a>
#### Manually Failing A Job

Occasionally you may need to manually mark a job as "failed". To do so, you may call the `fail` method:

    /**
     * Execute the job.
     */
    public function handle(): void
    {
        // ...

        $this->fail();
    }

If you would like to mark your job as failed because of an exception that you have caught, you may pass the exception to the `fail` method. Or, for convenience, you may pass a string error message which will be converted to an exception for you:

    $this->fail($exception);

    $this->fail('Something went wrong.');

> **Note**  
> For more information on failed jobs, check out the [documentation on dealing with job failures](#dealing-with-failed-jobs).

<a name="job-batching"></a>
## Job Batching

Laravel's job batching feature allows you to easily execute a batch of jobs and then perform some action when the batch of jobs has completed executing. Before getting started, you should create a database migration to build a table to contain meta information about your job batches, such as their completion percentage. This migration may be generated using the `queue:batches-table` Artisan command:

```shell
php artisan queue:batches-table

php artisan migrate
```

<a name="defining-batchable-jobs"></a>
### Defining Batchable Jobs

To define a batchable job, you should [create a queueable job](#creating-jobs) as normal; however, you should add the `Illuminate\Bus\Batchable` trait to the job class. This trait provides access to a `batch` method which may be used to retrieve the current batch that the job is executing within:

    <?php

    namespace App\Jobs;

    use Illuminate\Bus\Batchable;
    use Illuminate\Bus\Queueable;
    use Illuminate\Contracts\Queue\ShouldQueue;
    use Illuminate\Foundation\Bus\Dispatchable;
    use Illuminate\Queue\InteractsWithQueue;
    use Illuminate\Queue\SerializesModels;

    class ImportCsv implements ShouldQueue
    {
        use Batchable, Dispatchable, InteractsWithQueue, Queueable, SerializesModels;

        /**
         * Execute the job.
         */
        public function handle(): void
        {
            if ($this->batch()->cancelled()) {
                // Determine if the batch has been cancelled...

                return;
            }

            // Import a portion of the CSV file...
        }
    }

<a name="dispatching-batches"></a>
### Dispatching Batches

To dispatch a batch of jobs, you should use the `batch` method of the `Bus` facade. Of course, batching is primarily useful when combined with completion callbacks. So, you may use the `then`, `catch`, and `finally` methods to define completion callbacks for the batch. Each of these callbacks will receive an `Illuminate\Bus\Batch` instance when they are invoked. In this example, we will imagine we are queueing a batch of jobs that each process a given number of rows from a CSV file:

    use App\Jobs\ImportCsv;
    use Illuminate\Bus\Batch;
    use Illuminate\Support\Facades\Bus;
    use Throwable;

    $batch = Bus::batch([
        new ImportCsv(1, 100),
        new ImportCsv(101, 200),
        new ImportCsv(201, 300),
        new ImportCsv(301, 400),
        new ImportCsv(401, 500),
    ])->then(function (Batch $batch) {
        // All jobs completed successfully...
    })->catch(function (Batch $batch, Throwable $e) {
        // First batch job failure detected...
    })->finally(function (Batch $batch) {
        // The batch has finished executing...
    })->dispatch();

    return $batch->id;

The batch's ID, which may be accessed via the `$batch->id` property, may be used to [query the Laravel command bus](#inspecting-batches) for information about the batch after it has been dispatched.

> **Warning**  
> Since batch callbacks are serialized and executed at a later time by the Laravel queue, you should not use the `$this` variable within the callbacks.

<a name="naming-batches"></a>
#### Naming Batches

Some tools such as Laravel Horizon and Laravel Telescope may provide more user-friendly debug information for batches if batches are named. To assign an arbitrary name to a batch, you may call the `name` method while defining the batch:

    $batch = Bus::batch([
        // ...
    ])->then(function (Batch $batch) {
        // All jobs completed successfully...
    })->name('Import CSV')->dispatch();

<a name="batch-connection-queue"></a>
#### Batch Connection & Queue

If you would like to specify the connection and queue that should be used for the batched jobs, you may use the `onConnection` and `onQueue` methods. All batched jobs must execute within the same connection and queue:

    $batch = Bus::batch([
        // ...
    ])->then(function (Batch $batch) {
        // All jobs completed successfully...
    })->onConnection('redis')->onQueue('imports')->dispatch();

<a name="chains-within-batches"></a>
#### Chains Within Batches

You may define a set of [chained jobs](#job-chaining) within a batch by placing the chained jobs within an array. For example, we may execute two job chains in parallel and execute a callback when both job chains have finished processing:

    use App\Jobs\ReleasePodcast;
    use App\Jobs\SendPodcastReleaseNotification;
    use Illuminate\Bus\Batch;
    use Illuminate\Support\Facades\Bus;

    Bus::batch([
        [
            new ReleasePodcast(1),
            new SendPodcastReleaseNotification(1),
        ],
        [
            new ReleasePodcast(2),
            new SendPodcastReleaseNotification(2),
        ],
    ])->then(function (Batch $batch) {
        // ...
    })->dispatch();

<a name="adding-jobs-to-batches"></a>
### Adding Jobs To Batches

Sometimes it may be useful to add additional jobs to a batch from within a batched job. This pattern can be useful when you need to batch thousands of jobs which may take too long to dispatch during a web request. So, instead, you may wish to dispatch an initial batch of "loader" jobs that hydrate the batch with even more jobs:

    $batch = Bus::batch([
        new LoadImportBatch,
        new LoadImportBatch,
        new LoadImportBatch,
    ])->then(function (Batch $batch) {
        // All jobs completed successfully...
    })->name('Import Contacts')->dispatch();

In this example, we will use the `LoadImportBatch` job to hydrate the batch with additional jobs. To accomplish this, we may use the `add` method on the batch instance that may be accessed via the job's `batch` method:

    use App\Jobs\ImportContacts;
    use Illuminate\Support\Collection;

    /**
     * Execute the job.
     */
    public function handle(): void
    {
        if ($this->batch()->cancelled()) {
            return;
        }

        $this->batch()->add(Collection::times(1000, function () {
            return new ImportContacts;
        }));
    }

> **Warning**  
> You may only add jobs to a batch from within a job that belongs to the same batch.

<a name="inspecting-batches"></a>
### Inspecting Batches

The `Illuminate\Bus\Batch` instance that is provided to batch completion callbacks has a variety of properties and methods to assist you in interacting with and inspecting a given batch of jobs:

    // The UUID of the batch...
    $batch->id;

    // The name of the batch (if applicable)...
    $batch->name;

    // The number of jobs assigned to the batch...
    $batch->totalJobs;

    // The number of jobs that have not been processed by the queue...
    $batch->pendingJobs;

    // The number of jobs that have failed...
    $batch->failedJobs;

    // The number of jobs that have been processed thus far...
    $batch->processedJobs();

    // The completion percentage of the batch (0-100)...
    $batch->progress();

    // Indicates if the batch has finished executing...
    $batch->finished();

    // Cancel the execution of the batch...
    $batch->cancel();

    // Indicates if the batch has been cancelled...
    $batch->cancelled();

<a name="returning-batches-from-routes"></a>
#### Returning Batches From Routes

All `Illuminate\Bus\Batch` instances are JSON serializable, meaning you can return them directly from one of your application's routes to retrieve a JSON payload containing information about the batch, including its completion progress. This makes it convenient to display information about the batch's completion progress in your application's UI.

To retrieve a batch by its ID, you may use the `Bus` facade's `findBatch` method:

    use Illuminate\Support\Facades\Bus;
    use Illuminate\Support\Facades\Route;

    Route::get('/batch/{batchId}', function (string $batchId) {
        return Bus::findBatch($batchId);
    });

<a name="cancelling-batches"></a>
### Cancelling Batches

Sometimes you may need to cancel a given batch's execution. This can be accomplished by calling the `cancel` method on the `Illuminate\Bus\Batch` instance:

    /**
     * Execute the job.
     */
    public function handle(): void
    {
        if ($this->user->exceedsImportLimit()) {
            return $this->batch()->cancel();
        }

        if ($this->batch()->cancelled()) {
            return;
        }
    }

As you may have noticed in the previous examples, batched jobs should typically determine if their corresponding batch has been cancelled before continuing execution. However, for convenience, you may assign the `SkipIfBatchCancelled` [middleware](#job-middleware) to the job instead. As its name indicates, this middleware will instruct Laravel to not process the job if its corresponding batch has been cancelled:

    use Illuminate\Queue\Middleware\SkipIfBatchCancelled;

    /**
<<<<<<< HEAD
     * Execute the job.
     */
    public function handle(): void
=======
     * Get the middleware the job should pass through.
     *
     * @return array
     */
    public function middleware()
>>>>>>> 9db393a6
    {
        return [new SkipIfBatchCancelled];
    }

<a name="batch-failures"></a>
### Batch Failures

When a batched job fails, the `catch` callback (if assigned) will be invoked. This callback is only invoked for the first job that fails within the batch.

<a name="allowing-failures"></a>
#### Allowing Failures

When a job within a batch fails, Laravel will automatically mark the batch as "cancelled". If you wish, you may disable this behavior so that a job failure does not automatically mark the batch as cancelled. This may be accomplished by calling the `allowFailures` method while dispatching the batch:

    $batch = Bus::batch([
        // ...
    ])->then(function (Batch $batch) {
        // All jobs completed successfully...
    })->allowFailures()->dispatch();

<a name="retrying-failed-batch-jobs"></a>
#### Retrying Failed Batch Jobs

For convenience, Laravel provides a `queue:retry-batch` Artisan command that allows you to easily retry all of the failed jobs for a given batch. The `queue:retry-batch` command accepts the UUID of the batch whose failed jobs should be retried:

```shell
php artisan queue:retry-batch 32dbc76c-4f82-4749-b610-a639fe0099b5
```

<a name="pruning-batches"></a>
### Pruning Batches

Without pruning, the `job_batches` table can accumulate records very quickly. To mitigate this, you should [schedule](/docs/{{version}}/scheduling) the `queue:prune-batches` Artisan command to run daily:

    $schedule->command('queue:prune-batches')->daily();

By default, all finished batches that are more than 24 hours old will be pruned. You may use the `hours` option when calling the command to determine how long to retain batch data. For example, the following command will delete all batches that finished over 48 hours ago:

    $schedule->command('queue:prune-batches --hours=48')->daily();

Sometimes, your `jobs_batches` table may accumulate batch records for batches that never completed successfully, such as batches where a job failed and that job was never retried successfully. You may instruct the `queue:prune-batches` command to prune these unfinished batch records using the `unfinished` option:

    $schedule->command('queue:prune-batches --hours=48 --unfinished=72')->daily();

Likewise, your `jobs_batches` table may also accumulate batch records for cancelled batches. You may instruct the `queue:prune-batches` command to prune these cancelled batch records using the `cancelled` option:

    $schedule->command('queue:prune-batches --hours=48 --cancelled=72')->daily();

<a name="queueing-closures"></a>
## Queueing Closures

Instead of dispatching a job class to the queue, you may also dispatch a closure. This is great for quick, simple tasks that need to be executed outside of the current request cycle. When dispatching closures to the queue, the closure's code content is cryptographically signed so that it can not be modified in transit:

    $podcast = App\Podcast::find(1);

    dispatch(function () use ($podcast) {
        $podcast->publish();
    });

Using the `catch` method, you may provide a closure that should be executed if the queued closure fails to complete successfully after exhausting all of your queue's [configured retry attempts](#max-job-attempts-and-timeout):

    use Throwable;

    dispatch(function () use ($podcast) {
        $podcast->publish();
    })->catch(function (Throwable $e) {
        // This job has failed...
    });

> **Warning**  
> Since `catch` callbacks are serialized and executed at a later time by the Laravel queue, you should not use the `$this` variable within `catch` callbacks.

<a name="running-the-queue-worker"></a>
## Running The Queue Worker

<a name="the-queue-work-command"></a>
### The `queue:work` Command

Laravel includes an Artisan command that will start a queue worker and process new jobs as they are pushed onto the queue. You may run the worker using the `queue:work` Artisan command. Note that once the `queue:work` command has started, it will continue to run until it is manually stopped or you close your terminal:

```shell
php artisan queue:work
```

> **Note**  
> To keep the `queue:work` process running permanently in the background, you should use a process monitor such as [Supervisor](#supervisor-configuration) to ensure that the queue worker does not stop running.

You may include the `-v` flag when invoking the `queue:work` command if you would like the processed job IDs to be included in the command's output:

```shell
php artisan queue:work -v
```

Remember, queue workers are long-lived processes and store the booted application state in memory. As a result, they will not notice changes in your code base after they have been started. So, during your deployment process, be sure to [restart your queue workers](#queue-workers-and-deployment). In addition, remember that any static state created or modified by your application will not be automatically reset between jobs.

Alternatively, you may run the `queue:listen` command. When using the `queue:listen` command, you don't have to manually restart the worker when you want to reload your updated code or reset the application state; however, this command is significantly less efficient than the `queue:work` command:

```shell
php artisan queue:listen
```

<a name="running-multiple-queue-workers"></a>
#### Running Multiple Queue Workers

To assign multiple workers to a queue and process jobs concurrently, you should simply start multiple `queue:work` processes. This can either be done locally via multiple tabs in your terminal or in production using your process manager's configuration settings. [When using Supervisor](#supervisor-configuration), you may use the `numprocs` configuration value.

<a name="specifying-the-connection-queue"></a>
#### Specifying The Connection & Queue

You may also specify which queue connection the worker should utilize. The connection name passed to the `work` command should correspond to one of the connections defined in your `config/queue.php` configuration file:

```shell
php artisan queue:work redis
```

By default, the `queue:work` command only processes jobs for the default queue on a given connection. However, you may customize your queue worker even further by only processing particular queues for a given connection. For example, if all of your emails are processed in an `emails` queue on your `redis` queue connection, you may issue the following command to start a worker that only processes that queue:

```shell
php artisan queue:work redis --queue=emails
```

<a name="processing-a-specified-number-of-jobs"></a>
#### Processing A Specified Number Of Jobs

The `--once` option may be used to instruct the worker to only process a single job from the queue:

```shell
php artisan queue:work --once
```

The `--max-jobs` option may be used to instruct the worker to process the given number of jobs and then exit. This option may be useful when combined with [Supervisor](#supervisor-configuration) so that your workers are automatically restarted after processing a given number of jobs, releasing any memory they may have accumulated:

```shell
php artisan queue:work --max-jobs=1000
```

<a name="processing-all-queued-jobs-then-exiting"></a>
#### Processing All Queued Jobs & Then Exiting

The `--stop-when-empty` option may be used to instruct the worker to process all jobs and then exit gracefully. This option can be useful when processing Laravel queues within a Docker container if you wish to shutdown the container after the queue is empty:

```shell
php artisan queue:work --stop-when-empty
```

<a name="processing-jobs-for-a-given-number-of-seconds"></a>
#### Processing Jobs For A Given Number Of Seconds

The `--max-time` option may be used to instruct the worker to process jobs for the given number of seconds and then exit. This option may be useful when combined with [Supervisor](#supervisor-configuration) so that your workers are automatically restarted after processing jobs for a given amount of time, releasing any memory they may have accumulated:

```shell
# Process jobs for one hour and then exit...
php artisan queue:work --max-time=3600
```

<a name="worker-sleep-duration"></a>
#### Worker Sleep Duration

When jobs are available on the queue, the worker will keep processing jobs with no delay in between them. However, the `sleep` option determines how many seconds the worker will "sleep" if there are no new jobs available. While sleeping, the worker will not process any new jobs - the jobs will be processed after the worker wakes up again.

```shell
php artisan queue:work --sleep=3
```

<a name="resource-considerations"></a>
#### Resource Considerations

Daemon queue workers do not "reboot" the framework before processing each job. Therefore, you should release any heavy resources after each job completes. For example, if you are doing image manipulation with the GD library, you should free the memory with `imagedestroy` when you are done processing the image.

<a name="queue-priorities"></a>
### Queue Priorities

Sometimes you may wish to prioritize how your queues are processed. For example, in your `config/queue.php` configuration file, you may set the default `queue` for your `redis` connection to `low`. However, occasionally you may wish to push a job to a `high` priority queue like so:

    dispatch((new Job)->onQueue('high'));

To start a worker that verifies that all of the `high` queue jobs are processed before continuing to any jobs on the `low` queue, pass a comma-delimited list of queue names to the `work` command:

```shell
php artisan queue:work --queue=high,low
```

<a name="queue-workers-and-deployment"></a>
### Queue Workers & Deployment

Since queue workers are long-lived processes, they will not notice changes to your code without being restarted. So, the simplest way to deploy an application using queue workers is to restart the workers during your deployment process. You may gracefully restart all of the workers by issuing the `queue:restart` command:

```shell
php artisan queue:restart
```

This command will instruct all queue workers to gracefully exit after they finish processing their current job so that no existing jobs are lost. Since the queue workers will exit when the `queue:restart` command is executed, you should be running a process manager such as [Supervisor](#supervisor-configuration) to automatically restart the queue workers.

> **Note**  
> The queue uses the [cache](/docs/{{version}}/cache) to store restart signals, so you should verify that a cache driver is properly configured for your application before using this feature.

<a name="job-expirations-and-timeouts"></a>
### Job Expirations & Timeouts

<a name="job-expiration"></a>
#### Job Expiration

In your `config/queue.php` configuration file, each queue connection defines a `retry_after` option. This option specifies how many seconds the queue connection should wait before retrying a job that is being processed. For example, if the value of `retry_after` is set to `90`, the job will be released back onto the queue if it has been processing for 90 seconds without being released or deleted. Typically, you should set the `retry_after` value to the maximum number of seconds your jobs should reasonably take to complete processing.

> **Warning**  
> The only queue connection which does not contain a `retry_after` value is Amazon SQS. SQS will retry the job based on the [Default Visibility Timeout](https://docs.aws.amazon.com/AWSSimpleQueueService/latest/SQSDeveloperGuide/AboutVT.html) which is managed within the AWS console.

<a name="worker-timeouts"></a>
#### Worker Timeouts

The `queue:work` Artisan command exposes a `--timeout` option. By default, the `--timeout` value is 60 seconds. If a job is processing for longer than the number of seconds specified by the timeout value, the worker processing the job will exit with an error. Typically, the worker will be restarted automatically by a [process manager configured on your server](#supervisor-configuration):

```shell
php artisan queue:work --timeout=60
```

The `retry_after` configuration option and the `--timeout` CLI option are different, but work together to ensure that jobs are not lost and that jobs are only successfully processed once.

> **Warning**  
> The `--timeout` value should always be at least several seconds shorter than your `retry_after` configuration value. This will ensure that a worker processing a frozen job is always terminated before the job is retried. If your `--timeout` option is longer than your `retry_after` configuration value, your jobs may be processed twice.

<a name="supervisor-configuration"></a>
## Supervisor Configuration

In production, you need a way to keep your `queue:work` processes running. A `queue:work` process may stop running for a variety of reasons, such as an exceeded worker timeout or the execution of the `queue:restart` command.

For this reason, you need to configure a process monitor that can detect when your `queue:work` processes exit and automatically restart them. In addition, process monitors can allow you to specify how many `queue:work` processes you would like to run concurrently. Supervisor is a process monitor commonly used in Linux environments and we will discuss how to configure it in the following documentation.

<a name="installing-supervisor"></a>
#### Installing Supervisor

Supervisor is a process monitor for the Linux operating system, and will automatically restart your `queue:work` processes if they fail. To install Supervisor on Ubuntu, you may use the following command:

```shell
sudo apt-get install supervisor
```

> **Note**  
> If configuring and managing Supervisor yourself sounds overwhelming, consider using [Laravel Forge](https://forge.laravel.com), which will automatically install and configure Supervisor for your production Laravel projects.

<a name="configuring-supervisor"></a>
#### Configuring Supervisor

Supervisor configuration files are typically stored in the `/etc/supervisor/conf.d` directory. Within this directory, you may create any number of configuration files that instruct supervisor how your processes should be monitored. For example, let's create a `laravel-worker.conf` file that starts and monitors `queue:work` processes:

```ini
[program:laravel-worker]
process_name=%(program_name)s_%(process_num)02d
command=php /home/forge/app.com/artisan queue:work sqs --sleep=3 --tries=3 --max-time=3600
autostart=true
autorestart=true
stopasgroup=true
killasgroup=true
user=forge
numprocs=8
redirect_stderr=true
stdout_logfile=/home/forge/app.com/worker.log
stopwaitsecs=3600
```

In this example, the `numprocs` directive will instruct Supervisor to run eight `queue:work` processes and monitor all of them, automatically restarting them if they fail. You should change the `command` directive of the configuration to reflect your desired queue connection and worker options.

> **Warning**  
> You should ensure that the value of `stopwaitsecs` is greater than the number of seconds consumed by your longest running job. Otherwise, Supervisor may kill the job before it is finished processing.

<a name="starting-supervisor"></a>
#### Starting Supervisor

Once the configuration file has been created, you may update the Supervisor configuration and start the processes using the following commands:

```shell
sudo supervisorctl reread

sudo supervisorctl update

sudo supervisorctl start laravel-worker:*
```

For more information on Supervisor, consult the [Supervisor documentation](http://supervisord.org/index.html).

<a name="dealing-with-failed-jobs"></a>
## Dealing With Failed Jobs

Sometimes your queued jobs will fail. Don't worry, things don't always go as planned! Laravel includes a convenient way to [specify the maximum number of times a job should be attempted](#max-job-attempts-and-timeout). After an asynchronous job has exceeded this number of attempts, it will be inserted into the `failed_jobs` database table. [Synchronously dispatched jobs](/docs/{{version}}/queues#synchronous-dispatching) that fail are not stored in this table and their exceptions are immediately handled by the application.

A migration to create the `failed_jobs` table is typically already present in new Laravel applications. However, if your application does not contain a migration for this table, you may use the `queue:failed-table` command to create the migration:

```shell
php artisan queue:failed-table

php artisan migrate
```

When running a [queue worker](#running-the-queue-worker) process, you may specify the maximum number of times a job should be attempted using the `--tries` switch on the `queue:work` command. If you do not specify a value for the `--tries` option, jobs will only be attempted once or as many times as specified by the job class' `$tries` property:

```shell
php artisan queue:work redis --tries=3
```

Using the `--backoff` option, you may specify how many seconds Laravel should wait before retrying a job that has encountered an exception. By default, a job is immediately released back onto the queue so that it may be attempted again:

```shell
php artisan queue:work redis --tries=3 --backoff=3
```

If you would like to configure how many seconds Laravel should wait before retrying a job that has encountered an exception on a per-job basis, you may do so by defining a `backoff` property on your job class:

    /**
     * The number of seconds to wait before retrying the job.
     *
     * @var int
     */
    public $backoff = 3;

If you require more complex logic for determining the job's backoff time, you may define a `backoff` method on your job class:

    /**
    * Calculate the number of seconds to wait before retrying the job.
    */
    public function backoff(): int
    {
        return 3;
    }

You may easily configure "exponential" backoffs by returning an array of backoff values from the `backoff` method. In this example, the retry delay will be 1 second for the first retry, 5 seconds for the second retry, and 10 seconds for the third retry:

    /**
    * Calculate the number of seconds to wait before retrying the job.
    *
    * @return array<int, int>
    */
    public function backoff(): array
    {
        return [1, 5, 10];
    }

<a name="cleaning-up-after-failed-jobs"></a>
### Cleaning Up After Failed Jobs

When a particular job fails, you may want to send an alert to your users or revert any actions that were partially completed by the job. To accomplish this, you may define a `failed` method on your job class. The `Throwable` instance that caused the job to fail will be passed to the `failed` method:

    <?php

    namespace App\Jobs;

    use App\Models\Podcast;
    use App\Services\AudioProcessor;
    use Illuminate\Bus\Queueable;
    use Illuminate\Contracts\Queue\ShouldQueue;
    use Illuminate\Queue\InteractsWithQueue;
    use Illuminate\Queue\SerializesModels;
    use Throwable;

    class ProcessPodcast implements ShouldQueue
    {
        use InteractsWithQueue, Queueable, SerializesModels;

        /**
         * The podcast instance.
         *
         * @var \App\Podcast
         */
        public $podcast;

        /**
         * Create a new job instance.
         */
        public function __construct(Podcast $podcast)
        {
            $this->podcast = $podcast;
        }

        /**
         * Execute the job.
         */
        public function handle(AudioProcessor $processor): void
        {
            // Process uploaded podcast...
        }

        /**
         * Handle a job failure.
         */
        public function failed(Throwable $exception): void
        {
            // Send user notification of failure, etc...
        }
    }

> **Warning**  
> A new instance of the job is instantiated before invoking the `failed` method; therefore, any class property modifications that may have occurred within the `handle` method will be lost.

<a name="retrying-failed-jobs"></a>
### Retrying Failed Jobs

To view all of the failed jobs that have been inserted into your `failed_jobs` database table, you may use the `queue:failed` Artisan command:

```shell
php artisan queue:failed
```

The `queue:failed` command will list the job ID, connection, queue, failure time, and other information about the job. The job ID may be used to retry the failed job. For instance, to retry a failed job that has an ID of `ce7bb17c-cdd8-41f0-a8ec-7b4fef4e5ece`, issue the following command:

```shell
php artisan queue:retry ce7bb17c-cdd8-41f0-a8ec-7b4fef4e5ece
```

If necessary, you may pass multiple IDs to the command:

```shell
php artisan queue:retry ce7bb17c-cdd8-41f0-a8ec-7b4fef4e5ece 91401d2c-0784-4f43-824c-34f94a33c24d
```

You may also retry all of the failed jobs for a particular queue:

```shell
php artisan queue:retry --queue=name
```

To retry all of your failed jobs, execute the `queue:retry` command and pass `all` as the ID:

```shell
php artisan queue:retry all
```

If you would like to delete a failed job, you may use the `queue:forget` command:

```shell
php artisan queue:forget 91401d2c-0784-4f43-824c-34f94a33c24d
```

> **Note**  
> When using [Horizon](/docs/{{version}}/horizon), you should use the `horizon:forget` command to delete a failed job instead of the `queue:forget` command.

To delete all of your failed jobs from the `failed_jobs` table, you may use the `queue:flush` command:

```shell
php artisan queue:flush
```

<a name="ignoring-missing-models"></a>
### Ignoring Missing Models

When injecting an Eloquent model into a job, the model is automatically serialized before being placed on the queue and re-retrieved from the database when the job is processed. However, if the model has been deleted while the job was waiting to be processed by a worker, your job may fail with a `ModelNotFoundException`.

For convenience, you may choose to automatically delete jobs with missing models by setting your job's `deleteWhenMissingModels` property to `true`. When this property is set to `true`, Laravel will quietly discard the job without raising an exception:

    /**
     * Delete the job if its models no longer exist.
     *
     * @var bool
     */
    public $deleteWhenMissingModels = true;

<a name="pruning-failed-jobs"></a>
### Pruning Failed Jobs

You may prune the records in your application's `failed_jobs` table by invoking the `queue:prune-failed` Artisan command:

```shell
php artisan queue:prune-failed
```

By default, all the failed job records that are more than 24 hours old will be pruned. If you provide the `--hours` option to the command, only the failed job records that were inserted within the last N number of hours will be retained. For example, the following command will delete all the failed job records that were inserted more than 48 hours ago:

```shell
php artisan queue:prune-failed --hours=48
```

<a name="storing-failed-jobs-in-dynamodb"></a>
### Storing Failed Jobs In DynamoDB

Laravel also provides support for storing your failed job records in [DynamoDB](https://aws.amazon.com/dynamodb) instead of a relational database table. However, you must create a DynamoDB table to store all of the failed job records. Typically, this table should be named `failed_jobs`, but you should name the table based on the value of the `queue.failed.table` configuration value within your application's `queue` configuration file.

The `failed_jobs` table should have a string primary partition key named `application` and a string primary sort key named `uuid`. The `application` portion of the key will contain your application's name as defined by the `name` configuration value within your application's `app` configuration file. Since the application name is part of the DynamoDB table's key, you can use the same table to store failed jobs for multiple Laravel applications.

In addition, ensure that you install the AWS SDK so that your Laravel application can communicate with Amazon DynamoDB:

```shell
composer require aws/aws-sdk-php
```

Next, set the `queue.failed.driver` configuration option's value to `dynamodb`. In addition, you should define `key`, `secret`, and `region` configuration options within the failed job configuration array. These options will be used to authenticate with AWS. When using the `dynamodb` driver, the `queue.failed.database` configuration option is unnecessary:

```php
'failed' => [
    'driver' => env('QUEUE_FAILED_DRIVER', 'dynamodb'),
    'key' => env('AWS_ACCESS_KEY_ID'),
    'secret' => env('AWS_SECRET_ACCESS_KEY'),
    'region' => env('AWS_DEFAULT_REGION', 'us-east-1'),
    'table' => 'failed_jobs',
],
```

<a name="disabling-failed-job-storage"></a>
### Disabling Failed Job Storage

You may instruct Laravel to discard failed jobs without storing them by setting the `queue.failed.driver` configuration option's value to `null`. Typically, this may be accomplished via the `QUEUE_FAILED_DRIVER` environment variable:

```ini
QUEUE_FAILED_DRIVER=null
```

<a name="failed-job-events"></a>
### Failed Job Events

If you would like to register an event listener that will be invoked when a job fails, you may use the `Queue` facade's `failing` method. For example, we may attach a closure to this event from the `boot` method of the `AppServiceProvider` that is included with Laravel:

    <?php

    namespace App\Providers;

    use Illuminate\Support\Facades\Queue;
    use Illuminate\Support\ServiceProvider;
    use Illuminate\Queue\Events\JobFailed;

    class AppServiceProvider extends ServiceProvider
    {
        /**
         * Register any application services.
         */
        public function register(): void
        {
            // ...
        }

        /**
         * Bootstrap any application services.
         */
        public function boot(): void
        {
            Queue::failing(function (JobFailed $event) {
                // $event->connectionName
                // $event->job
                // $event->exception
            });
        }
    }

<a name="clearing-jobs-from-queues"></a>
## Clearing Jobs From Queues

> **Note**  
> When using [Horizon](/docs/{{version}}/horizon), you should use the `horizon:clear` command to clear jobs from the queue instead of the `queue:clear` command.

If you would like to delete all jobs from the default queue of the default connection, you may do so using the `queue:clear` Artisan command:

```shell
php artisan queue:clear
```

You may also provide the `connection` argument and `queue` option to delete jobs from a specific connection and queue:

```shell
php artisan queue:clear redis --queue=emails
```

> **Warning**  
> Clearing jobs from queues is only available for the SQS, Redis, and database queue drivers. In addition, the SQS message deletion process takes up to 60 seconds, so jobs sent to the SQS queue up to 60 seconds after you clear the queue might also be deleted.

<a name="monitoring-your-queues"></a>
## Monitoring Your Queues

If your queue receives a sudden influx of jobs, it could become overwhelmed, leading to a long wait time for jobs to complete. If you wish, Laravel can alert you when your queue job count exceeds a specified threshold.

To get started, you should schedule the `queue:monitor` command to [run every minute](/docs/{{version}}/scheduling). The command accepts the names of the queues you wish to monitor as well as your desired job count threshold:

```shell
php artisan queue:monitor redis:default,redis:deployments --max=100
```

Scheduling this command alone is not enough to trigger a notification alerting you of the queue's overwhelmed status. When the command encounters a queue that has a job count exceeding your threshold, an `Illuminate\Queue\Events\QueueBusy` event will be dispatched. You may listen for this event within your application's `EventServiceProvider` in order to send a notification to you or your development team:

```php
use App\Notifications\QueueHasLongWaitTime;
use Illuminate\Queue\Events\QueueBusy;
use Illuminate\Support\Facades\Event;
use Illuminate\Support\Facades\Notification;

/**
 * Register any other events for your application.
 */
public function boot(): void
{
    Event::listen(function (QueueBusy $event) {
        Notification::route('mail', 'dev@example.com')
                ->notify(new QueueHasLongWaitTime(
                    $event->connection,
                    $event->queue,
                    $event->size
                ));
    });
}
```

<a name="job-events"></a>
## Job Events

Using the `before` and `after` methods on the `Queue` [facade](/docs/{{version}}/facades), you may specify callbacks to be executed before or after a queued job is processed. These callbacks are a great opportunity to perform additional logging or increment statistics for a dashboard. Typically, you should call these methods from the `boot` method of a [service provider](/docs/{{version}}/providers). For example, we may use the `AppServiceProvider` that is included with Laravel:

    <?php

    namespace App\Providers;

    use Illuminate\Support\Facades\Queue;
    use Illuminate\Support\ServiceProvider;
    use Illuminate\Queue\Events\JobProcessed;
    use Illuminate\Queue\Events\JobProcessing;

    class AppServiceProvider extends ServiceProvider
    {
        /**
         * Register any application services.
         */
        public function register(): void
        {
            // ...
        }

        /**
         * Bootstrap any application services.
         */
        public function boot(): void
        {
            Queue::before(function (JobProcessing $event) {
                // $event->connectionName
                // $event->job
                // $event->job->payload()
            });

            Queue::after(function (JobProcessed $event) {
                // $event->connectionName
                // $event->job
                // $event->job->payload()
            });
        }
    }

Using the `looping` method on the `Queue` [facade](/docs/{{version}}/facades), you may specify callbacks that execute before the worker attempts to fetch a job from a queue. For example, you might register a closure to rollback any transactions that were left open by a previously failed job:

    use Illuminate\Support\Facades\DB;
    use Illuminate\Support\Facades\Queue;

    Queue::looping(function () {
        while (DB::transactionLevel() > 0) {
            DB::rollBack();
        }
    });<|MERGE_RESOLUTION|>--- conflicted
+++ resolved
@@ -842,11 +842,7 @@
         // A job within the chain has failed...
     })->dispatch();
 
-<<<<<<< HEAD
-> **Warning**
-=======
 > **Warning**  
->>>>>>> 9db393a6
 > Since chain callbacks are serialized and executed at a later time by the Laravel queue, you should not use the `$this` variable within chain callbacks.
 
 <a name="customizing-the-queue-and-connection"></a>
@@ -1391,17 +1387,9 @@
     use Illuminate\Queue\Middleware\SkipIfBatchCancelled;
 
     /**
-<<<<<<< HEAD
-     * Execute the job.
-     */
-    public function handle(): void
-=======
      * Get the middleware the job should pass through.
-     *
-     * @return array
-     */
-    public function middleware()
->>>>>>> 9db393a6
+     */
+    public function middleware(): array
     {
         return [new SkipIfBatchCancelled];
     }
