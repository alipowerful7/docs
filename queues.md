--- conflicted
+++ resolved
@@ -967,11 +967,7 @@
 > Since chain callbacks are serialized and executed at a later time by the Laravel queue, you should not use the `$this` variable within chain callbacks.
 
 <a name="customizing-the-queue-and-connection"></a>
-<<<<<<< HEAD
-### Customizing The Queue and Connection
-=======
 ### Customizing the Queue and Connection
->>>>>>> ecc940f3
 
 <a name="dispatching-to-a-particular-queue"></a>
 #### Dispatching to a Particular Queue
