# Queues

- [Introduction](#introduction)
- [Writing Job Classes](#writing-job-classes)
    - [Generating Job Classes](#generating-job-classes)
    - [Job Class Structure](#job-class-structure)
- [Pushing Jobs Onto The Queue](#pushing-jobs-onto-the-queue)
    - [Delayed Jobs](#delayed-jobs)
    - [Job Events](#job-events)
- [Running The Queue Listener](#running-the-queue-listener)
    - [Supervisor Configuration](#supervisor-configuration)
    - [Daemon Queue Listener](#daemon-queue-listener)
    - [Deploying With Daemon Queue Listeners](#deploying-with-daemon-queue-listeners)
- [Dealing With Failed Jobs](#dealing-with-failed-jobs)
    - [Failed Job Events](#failed-job-events)
    - [Retrying Failed Jobs](#retrying-failed-jobs)

<a name="introduction"></a>
## Introduction

The Laravel queue service provides a unified API across a variety of different queue back-ends. Queues allow you to defer the processing of a time consuming task, such as sending an e-mail, until a later time which drastically speeds up web requests to your application.

<a name="configuration"></a>
### Configuration

The queue configuration file is stored in `config/queue.php`. In this file you will find connection configurations for each of the queue drivers that are included with the framework, which includes a database, [Beanstalkd](http://kr.github.com/beanstalkd), [Amazon SQS](http://aws.amazon.com/sqs), [Redis](http://redis.io),  and synchronous (for local use) driver.

A `null` queue driver is also included which simply discards queued jobs.

### Driver Prerequisites

#### Database

In order to use the `database` queue driver, you will need a database table to hold the jobs. To generate a migration that creates this table, run the `queue:table` Artisan command. Once the migration is created, you may migrate your database using the `migrate` command:

    php artisan queue:table

    php artisan migrate

#### Other Queue Dependencies

The following dependencies are needed for the listed queue drivers:

- Amazon SQS: `aws/aws-sdk-php ~3.0`
- Beanstalkd: `pda/pheanstalk ~3.0`
- Redis: `predis/predis ~1.0`

<a name="writing-job-classes"></a>
## Writing Job Classes

<a name="generating-job-classes"></a>
### Generating Job Classes

By default, all of the queueable jobs for your application are stored in the `app/Jobs` directory. You may generate a new queued job using the Artisan CLI:

    php artisan make:job SendReminderEmail

This command will generate a new class in the `app/Jobs` directory, and the class will implement the `Illuminate\Contracts\Queue\ShouldQueue` interface, indicating to Laravel that the job should be pushed onto the queue instead of run synchronously.

<a name="job-class-structure"></a>
### Job Class Structure

Job classes are very simple, normally containing only a `handle` method which is called when the job is processed by the queue. To get started, let's take a look at an example job class:

    <?php

    namespace App\Jobs;

    use App\User;
    use App\Jobs\Job;
    use Illuminate\Contracts\Mail\Mailer;
    use Illuminate\Queue\SerializesModels;
    use Illuminate\Queue\InteractsWithQueue;
    use Illuminate\Contracts\Queue\ShouldQueue;

    class SendReminderEmail extends Job implements ShouldQueue
    {
        use InteractsWithQueue, SerializesModels;

        protected $user;

        /**
         * Create a new job instance.
         *
         * @param  User  $user
         * @return void
         */
        public function __construct(User $user)
        {
            $this->user = $user;
        }

        /**
         * Execute the job.
         *
         * @param  Mailer  $mailer
         * @return void
         */
        public function handle(Mailer $mailer)
        {
            $mailer->send('emails.reminder', ['user' => $this->user], function ($m) {
                //
            });

            $this->user->reminders()->create(...);
        }
    }

In this example, note that we were able to pass an [Eloquent model](/docs/{{version}}/eloquent) directly into the queued job's constructor. Because of the `SerializesModels` trait that the job is using, Eloquent models will be gracefully serialized and unserialized when the job is processing. If your queued job accepts an Eloquent model in its constructor, only the identifier for the model will be serialized onto the queue. When the job is actually handled, the queue system will automatically re-retrieve the full model instance from the database. It's all totally transparent to your application and prevents issues that can arise from serializing full Eloquent model instances.

The `handle` method is called when the job is processed by the queue. Note that we are able to type-hint dependencies on the `handle` method of the job. The Laravel [service container](/docs/{{version}}/container) automatically injects these dependencies.

#### When Things Go Wrong

If an exception is thrown while the job is being processed, it will automatically be released back onto the queue so it may be attempted again. The job will continue to be released until it has been attempted the maximum number of times allowed by your application. The number of maximum attempts is defined by the `--tries` switch used on the `queue:listen` or `queue:work` Artisan jobs. More information on running the queue listener [can be found below](#running-the-queue-listener).

#### Manually Releasing Jobs

If you would like to `release` the job manually, the `InteractsWithQueue` trait, which is already included in your generated job class, provides access to the queue job `release` method. The `release` method accepts one argument: the number of seconds you wish to wait until the job is made available again:

    public function handle(Mailer $mailer)
    {
        if (condition) {
            $this->release(10);
        }
    }

#### Checking The Number Of Run Attempts

As noted above, if an exception occurs while the job is being processed, it will automatically be released back onto the queue. You may check the number of attempts that have been made to run the job using the `attempts` method:

    public function handle(Mailer $mailer)
    {
        if ($this->attempts() > 3) {
            //
        }
    }

<a name="pushing-jobs-onto-the-queue"></a>
## Pushing Jobs Onto The Queue

The default Laravel controller located in `app/Http/Controllers/Controller.php` uses a `DispatchesJobs` trait. This trait provides several methods allowing you to conveniently push jobs onto the queue, such as the `dispatch` method:

    <?php

    namespace App\Http\Controllers;

    use App\User;
    use Illuminate\Http\Request;
    use App\Jobs\SendReminderEmail;
    use App\Http\Controllers\Controller;

    class UserController extends Controller
    {
        /**
         * Send a reminder e-mail to a given user.
         *
         * @param  Request  $request
         * @param  int  $id
         * @return Response
         */
        public function sendReminderEmail(Request $request, $id)
        {
            $user = User::findOrFail($id);

            $this->dispatch(new SendReminderEmail($user));
        }
    }

#### The `DispatchesJobs` Trait

Of course, sometimes you may wish to dispatch a job from somewhere in your application besides a route or controller. For that reason, you can include the `DispatchesJobs` trait on any of the classes in your application to gain access to its various dispatch methods. For example, here is a sample class that uses the trait:

    <?php

    namespace App;

    use Illuminate\Foundation\Bus\DispatchesJobs;

    class ExampleClass
    {
        use DispatchesJobs;
    }

#### The `dispatch` Function

Or, you may use the `dispatch` global function:

    Route::get('/job', function () {
        dispatch(new App\Jobs\PerformTask);

        return 'Done!';
    });

#### Specifying The Queue For A Job

You may also specify the queue a job should be sent to.

By pushing jobs to different queues, you may "categorize" your queued jobs, and even prioritize how many workers you assign to various queues. This does not push jobs to different queue "connections" as defined by your queue configuration file, but only to specific queues within a single connection. To specify the queue, use the `onQueue` method on the job instance. The `onQueue` method is provided by the `Illuminate\Bus\Queueable` trait, which is already included on the `App\Jobs\Job` base class:

    <?php

    namespace App\Http\Controllers;

    use App\User;
    use Illuminate\Http\Request;
    use App\Jobs\SendReminderEmail;
    use App\Http\Controllers\Controller;

    class UserController extends Controller
    {
        /**
         * Send a reminder e-mail to a given user.
         *
         * @param  Request  $request
         * @param  int  $id
         * @return Response
         */
        public function sendReminderEmail(Request $request, $id)
        {
            $user = User::findOrFail($id);

            $job = (new SendReminderEmail($user))->onQueue('emails');

            $this->dispatch($job);
        }
    }

<a name="delayed-jobs"></a>
### Delayed Jobs

Sometimes you may wish to delay the execution of a queued job. For instance, you may wish to queue a job that sends a customer a reminder e-mail 5 minutes after sign-up. You may accomplish this using the `delay` method on your job class, which is provided by the `Illuminate\Bus\Queueable` trait:

    <?php

    namespace App\Http\Controllers;

    use App\User;
    use Illuminate\Http\Request;
    use App\Jobs\SendReminderEmail;
    use App\Http\Controllers\Controller;

    class UserController extends Controller
    {
        /**
         * Send a reminder e-mail to a given user.
         *
         * @param  Request  $request
         * @param  int  $id
         * @return Response
         */
        public function sendReminderEmail(Request $request, $id)
        {
            $user = User::findOrFail($id);

            $job = (new SendReminderEmail($user))->delay(60 * 5);

            $this->dispatch($job);
        }
    }

In this example, we're specifying that the job should be delayed in the queue for 5 minutes before being made available to workers.

> **Note:** The Amazon SQS service has a maximum delay time of 15 minutes.

<a name="job-events"></a>
### Job Events

#### Job Lifecycle Events

The `Queue::before` and `Queue::after` methods allow you to register a callback to be executed before a queued job is started or when it executes successfully. The callbacks are great opportunity to perform additional logging, queue a subsequent job, or increment statistics for a dashboard. For example, we may attach a callback to this event from the `AppServiceProvider` that is included with Laravel:

    <?php

    namespace App\Providers;

    use Queue;
    use Illuminate\Support\ServiceProvider;
    use Illuminate\Queue\Events\JobProcessed;

    class AppServiceProvider extends ServiceProvider
    {
        /**
         * Bootstrap any application services.
         *
         * @return void
         */
        public function boot()
        {
            Queue::after(function (JobProcessed $event) {
<<<<<<< HEAD
                // $event->connection
=======
                // $event->connectionName
>>>>>>> 52a3c0d7
                // $event->job
                // $event->data
            });
        }

        /**
         * Register the service provider.
         *
         * @return void
         */
        public function register()
        {
            //
        }
    }

<a name="running-the-queue-listener"></a>
## Running The Queue Listener

#### Starting The Queue Listener

Laravel includes an Artisan command that will run new jobs as they are pushed onto the queue. You may run the listener using the `queue:listen` command:

    php artisan queue:listen

You may also specify which queue connection the listener should utilize:

    php artisan queue:listen connection

Note that once this task has started, it will continue to run until it is manually stopped. You may use a process monitor such as [Supervisor](http://supervisord.org/) to ensure that the queue listener does not stop running.

#### Queue Priorities

You may pass a comma-delimited list of queue connections to the `listen` job to set queue priorities:

    php artisan queue:listen --queue=high,low

In this example, jobs on the `high` queue will always be processed before moving onto jobs from the `low` queue.

#### Specifying The Job Timeout Parameter

You may also set the length of time (in seconds) each job should be allowed to run:

    php artisan queue:listen --timeout=60

#### Specifying Queue Sleep Duration

In addition, you may specify the number of seconds to wait before polling for new jobs:

    php artisan queue:listen --sleep=5

Note that the queue only "sleeps" if no jobs are on the queue. If more jobs are available, the queue will continue to work them without sleeping.

#### Processing The First Job On The Queue

To process only the first job on the queue, you may use the `queue:work` command:

	php artisan queue:work

<a name="supervisor-configuration"></a>
### Supervisor Configuration

Supervisor is a process monitor for the Linux operating system, and will automatically restart your `queue:listen` or `queue:work` commands if they fail. To install Supervisor on Ubuntu, you may use the following command:

    sudo apt-get install supervisor

Supervisor configuration files are typically stored in the `/etc/supervisor/conf.d` directory. Within this directory, you may create any number of configuration files that instruct supervisor how your processes should be monitored. For example, let's create a `laravel-worker.conf` file that starts and monitors a `queue:work` process:

    [program:laravel-worker]
    process_name=%(program_name)s_%(process_num)02d
    command=php /home/forge/app.com/artisan queue:work sqs --sleep=3 --tries=3 --daemon
    autostart=true
    autorestart=true
    user=forge
    numprocs=8
    redirect_stderr=true
    stdout_logfile=/home/forge/app.com/worker.log

In this example, the `numprocs` directive will instruct Supervisor to run 8 `queue:work` processes and monitor all of them, automatically restarting them if they fail. Of course, you should change the `queue:work sqs` portion of the `command` directive to reflect your chosen queue driver.

Once the configuration file has been created, you may update the Supervisor configuration and start the processes using the following commands:

    sudo supervisorctl reread

    sudo supervisorctl update

    sudo supervisorctl start laravel-worker:*

For more information on configuring and using Supervisor, consult the [Supervisor documentation](http://supervisord.org/index.html). Alternatively, you may use [Laravel Forge](https://forge.laravel.com) to automatically configure and manage your Supervisor configuration from a convenient web interface.

<a name="daemon-queue-listener"></a>
### Daemon Queue Listener

The `queue:work` Artisan command includes a `--daemon` option for forcing the queue worker to continue processing jobs without ever re-booting the framework. This results in a significant reduction of CPU usage when compared to the `queue:listen` command:

To start a queue worker in daemon mode, use the `--daemon` flag:

    php artisan queue:work connection --daemon

    php artisan queue:work connection --daemon --sleep=3

    php artisan queue:work connection --daemon --sleep=3 --tries=3

As you can see, the `queue:work` job supports most of the same options available to `queue:listen`. You may use the `php artisan help queue:work` job to view all of the available options.

#### Coding Considerations For Daemon Queue Listeners

Daemon queue workers do not restart the framework before processing each job. Therefore, you should be careful to free any heavy resources before your job finishes. For example, if you are doing image manipulation with the GD library, you should free the memory with `imagedestroy` when you are done.

Similarly, your database connection may disconnect when being used by a long-running daemon. You may use the `DB::reconnect` method to ensure you have a fresh connection.

<a name="deploying-with-daemon-queue-listeners"></a>
### Deploying With Daemon Queue Listeners

Since daemon queue workers are long-lived processes, they will not pick up changes in your code without being restarted. So, the simplest way to deploy an application using daemon queue workers is to restart the workers during your deployment script. You may gracefully restart all of the workers by including the following command in your deployment script:

    php artisan queue:restart

This command will gracefully instruct all queue workers to restart after they finish processing their current job so that no existing jobs are lost.

> **Note:** This command relies on the cache system to schedule the restart. By default, APCu does not work for CLI jobs. If you are using APCu, add `apc.enable_cli=1` to your APCu configuration.

<a name="dealing-with-failed-jobs"></a>
## Dealing With Failed Jobs

Since things don't always go as planned, sometimes your queued jobs will fail. Don't worry, it happens to the best of us! Laravel includes a convenient way to specify the maximum number of times a job should be attempted. After a job has exceeded this amount of attempts, it will be inserted into a `failed_jobs` table. The name of the table can be configured via the `config/queue.php` configuration file.

To create a migration for the `failed_jobs` table, you may use the `queue:failed-table` command:

    php artisan queue:failed-table

When running your [queue listener](#running-the-queue-listener), you may specify the maximum number of times a job should be attempted using the `--tries` switch on the `queue:listen` command:

    php artisan queue:listen connection-name --tries=3

<a name="failed-job-events"></a>
### Failed Job Events

If you would like to register an event that will be called when a queued job fails, you may use the `Queue::failing` method. This event is a great opportunity to notify your team via e-mail or [HipChat](https://www.hipchat.com). For example, we may attach a callback to this event from the `AppServiceProvider` that is included with Laravel:

    <?php

    namespace App\Providers;

    use Queue;
    use Illuminate\Queue\Events\JobFailed;
    use Illuminate\Support\ServiceProvider;

    class AppServiceProvider extends ServiceProvider
    {
        /**
         * Bootstrap any application services.
         *
         * @return void
         */
        public function boot()
        {
            Queue::failing(function (JobFailed $event) {
                // $event->connectionName
                // $event->job
                // $event->data
            });
        }

        /**
         * Register the service provider.
         *
         * @return void
         */
        public function register()
        {
            //
        }
    }

#### Failed Method On Job Classes

For more granular control, you may define a `failed` method directly on a queue job class, allowing you to perform job specific actions when a failure occurs:

    <?php

    namespace App\Jobs;

    use App\Jobs\Job;
    use Illuminate\Contracts\Mail\Mailer;
    use Illuminate\Queue\SerializesModels;
    use Illuminate\Queue\InteractsWithQueue;
    use Illuminate\Contracts\Queue\ShouldQueue;

    class SendReminderEmail extends Job implements ShouldQueue
    {
        use InteractsWithQueue, SerializesModels;

        /**
         * Execute the job.
         *
         * @param  Mailer  $mailer
         * @return void
         */
        public function handle(Mailer $mailer)
        {
            //
        }

        /**
         * Handle a job failure.
         *
         * @return void
         */
        public function failed()
        {
            // Called when the job is failing...
        }
    }

<a name="retrying-failed-jobs"></a>
### Retrying Failed Jobs

To view all of your failed jobs that have been inserted into your `failed_jobs` database table, you may use the `queue:failed` Artisan command:

    php artisan queue:failed

The `queue:failed` command will list the job ID, connection, queue, and failure time. The job ID may be used to retry the failed job. For instance, to retry a failed job that has an ID of 5, the following command should be issued:

    php artisan queue:retry 5

To retry all of your failed jobs, use `queue:retry` with `all` as the ID:

    php artisan queue:retry all

If you would like to delete a failed job, you may use the `queue:forget` command:

    php artisan queue:forget 5

To delete all of your failed jobs, you may use the `queue:flush` command:

    php artisan queue:flush<|MERGE_RESOLUTION|>--- conflicted
+++ resolved
@@ -288,11 +288,7 @@
         public function boot()
         {
             Queue::after(function (JobProcessed $event) {
-<<<<<<< HEAD
-                // $event->connection
-=======
                 // $event->connectionName
->>>>>>> 52a3c0d7
                 // $event->job
                 // $event->data
             });
