# Release Notes

- [Versioning Scheme](#versioning-scheme)
- [Support Policy](#support-policy)
- [Laravel 8](#laravel-8)

<a name="versioning-scheme"></a>
## Versioning Scheme

Laravel and its other first-party packages follow [Semantic Versioning](https://semver.org). Major framework releases are released every six months (~February and ~August), while minor and patch releases may be released as often as every week. Minor and patch releases should **never** contain breaking changes.

When referencing the Laravel framework or its components from your application or package, you should always use a version constraint such as `^8.0`, since major releases of Laravel do include breaking changes. However, we strive to always ensure you may update to a new major release in one day or less.

<a name="support-policy"></a>
## Support Policy

For LTS releases, such as Laravel 6, bug fixes are provided for 2 years and security fixes are provided for 3 years. These releases provide the longest window of support and maintenance. For general releases, bug fixes are provided for 6 months and security fixes are provided for 1 year. For all additional libraries, including Lumen, only the latest release receives bug fixes. In addition, please review the database versions [supported by Laravel](/docs/{{version}}/database#introduction).

| Version | Release | Bug Fixes Until | Security Fixes Until |
| --- | --- | --- | --- |
| 5.5 (LTS) | August 30th, 2017 | August 30th, 2019 | August 30th, 2020 |
| 5.6 | February 7th, 2018 | August 7th, 2018 | February 7th, 2019 |
| 5.7 | September 4th, 2018 | March 4th, 2019 | September 4th, 2019 |
| 5.8 | February 26th, 2019 | August 26th, 2019 | February 26th, 2020 |
| 6 (LTS) | September 3rd, 2019 | September 3rd, 2021 | September 3rd, 2022 |
<<<<<<< HEAD
| 7 | March 3rd, 2020 | September 3rd, 2020 | March 3rd, 2021 |
| 8 | September 8th, 2020 | February 8th, 2021 | September 8th, 2021 |
=======
| 7 | March 3rd, 2020 | September 10th, 2020 | March 3rd, 2021 |
| 8 | September 8th, 2020 | March 8th, 2021 | September 8th, 2021 |
>>>>>>> 8bf370a7

<a name="laravel-8"></a>
## Laravel 8

Release notes for Laravel 8 will be placed here.<|MERGE_RESOLUTION|>--- conflicted
+++ resolved
@@ -23,13 +23,8 @@
 | 5.7 | September 4th, 2018 | March 4th, 2019 | September 4th, 2019 |
 | 5.8 | February 26th, 2019 | August 26th, 2019 | February 26th, 2020 |
 | 6 (LTS) | September 3rd, 2019 | September 3rd, 2021 | September 3rd, 2022 |
-<<<<<<< HEAD
-| 7 | March 3rd, 2020 | September 3rd, 2020 | March 3rd, 2021 |
-| 8 | September 8th, 2020 | February 8th, 2021 | September 8th, 2021 |
-=======
 | 7 | March 3rd, 2020 | September 10th, 2020 | March 3rd, 2021 |
 | 8 | September 8th, 2020 | March 8th, 2021 | September 8th, 2021 |
->>>>>>> 8bf370a7
 
 <a name="laravel-8"></a>
 ## Laravel 8
