# Release Notes

- [Versioning Scheme](#versioning-scheme)
- [Support Policy](#support-policy)
- [Laravel 11](#laravel-11)

<a name="versioning-scheme"></a>
## Versioning Scheme

Laravel and its other first-party packages follow [Semantic Versioning](https://semver.org). Major framework releases are released every year (~Q1), while minor and patch releases may be released as often as every week. Minor and patch releases should **never** contain breaking changes.

When referencing the Laravel framework or its components from your application or package, you should always use a version constraint such as `^11.0`, since major releases of Laravel do include breaking changes. However, we strive to always ensure you may update to a new major release in one day or less.

<a name="named-arguments"></a>
#### Named Arguments

[Named arguments](https://www.php.net/manual/en/functions.arguments.php#functions.named-arguments) are not covered by Laravel's backwards compatibility guidelines. We may choose to rename function arguments when necessary in order to improve the Laravel codebase. Therefore, using named arguments when calling Laravel methods should be done cautiously and with the understanding that the parameter names may change in the future.

<a name="support-policy"></a>
## Support Policy

For all Laravel releases, bug fixes are provided for 18 months and security fixes are provided for 2 years. For all additional libraries, including Lumen, only the latest major release receives bug fixes. In addition, please review the database versions [supported by Laravel](/docs/{{version}}/database#introduction).


<div class="overflow-auto">

| Version | PHP (*) | Release | Bug Fixes Until | Security Fixes Until |
| --- | --- | --- | --- | --- |
| 9 | 8.0 - 8.2 | February 8th, 2022 | August 8th, 2023 | February 6th, 2024 |
| 10 | 8.1 - 8.2 | February 14th, 2023 | August 6th, 2024 | February 4th, 2025 |
| 11 | 8.2 | Q1 2024 | August 5th, 2025 | February 3rd, 2026 |

</div>

<div class="version-colors">
    <div class="end-of-life">
        <div class="color-box"></div>
        <div>End of life</div>
    </div>
    <div class="security-fixes">
        <div class="color-box"></div>
        <div>Security fixes only</div>
    </div>
</div>

(*) Supported PHP versions

<a name="laravel-11"></a>
## Laravel 11

To be determined...

<a name="php-8"></a>
<<<<<<< HEAD
### PHP 8.2

Laravel 11.x requires a minimum PHP version of 8.2.
=======
### PHP 8.1

Laravel 10.x requires a minimum PHP version of 8.1.

<a name="types"></a>
### Types

_Application skeleton and stub type-hints were contributed by [Nuno Maduro](https://github.com/nunomaduro)_.

On its initial release, Laravel utilized all of the type-hinting features available in PHP at the time. However, many new features have been added to PHP in the subsequent years, including additional primitive type-hints, return types, and union types.

Laravel 10.x thoroughly updates the application skeleton and all stubs utilized by the framework to introduce argument and return types to all method signatures. In addition, extraneous "doc block" type-hint information has been deleted.

This change is entirely backwards compatible with existing applications. Therefore, existing applications that do not have these type-hints will continue to function normally.

<a name="laravel-pennant"></a>
### Laravel Pennant

_Laravel Pennant was developed by [Tim MacDonald](https://github.com/timacdonald)_.

A new first-party package, Laravel Pennant, has been released. Laravel Pennant offers a light-weight, streamlined approach to managing your application's feature flags. Out of the box, Pennant includes an in-memory `array` driver and a `database` driver for persistent feature storage.

Features can be easily defined via the `Feature::define` method:

```php
use Laravel\Pennant\Feature;
use Illuminate\Support\Lottery;

Feature::define('new-onboarding-flow', function () {
    return Lottery::odds(1, 10);
});
```

Once a feature has been defined, you may easily determine if the current user has access to the given feature:

```php
if (Feature::active('new-onboarding-flow')) {
    // ...
}
```

Of course, for convenience, Blade directives are also available:

```blade
@feature('new-onboarding-flow')
    <div>
        <!-- ... -->
    </div>
@endfeature
```

Pennant offers a variety of more advanced features and APIs. For more information, please consult the [comprehensive Pennant documentation](/docs/{{version}}/pennant).

<a name="process"></a>
### Process Interaction

_The process abstraction layer was contributed by [Nuno Maduro](https://github.com/nunomaduro) and [Taylor Otwell](https://github.com/taylorotwell)_.

Laravel 10.x introduces a beautiful abstraction layer for starting and interacting with external processes via a new `Process` facade:

```php
use Illuminate\Support\Facades\Process;

$result = Process::run('ls -la');

return $result->output();
```

Processes may even be started in pools, allowing for the convenient execution and management of concurrent processes:

```php
use Illuminate\Process\Pool;
use Illuminate\Support\Facades\Process;

[$first, $second, $third] = Process::concurrently(function (Pool $pool) {
    $pool->command('cat first.txt');
    $pool->command('cat second.txt');
    $pool->command('cat third.txt');
});

return $first->output();
```

In addition, processes may be faked for convenient testing:

```php
Process::fake();

// ...

Process::assertRan('ls -la');
```

For more information on interacting with processes, please consult the [comprehensive process documentation](/docs/{{version}}/processes).

<a name="test-profiling"></a>
### Test Profiling

_Test profiling was contributed by [Nuno Maduro](https://github.com/nunomaduro)_.

The Artisan `test` command has received a new `--profile` option that allows you to easily identify the slowest tests in your application:

```shell
php artisan test --profile
```

For convenience, the slowest tests will be displayed directly within the CLI output:

<p align="center">
    <img width="100%" src="https://user-images.githubusercontent.com/5457236/217328439-d8d983ec-d0fc-4cde-93d9-ae5bccf5df14.png"/>
</p>

<a name="pest-scaffolding"></a>
### Pest Scaffolding

New Laravel projects may now be created with Pest test scaffolding by default. To opt-in to this feature, provide the `--pest` flag when creating a new application via the Laravel installer:

```shell
laravel new example-application --pest
```

<a name="generator-cli-prompts"></a>
### Generator CLI Prompts

_Generator CLI prompts were contributed by [Jess Archer](https://github.com/jessarcher)_.

To improve the framework's developer experience, all of Laravel's built-in `make` commands no longer require any input. If the commands are invoked without input, you will be prompted for the required arguments:

```shell
php artisan make:controller
```

<a name="horizon-telescope-facelift"></a>
### Horizon / Telescope Facelift

[Horizon](/docs/{{version}}/horizon) and [Telescope](/docs/{{version}}/telescope) have been updated with a fresh, modern look including improved typography, spacing, and design:

<img src="https://laravel.com/img/docs/horizon-example.png">
>>>>>>> 4e451706
<|MERGE_RESOLUTION|>--- conflicted
+++ resolved
@@ -51,147 +51,6 @@
 To be determined...
 
 <a name="php-8"></a>
-<<<<<<< HEAD
 ### PHP 8.2
 
-Laravel 11.x requires a minimum PHP version of 8.2.
-=======
-### PHP 8.1
-
-Laravel 10.x requires a minimum PHP version of 8.1.
-
-<a name="types"></a>
-### Types
-
-_Application skeleton and stub type-hints were contributed by [Nuno Maduro](https://github.com/nunomaduro)_.
-
-On its initial release, Laravel utilized all of the type-hinting features available in PHP at the time. However, many new features have been added to PHP in the subsequent years, including additional primitive type-hints, return types, and union types.
-
-Laravel 10.x thoroughly updates the application skeleton and all stubs utilized by the framework to introduce argument and return types to all method signatures. In addition, extraneous "doc block" type-hint information has been deleted.
-
-This change is entirely backwards compatible with existing applications. Therefore, existing applications that do not have these type-hints will continue to function normally.
-
-<a name="laravel-pennant"></a>
-### Laravel Pennant
-
-_Laravel Pennant was developed by [Tim MacDonald](https://github.com/timacdonald)_.
-
-A new first-party package, Laravel Pennant, has been released. Laravel Pennant offers a light-weight, streamlined approach to managing your application's feature flags. Out of the box, Pennant includes an in-memory `array` driver and a `database` driver for persistent feature storage.
-
-Features can be easily defined via the `Feature::define` method:
-
-```php
-use Laravel\Pennant\Feature;
-use Illuminate\Support\Lottery;
-
-Feature::define('new-onboarding-flow', function () {
-    return Lottery::odds(1, 10);
-});
-```
-
-Once a feature has been defined, you may easily determine if the current user has access to the given feature:
-
-```php
-if (Feature::active('new-onboarding-flow')) {
-    // ...
-}
-```
-
-Of course, for convenience, Blade directives are also available:
-
-```blade
-@feature('new-onboarding-flow')
-    <div>
-        <!-- ... -->
-    </div>
-@endfeature
-```
-
-Pennant offers a variety of more advanced features and APIs. For more information, please consult the [comprehensive Pennant documentation](/docs/{{version}}/pennant).
-
-<a name="process"></a>
-### Process Interaction
-
-_The process abstraction layer was contributed by [Nuno Maduro](https://github.com/nunomaduro) and [Taylor Otwell](https://github.com/taylorotwell)_.
-
-Laravel 10.x introduces a beautiful abstraction layer for starting and interacting with external processes via a new `Process` facade:
-
-```php
-use Illuminate\Support\Facades\Process;
-
-$result = Process::run('ls -la');
-
-return $result->output();
-```
-
-Processes may even be started in pools, allowing for the convenient execution and management of concurrent processes:
-
-```php
-use Illuminate\Process\Pool;
-use Illuminate\Support\Facades\Process;
-
-[$first, $second, $third] = Process::concurrently(function (Pool $pool) {
-    $pool->command('cat first.txt');
-    $pool->command('cat second.txt');
-    $pool->command('cat third.txt');
-});
-
-return $first->output();
-```
-
-In addition, processes may be faked for convenient testing:
-
-```php
-Process::fake();
-
-// ...
-
-Process::assertRan('ls -la');
-```
-
-For more information on interacting with processes, please consult the [comprehensive process documentation](/docs/{{version}}/processes).
-
-<a name="test-profiling"></a>
-### Test Profiling
-
-_Test profiling was contributed by [Nuno Maduro](https://github.com/nunomaduro)_.
-
-The Artisan `test` command has received a new `--profile` option that allows you to easily identify the slowest tests in your application:
-
-```shell
-php artisan test --profile
-```
-
-For convenience, the slowest tests will be displayed directly within the CLI output:
-
-<p align="center">
-    <img width="100%" src="https://user-images.githubusercontent.com/5457236/217328439-d8d983ec-d0fc-4cde-93d9-ae5bccf5df14.png"/>
-</p>
-
-<a name="pest-scaffolding"></a>
-### Pest Scaffolding
-
-New Laravel projects may now be created with Pest test scaffolding by default. To opt-in to this feature, provide the `--pest` flag when creating a new application via the Laravel installer:
-
-```shell
-laravel new example-application --pest
-```
-
-<a name="generator-cli-prompts"></a>
-### Generator CLI Prompts
-
-_Generator CLI prompts were contributed by [Jess Archer](https://github.com/jessarcher)_.
-
-To improve the framework's developer experience, all of Laravel's built-in `make` commands no longer require any input. If the commands are invoked without input, you will be prompted for the required arguments:
-
-```shell
-php artisan make:controller
-```
-
-<a name="horizon-telescope-facelift"></a>
-### Horizon / Telescope Facelift
-
-[Horizon](/docs/{{version}}/horizon) and [Telescope](/docs/{{version}}/telescope) have been updated with a fresh, modern look including improved typography, spacing, and design:
-
-<img src="https://laravel.com/img/docs/horizon-example.png">
->>>>>>> 4e451706
+Laravel 11.x requires a minimum PHP version of 8.2.