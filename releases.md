--- conflicted
+++ resolved
@@ -48,332 +48,4 @@
 <a name="laravel-12"></a>
 ## Laravel 12
 
-<<<<<<< HEAD
-TBA...
-=======
-Laravel 11 continues the improvements made in Laravel 10.x by introducing a streamlined application structure, per-second rate limiting, health routing, graceful encryption key rotation, queue testing improvements, [Resend](https://resend.com) mail transport, Prompt validator integration, new Artisan commands, and more. In addition, Laravel Reverb, a first-party, scalable WebSocket server has been introduced to provide robust real-time capabilities to your applications.
-
-<a name="php-8"></a>
-### PHP 8.2
-
-Laravel 11.x requires a minimum PHP version of 8.2.
-
-<a name="structure"></a>
-### Streamlined Application Structure
-
-_Laravel's streamlined application structure was developed by [Taylor Otwell](https://github.com/taylorotwell) and [Nuno Maduro](https://github.com/nunomaduro)_.
-
-Laravel 11 introduces a streamlined application structure for **new** Laravel applications, without requiring any changes to existing applications. The new application structure is intended to provide a leaner, more modern experience, while retaining many of the concepts that Laravel developers are already familiar with. Below we will discuss the highlights of Laravel's new application structure.
-
-#### The Application Bootstrap File
-
-The `bootstrap/app.php` file has been revitalized as a code-first application configuration file. From this file, you may now customize your application's routing, middleware, service providers, exception handling, and more. This file unifies a variety of high-level application behavior settings that were previously scattered throughout your application's file structure:
-
-```php
-return Application::configure(basePath: dirname(__DIR__))
-    ->withRouting(
-        web: __DIR__.'/../routes/web.php',
-        commands: __DIR__.'/../routes/console.php',
-        health: '/up',
-    )
-    ->withMiddleware(function (Middleware $middleware) {
-        //
-    })
-    ->withExceptions(function (Exceptions $exceptions) {
-        //
-    })->create();
-```
-
-<a name="service-providers"></a>
-#### Service Providers
-
-Instead of the default Laravel application structure containing five service providers, Laravel 11 only includes a single `AppServiceProvider`. The functionality of the previous service providers has been incorporated into the `bootstrap/app.php`, is handled automatically by the framework, or may be placed in your application's `AppServiceProvider`.
-
-For example, event discovery is now enabled by default, largely eliminating the need for manual registration of events and their listeners. However, if you do need to manually register events, you may simply do so in the `AppServiceProvider`. Similarly, route model bindings or authorization gates you may have previously registered in the `AuthServiceProvider` may also be registered in the `AppServiceProvider`.
-
-<a name="opt-in-routing"></a>
-#### Opt-in API and Broadcast Routing
-
-The `api.php` and `channels.php` route files are no longer present by default, as many applications do not require these files. Instead, they may be created using simple Artisan commands:
-
-```shell
-php artisan install:api
-
-php artisan install:broadcasting
-```
-
-<a name="middleware"></a>
-#### Middleware
-
-Previously, new Laravel applications included nine middleware. These middleware performed a variety of tasks such as authenticating requests, trimming input strings, and validating CSRF tokens.
-
-In Laravel 11, these middleware have been moved into the framework itself, so that they do not add bulk to your application's structure. New methods for customizing the behavior of these middleware have been added to the framework and may be invoked from your application's `bootstrap/app.php` file:
-
-```php
-->withMiddleware(function (Middleware $middleware) {
-    $middleware->validateCsrfTokens(
-        except: ['stripe/*']
-    );
-
-    $middleware->web(append: [
-        EnsureUserIsSubscribed::class,
-    ])
-})
-```
-
-Since all middleware can be easily customized via your application's `bootstrap/app.php`, the need for a separate HTTP "kernel" class has been eliminated.
-
-<a name="scheduling"></a>
-#### Scheduling
-
-Using a new `Schedule` facade, scheduled tasks may now be defined directly in your application's `routes/console.php` file, eliminating the need for a separate console "kernel" class:
-
-```php
-use Illuminate\Support\Facades\Schedule;
-
-Schedule::command('emails:send')->daily();
-```
-
-<a name="exception-handling"></a>
-#### Exception Handling
-
-Like routing and middleware, exception handling can now be customized from your application's `bootstrap/app.php` file instead of a separate exception handler class, reducing the overall number of files included in a new Laravel application:
-
-```php
-->withExceptions(function (Exceptions $exceptions) {
-    $exceptions->dontReport(MissedFlightException::class);
-
-    $exceptions->report(function (InvalidOrderException $e) {
-        // ...
-    });
-})
-```
-
-<a name="base-controller-class"></a>
-#### Base `Controller` Class
-
-The base controller included in new Laravel applications has been simplified. It no longer extends Laravel's internal `Controller` class, and the `AuthorizesRequests` and `ValidatesRequests` traits have been removed, as they may be included in your application's individual controllers if desired:
-
-    <?php
-
-    namespace App\Http\Controllers;
-
-    abstract class Controller
-    {
-        //
-    }
-
-<a name="application-defaults"></a>
-#### Application Defaults
-
-By default, new Laravel applications use SQLite for database storage, as well as the `database` driver for Laravel's session, cache, and queue. This allows you to begin building your application immediately after creating a new Laravel application, without being required to install additional software or create additional database migrations.
-
-In addition, over time, the `database` drivers for these Laravel services have become robust enough for production usage in many application contexts; therefore, they provide a sensible, unified choice for both local and production applications.
-
-<a name="reverb"></a>
-### Laravel Reverb
-
-_Laravel Reverb was developed by [Joe Dixon](https://github.com/joedixon)_.
-
-[Laravel Reverb](https://reverb.laravel.com) brings blazing-fast and scalable real-time WebSocket communication directly to your Laravel application, and provides seamless integration with Laravel’s existing suite of event broadcasting tools, such as Laravel Echo.
-
-```shell
-php artisan reverb:start
-```
-
-In addition, Reverb supports horizontal scaling via Redis's publish / subscribe capabilities, allowing you to distribute your WebSocket traffic across multiple backend Reverb servers all supporting a single, high-demand application.
-
-For more information on Laravel Reverb, please consult the complete [Reverb documentation](/docs/{{version}}/reverb).
-
-<a name="rate-limiting"></a>
-### Per-Second Rate Limiting
-
-_Per-second rate limiting was contributed by [Tim MacDonald](https://github.com/timacdonald)_.
-
-Laravel now supports "per-second" rate limiting for all rate limiters, including those for HTTP requests and queued jobs. Previously, Laravel's rate limiters were limited to "per-minute" granularity:
-
-```php
-RateLimiter::for('invoices', function (Request $request) {
-    return Limit::perSecond(1);
-});
-```
-
-For more information on rate limiting in Laravel, check out the [rate limiting documentation](/docs/{{version}}/routing#rate-limiting).
-
-<a name="health"></a>
-### Health Routing
-
-_Health routing was contributed by [Taylor Otwell](https://github.com/taylorotwell)_.
-
-New Laravel 11 applications include a `health` routing directive, which instructs Laravel to define a simple health-check endpoint that may be invoked by third-party application health monitoring services or orchestration systems like Kubernetes. By default, this route is served at `/up`:
-
-```php
-->withRouting(
-    web: __DIR__.'/../routes/web.php',
-    commands: __DIR__.'/../routes/console.php',
-    health: '/up',
-)
-```
-
-When HTTP requests are made to this route, Laravel will also dispatch a `DiagnosingHealth` event, allowing you to perform additional health checks that are relevant to your application.
-
-<a name="encryption"></a>
-### Graceful Encryption Key Rotation
-
-_Graceful encryption key rotation was contributed by [Taylor Otwell](https://github.com/taylorotwell)_.
-
-Since Laravel encrypts all cookies, including your application's session cookie, essentially every request to a Laravel application relies on encryption. However, because of this, rotating your application's encryption key would log all users out of your application. In addition, decrypting data that was encrypted by the previous encryption key becomes impossible.
-
-Laravel 11 allows you to define your application's previous encryption keys as a comma-delimited list via the `APP_PREVIOUS_KEYS` environment variable.
-
-When encrypting values, Laravel will always use the "current" encryption key, which is within the `APP_KEY` environment variable. When decrypting values, Laravel will first try the current key. If decryption fails using the current key, Laravel will try all previous keys until one of the keys is able to decrypt the value.
-
-This approach to graceful decryption allows users to keep using your application uninterrupted even if your encryption key is rotated.
-
-For more information on encryption in Laravel, check out the [encryption documentation](/docs/{{version}}/encryption).
-
-<a name="automatic-password-rehashing"></a>
-### Automatic Password Rehashing
-
-_Automatic password rehashing was contributed by [Stephen Rees-Carter](https://github.com/valorin)_.
-
-Laravel's default password hashing algorithm is bcrypt. The "work factor" for bcrypt hashes can be adjusted via the `config/hashing.php` configuration file or the `BCRYPT_ROUNDS` environment variable.
-
-Typically, the bcrypt work factor should be increased over time as CPU / GPU processing power increases. If you increase the bcrypt work factor for your application, Laravel will now gracefully and automatically rehash user passwords as users authenticate with your application.
-
-<a name="prompt-validation"></a>
-### Prompt Validation
-
-_Prompt validator integration was contributed by [Andrea Marco Sartori](https://github.com/cerbero90)_.
-
-[Laravel Prompts](/docs/{{version}}/prompts) is a PHP package for adding beautiful and user-friendly forms to your command-line applications, with browser-like features including placeholder text and validation.
-
-Laravel Prompts supports input validation via closures:
-
-```php
-$name = text(
-    label: 'What is your name?',
-    validate: fn (string $value) => match (true) {
-        strlen($value) < 3 => 'The name must be at least 3 characters.',
-        strlen($value) > 255 => 'The name must not exceed 255 characters.',
-        default => null
-    }
-);
-```
-
-However, this can become cumbersome when dealing with many inputs or complicated validation scenarios. Therefore, in Laravel 11, you may utilize the full power of Laravel's [validator](/docs/{{version}}/validation) when validating prompt inputs:
-
-```php
-$name = text('What is your name?', validate: [
-    'name' => 'required|min:3|max:255',
-]);
-```
-
-<a name="queue-interaction-testing"></a>
-### Queue Interaction Testing
-
-_Queue interaction testing was contributed by [Taylor Otwell](https://github.com/taylorotwell)_.
-
-Previously, attempting to test that a queued job was released, deleted, or manually failed was cumbersome and required the definition of custom queue fakes and stubs. However, in Laravel 11, you may easily test for these queue interactions using the `withFakeQueueInteractions` method:
-
-```php
-use App\Jobs\ProcessPodcast;
-
-$job = (new ProcessPodcast)->withFakeQueueInteractions();
-
-$job->handle();
-
-$job->assertReleased(delay: 30);
-```
-
-For more information on testing queued jobs, check out the [queue documentation](/docs/{{version}}/queues#testing).
-
-<a name="new-artisan-commands"></a>
-### New Artisan Commands
-
-_Class creation Artisan commands were contributed by [Taylor Otwell](https://github.com/taylorotwell)_.
-
-New Artisan commands have been added to allow the quick creation of classes, enums, interfaces, and traits:
-
-```shell
-php artisan make:class
-php artisan make:enum
-php artisan make:interface
-php artisan make:trait
-```
-
-<a name="model-cast-improvements"></a>
-### Model Casts Improvements
-
-_Model casts improvements were contributed by [Nuno Maduro](https://github.com/nunomaduro)_.
-
-Laravel 11 supports defining your model's casts using a method instead of a property. This allows for streamlined, fluent cast definitions, especially when using casts with arguments:
-
-    /**
-     * Get the attributes that should be cast.
-     *
-     * @return array<string, string>
-     */
-    protected function casts(): array
-    {
-        return [
-            'options' => AsCollection::using(OptionCollection::class),
-                      // AsEncryptedCollection::using(OptionCollection::class),
-                      // AsEnumArrayObject::using(OptionEnum::class),
-                      // AsEnumCollection::using(OptionEnum::class),
-        ];
-    }
-
-For more information on attribute casting, review the [Eloquent documentation](/docs/{{version}}/eloquent-mutators#attribute-casting).
-
-<a name="the-once-function"></a>
-### The `once` Function
-
-_The `once` helper was contributed by [Taylor Otwell](https://github.com/taylorotwell)_ and _[Nuno Maduro](https://github.com/nunomaduro)_.
-
-The `once` helper function executes the given callback and caches the result in memory for the duration of the request. Any subsequent calls to the `once` function with the same callback will return the previously cached result:
-
-    function random(): int
-    {
-        return once(function () {
-            return random_int(1, 1000);
-        });
-    }
-
-    random(); // 123
-    random(); // 123 (cached result)
-    random(); // 123 (cached result)
-
-For more information on the `once` helper, check out the [helpers documentation](/docs/{{version}}/helpers#method-once).
-
-<a name="database-performance"></a>
-### Improved Performance When Testing With In-Memory Databases
-
-_Improved in-memory database testing performance was contributed by [Anders Jenbo](https://github.com/AJenbo)_
-
-Laravel 11 offers a significant speed boost when using the `:memory:` SQLite database during testing. To accomplish this, Laravel now maintains a reference to PHP's PDO object and reuses it across connections, often cutting total test run time in half.
-
-<a name="mariadb"></a>
-### Improved Support for MariaDB
-
-_Improved support for MariaDB was contributed by [Jonas Staudenmeir](https://github.com/staudenmeir) and [Julius Kiekbusch](https://github.com/Jubeki)_
-
-Laravel 11 includes improved support for MariaDB. In previous Laravel releases, you could use MariaDB via Laravel's MySQL driver. However, Laravel 11 now includes a dedicated MariaDB driver which provides better defaults for this database system.
-
-For more information on Laravel's database drivers, check out the [database documentation](/docs/{{version}}/database).
-
-<a name="inspecting-database"></a>
-### Inspecting Databases and Improved Schema Operations
-
-_Improved schema operations and database inspection was contributed by [Hafez Divandari](https://github.com/hafezdivandari)_
-
-Laravel 11 provides additional database schema operation and inspection methods, including the native modifying, renaming, and dropping of columns. Furthermore, advanced spatial types, non-default schema names, and native schema methods for manipulating tables, views, columns, indexes, and foreign keys are provided:
-
-    use Illuminate\Support\Facades\Schema;
-
-    $tables = Schema::getTables();
-    $views = Schema::getViews();
-    $columns = Schema::getColumns('users');
-    $indexes = Schema::getIndexes('users');
-    $foreignKeys = Schema::getForeignKeys('users');
->>>>>>> ecc940f3
+This version of Laravel is in active development.
