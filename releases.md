# Release Notes

- [Versioning Scheme](#versioning-scheme)
- [Support Policy](#support-policy)
- [Laravel 9](#laravel-9)

<a name="versioning-scheme"></a>
## Versioning Scheme

Laravel and its other first-party packages follow [Semantic Versioning](https://semver.org). Major framework releases are released every year (~February), while minor and patch releases may be released as often as every week. Minor and patch releases should **never** contain breaking changes.

When referencing the Laravel framework or its components from your application or package, you should always use a version constraint such as `^9.0`, since major releases of Laravel do include breaking changes. However, we strive to always ensure you may update to a new major release in one day or less.

<a name="named-arguments"></a>
#### Named Arguments

[Named arguments](https://www.php.net/manual/en/functions.arguments.php#functions.named-arguments) are not covered by Laravel's backwards compatibility guidelines. We may choose to rename function arguments when necessary in order to improve the Laravel codebase. Therefore, using named arguments when calling Laravel methods should be done cautiously and with the understanding that the parameter names may change in the future.

<a name="support-policy"></a>
## Support Policy

For all Laravel releases, bug fixes are provided for 18 months and security fixes are provided for 2 years. For all additional libraries, including Lumen, only the latest major release receives bug fixes. In addition, please review the database versions [supported by Laravel](/docs/{{version}}/database#introduction).

| Version | PHP (*) | Release | Bug Fixes Until | Security Fixes Until |
| --- | --- | --- | --- | --- |
| 8 | 7.3 - 8.1 | September 8th, 2020 | July 26th, 2022 | January 24th, 2023 |
| 9 | 8.0 - 8.1 | February 8th, 2022 | August 8th, 2023 | February 6th, 2024 |
| 10 | 8.1 | February 7th, 2023 | August 6th, 2024 | February 4th, 2025 |
<<<<<<< HEAD
| 11 | 8.2 | February 6th, 2024 | August 5th, 2025 | February 3rd, 2026 |
=======
>>>>>>> 6989faf0

<div class="version-colors">
    <div class="end-of-life">
        <div class="color-box"></div>
        <div>End of life</div>
    </div>
    <div class="security-fixes">
        <div class="color-box"></div>
        <div>Security fixes only</div>
    </div>
</div>

(*) Supported PHP versions

<a name="laravel-9"></a>
## Laravel 9

As you may know, Laravel transitioned to yearly releases with the release of Laravel 8. Previously, major versions were released every 6 months. This transition is intended to ease the maintenance burden on the community and challenge our development team to ship amazing, powerful new features without introducing breaking changes. Therefore, we have shipped a variety of robust features to Laravel 8 without breaking backwards compatibility, such as parallel testing support, improved Breeze starter kits, HTTP client improvements, and even new Eloquent relationship types such as "has one of many".

Therefore, this commitment to ship great new features during the current release will likely lead to future "major" releases being primarily used for "maintenance" tasks such as upgrading upstream dependencies, which can be seen in these release notes.

Laravel 9 continues the improvements made in Laravel 8.x by introducing support for Symfony 6.0 components, Symfony Mailer, Flysystem 3.0, improved `route:list` output, a Laravel Scout database driver, new Eloquent accessor / mutator syntax, implicit route bindings via Enums, and a variety of other bug fixes and usability improvements.

<a name="php-8"></a>
### PHP 8.0

Laravel 9.x requires a minimum PHP version of 8.0.

<a name="symfony-mailer"></a>
### Symfony Mailer

_Symfony Mailer support was contributed by [Dries Vints](https://github.com/driesvints)_, [James Brooks](https://github.com/jbrooksuk), and [Julius Kiekbusch](https://github.com/Jubeki).

Previous releases of Laravel utilized the [Swift Mailer](https://swiftmailer.symfony.com/docs/introduction.html) library to send outgoing email. However, that library is no longer maintained and has been succeeded by Symfony Mailer.

Please review the [upgrade guide](/docs/{{version}}/upgrade#symfony-mailer) to learn more about ensuring your application is compatible with Symfony Mailer.

<a name="flysystem-3"></a>
### Flysystem 3.x

_Flysystem 3.x support was contributed by [Dries Vints](https://github.com/driesvints)_.

Laravel 9.x upgrades our upstream Flysystem dependency to Flysystem 3.x. Flysystem powers all of filesystem interactions offered by the `Storage` facade.

Please review the [upgrade guide](/docs/{{version}}/upgrade#flysystem-3) to learn more about ensuring your application is compatible with Flysystem 3.x.

<a name="eloquent-accessors-and-mutators"></a>
### Improved Eloquent Accessors / Mutators

_Improved Eloquent accessors / mutators was contributed by [Taylor Otwell](https://github.com/taylorotwell)_.

Laravel 9.x offers a new way to define Eloquent [accessors and mutators](/docs/{{version}}/eloquent-mutators#accessors-and-mutators). In previous releases of Laravel, the only way to define accessors and mutators was by defining prefixed methods on your model like so:

```php
public function getNameAttribute($value)
{
    return strtoupper($value);
}

public function setNameAttribute($value)
{
    $this->attributes['name'] = $value;
}
```

However, in Laravel 9.x you may define an accessor and mutator using a single, non-prefixed method by type-hinting a return type of `Illuminate\Database\Eloquent\Casts\Attribute`:

```php
use Illuminate\Database\Eloquent\Casts\Attribute;

public function name(): Attribute
{
    return new Attribute(
        get: fn ($value) => strtoupper($value),
        set: fn ($value) => $value,
    );
}
```

In addition, this new approach to defining accessors will cache object values that are returned by the attribute, just like [custom cast classes](/docs/{{version}}/eloquent-mutators#custom-casts):

```php
use App\Support\Address;
use Illuminate\Database\Eloquent\Casts\Attribute;

public function address(): Attribute
{
    return new Attribute(
        get: fn ($value, $attributes) => new Address(
            $attributes['address_line_one'],
            $attributes['address_line_two'],
        ),
        set: fn (Address $value) => [
            'address_line_one' => $value->lineOne,
            'address_line_two' => $value->lineTwo,
        ],
    );
}
```

<a name="enum-casting"></a>
### Enum Eloquent Attribute Casting

> **Warning**  
> Enum casting is only available for PHP 8.1+.

_Enum casting was contributed by [Mohamed Said](https://github.com/themsaid)_.

Eloquent now allows you to cast your attribute values to PHP ["backed" Enums](https://www.php.net/manual/en/language.enumerations.backed.php). To accomplish this, you may specify the attribute and enum you wish to cast in your model's `$casts` property array:

    use App\Enums\ServerStatus;

    /**
     * The attributes that should be cast.
     *
     * @var array
     */
    protected $casts = [
        'status' => ServerStatus::class,
    ];

Once you have defined the cast on your model, the specified attribute will be automatically cast to and from an enum when you interact with the attribute:

    if ($server->status == ServerStatus::Provisioned) {
        $server->status = ServerStatus::Ready;

        $server->save();
    }

<a name="implicit-route-bindings-with-enums"></a>
### Implicit Route Bindings With Enums

_Implicit Enum bindings was contributed by [Nuno Maduro](https://github.com/nunomaduro)_.

PHP 8.1 introduces support for [Enums](https://www.php.net/manual/en/language.enumerations.backed.php). Laravel 9.x introduces the ability to type-hint an Enum on your route definition and Laravel will only invoke the route if that route segment is a valid Enum value in the URI. Otherwise, an HTTP 404 response will be returned automatically. For example, given the following Enum:

```php
enum Category: string
{
    case Fruits = 'fruits';
    case People = 'people';
}
```

You may define a route that will only be invoked if the `{category}` route segment is `fruits` or `people`. Otherwise, an HTTP 404 response will be returned:

```php
Route::get('/categories/{category}', function (Category $category) {
    return $category->value;
});
```

<a name="forced-scoping-of-route-bindings"></a>
### Forced Scoping Of Route Bindings

_Forced scoped bindings was contributed by [Claudio Dekker](https://github.com/claudiodekker)_.

In previous releases of Laravel, you may wish to scope the second Eloquent model in a route definition such that it must be a child of the previous Eloquent model. For example, consider this route definition that retrieves a blog post by slug for a specific user:

    use App\Models\Post;
    use App\Models\User;

    Route::get('/users/{user}/posts/{post:slug}', function (User $user, Post $post) {
        return $post;
    });

When using a custom keyed implicit binding as a nested route parameter, Laravel will automatically scope the query to retrieve the nested model by its parent using conventions to guess the relationship name on the parent. However, this behavior was only previously supported by Laravel when a custom key was used for the child route binding.

However, in Laravel 9.x, you may now instruct Laravel to scope "child" bindings even when a custom key is not provided. To do so, you may invoke the `scopeBindings` method when defining your route:

    use App\Models\Post;
    use App\Models\User;

    Route::get('/users/{user}/posts/{post}', function (User $user, Post $post) {
        return $post;
    })->scopeBindings();

Or, you may instruct an entire group of route definitions to use scoped bindings:

    Route::scopeBindings()->group(function () {
        Route::get('/users/{user}/posts/{post}', function (User $user, Post $post) {
            return $post;
        });
    });

<a name="controller-route-groups"></a>
### Controller Route Groups

_Route group improvements were contributed by [Luke Downing](https://github.com/lukeraymonddowning)_.

You may now use the `controller` method to define the common controller for all of the routes within the group. Then, when defining the routes, you only need to provide the controller method that they invoke:

    use App\Http\Controllers\OrderController;

    Route::controller(OrderController::class)->group(function () {
        Route::get('/orders/{id}', 'show');
        Route::post('/orders', 'store');
    });

<a name="full-text"></a>
### Full Text Indexes / Where Clauses

_Full text indexes and "where" clauses were contributed by [Taylor Otwell](https://github.com/taylorotwell) and [Dries Vints](https://github.com/driesvints)_.

When using MySQL or PostgreSQL, the `fullText` method may now be added to column definitions to generate full text indexes:

    $table->text('bio')->fullText();

In addition, the `whereFullText` and `orWhereFullText` methods may be used to add full text "where" clauses to a query for columns that have [full text indexes](/docs/{{version}}/migrations#available-index-types). These methods will be transformed into the appropriate SQL for the underlying database system by Laravel. For example, a `MATCH AGAINST` clause will be generated for applications utilizing MySQL:

    $users = DB::table('users')
               ->whereFullText('bio', 'web developer')
               ->get();

<a name="laravel-scout-database-engine"></a>
### Laravel Scout Database Engine

_The Laravel Scout database engine was contributed by [Taylor Otwell](https://github.com/taylorotwell) and [Dries Vints](https://github.com/driesvints)_.

If your application interacts with small to medium sized databases or has a light workload, you may now use Scout's "database" engine instead of a dedicated search service such as Algolia or MeiliSearch. The database engine will use "where like" clauses and full text indexes when filtering results from your existing database to determine the applicable search results for your query.

To learn more about the Scout database engine, consult the [Scout documentation](/docs/{{version}}/scout).

<a name="rendering-inline-blade-templates"></a>
### Rendering Inline Blade Templates

_Rendering inline Blade templates was contributed by [Jason Beggs](https://github.com/jasonlbeggs). Rendering inline Blade components was contributed by [Toby Zerner](https://github.com/tobyzerner)_.

Sometimes you may need to transform a raw Blade template string into valid HTML. You may accomplish this using the `render` method provided by the `Blade` facade. The `render` method accepts the Blade template string and an optional array of data to provide to the template:

```php
use Illuminate\Support\Facades\Blade;

return Blade::render('Hello, {{ $name }}', ['name' => 'Julian Bashir']);
```

Similarly, the `renderComponent` method may be used to render a given class component by passing the component instance to the method:

```php
use App\View\Components\HelloComponent;

return Blade::renderComponent(new HelloComponent('Julian Bashir'));
```

<a name="slot-name-shortcut"></a>
### Slot Name Shortcut

_Slot name shortcuts were contributed by [Caleb Porzio](https://github.com/calebporzio)._

In previous releases of Laravel, slot names were provided using a `name` attribute on the `x-slot` tag:

```blade
<x-alert>
    <x-slot name="title">
        Server Error
    </x-slot>

    <strong>Whoops!</strong> Something went wrong!
</x-alert>
```

However, beginning in Laravel 9.x, you may specify the slot's name using a convenient, shorter syntax:

```xml
<x-slot:title>
    Server Error
</x-slot>
```

<a name="checked-selected-blade-directives"></a>
### Checked / Selected Blade Directives

_Checked and selected Blade directives were contributed by [Ash Allen](https://github.com/ash-jc-allen) and [Taylor Otwell](https://github.com/taylorotwell)_.

For convenience, you may now use the `@checked` directive to easily indicate if a given HTML checkbox input is "checked". This directive will echo `checked` if the provided condition evaluates to `true`:

```blade
<input type="checkbox"
        name="active"
        value="active"
        @checked(old('active', $user->active)) />
```

Likewise, the `@selected` directive may be used to indicate if a given select option should be "selected":

```blade
<select name="version">
    @foreach ($product->versions as $version)
        <option value="{{ $version }}" @selected(old('version') == $version)>
            {{ $version }}
        </option>
    @endforeach
</select>
```

<a name="bootstrap-5-pagination-views"></a>
### Bootstrap 5 Pagination Views

_Bootstrap 5 pagination views were contributed by [Jared Lewis](https://github.com/jrd-lewis)_.

Laravel now includes pagination views built using [Bootstrap 5](https://getbootstrap.com/). To use these views instead of the default Tailwind views, you may call the paginator's `useBootstrapFive` method within the `boot` method of your `App\Providers\AppServiceProvider` class:

    use Illuminate\Pagination\Paginator;

    /**
     * Bootstrap any application services.
     *
     * @return void
     */
    public function boot()
    {
        Paginator::useBootstrapFive();
    }

<a name="improved-validation-of-nested-array-data"></a>
### Improved Validation Of Nested Array Data

_Improved validation of nested array inputs was contributed by [Steve Bauman](https://github.com/stevebauman)_.

Sometimes you may need to access the value for a given nested array element when assigning validation rules to the attribute. You may now accomplish this using the `Rule::forEach` method. The `forEach` method accepts a closure that will be invoked for each iteration of the array attribute under validation and will receive the attribute's value and explicit, fully-expanded attribute name. The closure should return an array of rules to assign to the array element:

    use App\Rules\HasPermission;
    use Illuminate\Support\Facades\Validator;
    use Illuminate\Validation\Rule;

    $validator = Validator::make($request->all(), [
        'companies.*.id' => Rule::forEach(function ($value, $attribute) {
            return [
                Rule::exists(Company::class, 'id'),
                new HasPermission('manage-company', $value),
            ];
        }),
    ]);

<a name="laravel-breeze-api"></a>
### Laravel Breeze API & Next.js

_The Laravel Breeze API scaffolding and Next.js starter kit was contributed by [Taylor Otwell](https://github.com/taylorotwell) and [Miguel Piedrafita](https://twitter.com/m1guelpf)_.

The [Laravel Breeze](/docs/{{version}}/starter-kits#breeze-and-next) starter kit has received an "API" scaffolding mode and complimentary [Next.js](https://nextjs.org) [frontend implementation](https://github.com/laravel/breeze-next). This starter kit scaffolding may be used to jump start your Laravel applications that are serving as a backend, Laravel Sanctum authenticated API for a JavaScript frontend.

<a name="exception-page"></a>
### Improved Ignition Exception Page

_Ignition is developed by [Spatie](https://spatie.be/)._

Ignition, the open source exception debug page created by Spatie, has been redesigned from the ground up. The new, improved Ignition ships with Laravel 9.x and includes light / dark themes, customizable "open in editor" functionality, and more.

<p align="center">
<img width="100%" src="https://user-images.githubusercontent.com/483853/149235404-f7caba56-ebdf-499e-9883-cac5d5610369.png"/>
</p>

<a name="improved-route-list"></a>
### Improved `route:list` CLI Output

_Improved `route:list` CLI output was contributed by [Nuno Maduro](https://github.com/nunomaduro)_.

The `route:list` CLI output has been significantly improved for the Laravel 9.x release, offering a beautiful new experience when exploring your route definitions.

<p align="center">
<img src="https://user-images.githubusercontent.com/5457236/148321982-38c8b869-f188-4f42-a3cc-a03451d5216c.png"/>
</p>

<a name="test-coverage-support-on-artisan-test-Command"></a>
### Test Coverage Using Artisan `test` Command

_Test coverage when using the Artisan `test` command was contributed by [Nuno Maduro](https://github.com/nunomaduro)_.

The Artisan `test` command has received a new `--coverage` option that you may use to explore the amount of code coverage your tests are providing to your application:

```shell
php artisan test --coverage
```

The test coverage results will be displayed directly within the CLI output.

<p align="center">
<img width="100%" src="https://user-images.githubusercontent.com/5457236/150133237-440290c2-3538-4d8e-8eac-4fdd5ec7bd9e.png"/>
</p>

In addition, if you would like to specify a minimum threshold that your test coverage percentage must meet, you may use the `--min` option. The test suite will fail if the given minimum threshold is not met:

```shell
php artisan test --coverage --min=80.3
```

<p align="center">
<img width="100%" src="https://user-images.githubusercontent.com/5457236/149989853-a29a7629-2bfa-4bf3-bbf7-cdba339ec157.png"/>
</p>

<a name="soketi-echo-server"></a>
### Soketi Echo Server

_The Soketi Echo server was developed by [Alex Renoki](https://github.com/rennokki)_.

Although not exclusive to Laravel 9.x, Laravel has recently assisted with the documentation of Soketi, a [Laravel Echo](/docs/{{version}}/broadcasting) compatible Web Socket server written for Node.js. Soketi provides a great, open source alternative to Pusher and Ably for those applications that prefer to manage their own Web Socket server.

For more information on using Soketi, please consult the [broadcasting documentation](/docs/{{version}}/broadcasting) and [Soketi documentation](https://docs.soketi.app/).

<a name="improved-collections-ide-support"></a>
### Improved Collections IDE Support

_Improved collections IDE support was contributed by [Nuno Maduro](https://github.com/nunomaduro)_.

Laravel 9.x adds improved, "generic" style type definitions to the collections component, improving IDE and static analysis support. IDEs such as [PHPStorm](https://blog.jetbrains.com/phpstorm/2021/12/phpstorm-2021-3-release/#support_for_future_laravel_collections) or static analysis tools such as [PHPStan](https://phpstan.org) will now better understand Laravel collections natively.

<p align="center">
<img width="100%" src="https://user-images.githubusercontent.com/5457236/151783350-ed301660-1e09-44c1-b549-85c6db3f078d.gif"/>
</p>

<a name="new-helpers"></a>
### New Helpers

Laravel 9.x introduces two new, convenient helper functions that you may use in your own application.

<a name="new-helpers-str"></a>
#### `str`

The `str` function returns a new `Illuminate\Support\Stringable` instance for the given string. This function is equivalent to the `Str::of` method:

    $string = str('Taylor')->append(' Otwell');

    // 'Taylor Otwell'

If no argument is provided to the `str` function, the function returns an instance of `Illuminate\Support\Str`:

    $snake = str()->snake('LaravelFramework');

    // 'laravel_framework'

<a name="new-helpers-to-route"></a>
#### `to_route`

The `to_route` function generates a redirect HTTP response for a given named route, providing an expressive way to redirect to named routes from your routes and controllers:

    return to_route('users.show', ['user' => 1]);

If necessary, you may pass the HTTP status code that should be assigned to the redirect and any additional response headers as the third and fourth arguments to the to_route method:

    return to_route('users.show', ['user' => 1], 302, ['X-Framework' => 'Laravel']);<|MERGE_RESOLUTION|>--- conflicted
+++ resolved
@@ -26,10 +26,7 @@
 | 8 | 7.3 - 8.1 | September 8th, 2020 | July 26th, 2022 | January 24th, 2023 |
 | 9 | 8.0 - 8.1 | February 8th, 2022 | August 8th, 2023 | February 6th, 2024 |
 | 10 | 8.1 | February 7th, 2023 | August 6th, 2024 | February 4th, 2025 |
-<<<<<<< HEAD
 | 11 | 8.2 | February 6th, 2024 | August 5th, 2025 | February 3rd, 2026 |
-=======
->>>>>>> 6989faf0
 
 <div class="version-colors">
     <div class="end-of-life">
