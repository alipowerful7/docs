--- conflicted
+++ resolved
@@ -37,11 +37,7 @@
 
 ### Controller Method Injection
 
-<<<<<<< HEAD
-In addition to the existing constructor injection, you may now type-hint dependencies on controller methods. The [IoC container](/docs/master/container) will automatically inject the dependencies, even if the route contains other parameters:
-=======
-In addition to the existing constructor injection, you may now type-hint dependencies on controller methods. The [service container](/docs/5.0/container) will automatically inject the dependencies, even if the route contains other parameters:
->>>>>>> 56080407
+In addition to the existing constructor injection, you may now type-hint dependencies on controller methods. The [service container](/docs/master/container) will automatically inject the dependencies, even if the route contains other parameters:
 
 	public function createPost(Request $request, PostRepository $posts)
 	{
@@ -209,11 +205,7 @@
 		var_dump($request->input());
 	}
 
-<<<<<<< HEAD
 When the Laravel IoC container identifies that the class it is injecting is a `FormRequest` instance, the request will **automatically be validated**. This means that if your controller action is called, you can safely assume the HTTP request input has been validated according to the rules you specified in your form request class. Even more, if the request is invalid, an HTTP redirect, which you may customize, will automatically be issued, and the error messages will be either flashed to the session or converted to JSON. **Form validation has never been more simple.** For more information on `FormRequest` validation, check out the [documentation](/docs/master/validation#form-request-validation).
-=======
-When the Laravel service container identifies that the class it is injecting is a `FormRequest` instance, the request will **automatically be validated**. This means that if your controller action is called, you can safely assume the HTTP request input has been validated according to the rules you specified in your form request class. Even more, if the request is invalid, an HTTP redirect, which you may customize, will automatically be issued, and the error messages will be either flashed to the session or converted to JSON. **Form validation has never been more simple.** For more information on `FormRequest` validation, check out the [documentation](/docs/5.0/validation#form-request-validation).
->>>>>>> 56080407
 
 ### Simple Controller Request Validation
 
