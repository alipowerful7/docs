--- conflicted
+++ resolved
@@ -301,11 +301,7 @@
 
 To store an uploaded file, you will typically use one of your configured [filesystems](/docs/{{version}}/filesystem). The `UploadedFile` class has a `store` method which will move an uploaded file to one of your disks, which may be a location on your local filesystem or even a cloud storage location like Amazon S3.
 
-<<<<<<< HEAD
-The `store` method accepts the path where the file should be stored relative to the filesystem's configured root directory. This path should not contain a file name, since an UUID will automatically be generated to serve as the file name.
-=======
 The `store` method accepts the path where the file should be stored relative to the filesystem's configured root directory. This path should not contain a file name, since a UUID will automatically be generated to serve as the file name.
->>>>>>> c54e8186
 
 The `store` method also accepts an optional second argument for the name of the disk that should be used to store the file. The method will return the path of the file relative to the disk's root:
 
