# Strings

- [Introduction](#introduction)
- [Available Methods](#available-methods)

<a name="introduction"></a>
## Introduction

Laravel includes a variety of functions for manipulating string values. Many of these functions are used by the framework itself; however, you are free to use them in your own applications if you find them convenient.

<a name="available-methods"></a>
## Available Methods

<style>
    .collection-method-list > p {
        columns: 10.8em 3; -moz-columns: 10.8em 3; -webkit-columns: 10.8em 3;
    }

    .collection-method-list a {
        display: block;
        overflow: hidden;
        text-overflow: ellipsis;
        white-space: nowrap;
    }
</style>

<a name="strings-method-list"></a>
### Strings

<div class="collection-method-list" markdown="1">

[\__](#method-__)
[class_basename](#method-class-basename)
[e](#method-e)
[preg_replace_array](#method-preg-replace-array)
[Str::after](#method-str-after)
[Str::afterLast](#method-str-after-last)
[Str::apa](#method-str-apa)
[Str::ascii](#method-str-ascii)
[Str::before](#method-str-before)
[Str::beforeLast](#method-str-before-last)
[Str::between](#method-str-between)
[Str::betweenFirst](#method-str-between-first)
[Str::camel](#method-camel-case)
[Str::charAt](#method-char-at)
[Str::chopStart](#method-str-chop-start)
[Str::chopEnd](#method-str-chop-end)
[Str::contains](#method-str-contains)
[Str::containsAll](#method-str-contains-all)
[Str::doesntContain](#method-str-doesnt-contain)
[Str::deduplicate](#method-deduplicate)
[Str::endsWith](#method-ends-with)
[Str::excerpt](#method-excerpt)
[Str::finish](#method-str-finish)
[Str::headline](#method-str-headline)
[Str::inlineMarkdown](#method-str-inline-markdown)
[Str::is](#method-str-is)
[Str::isAscii](#method-str-is-ascii)
[Str::isJson](#method-str-is-json)
[Str::isUlid](#method-str-is-ulid)
[Str::isUrl](#method-str-is-url)
[Str::isUuid](#method-str-is-uuid)
[Str::kebab](#method-kebab-case)
[Str::lcfirst](#method-str-lcfirst)
[Str::length](#method-str-length)
[Str::limit](#method-str-limit)
[Str::lower](#method-str-lower)
[Str::markdown](#method-str-markdown)
[Str::mask](#method-str-mask)
[Str::orderedUuid](#method-str-ordered-uuid)
[Str::padBoth](#method-str-padboth)
[Str::padLeft](#method-str-padleft)
[Str::padRight](#method-str-padright)
[Str::password](#method-str-password)
[Str::plural](#method-str-plural)
[Str::pluralStudly](#method-str-plural-studly)
[Str::position](#method-str-position)
[Str::random](#method-str-random)
[Str::remove](#method-str-remove)
[Str::repeat](#method-str-repeat)
[Str::replace](#method-str-replace)
[Str::replaceArray](#method-str-replace-array)
[Str::replaceFirst](#method-str-replace-first)
[Str::replaceLast](#method-str-replace-last)
[Str::replaceMatches](#method-str-replace-matches)
[Str::replaceStart](#method-str-replace-start)
[Str::replaceEnd](#method-str-replace-end)
[Str::reverse](#method-str-reverse)
[Str::singular](#method-str-singular)
[Str::slug](#method-str-slug)
[Str::snake](#method-snake-case)
[Str::squish](#method-str-squish)
[Str::start](#method-str-start)
[Str::startsWith](#method-starts-with)
[Str::studly](#method-studly-case)
[Str::substr](#method-str-substr)
[Str::substrCount](#method-str-substrcount)
[Str::substrReplace](#method-str-substrreplace)
[Str::swap](#method-str-swap)
[Str::take](#method-take)
[Str::title](#method-title-case)
[Str::toBase64](#method-str-to-base64)
[Str::transliterate](#method-str-transliterate)
[Str::trim](#method-str-trim)
[Str::ltrim](#method-str-ltrim)
[Str::rtrim](#method-str-rtrim)
[Str::ucfirst](#method-str-ucfirst)
[Str::ucsplit](#method-str-ucsplit)
[Str::upper](#method-str-upper)
[Str::ulid](#method-str-ulid)
[Str::unwrap](#method-str-unwrap)
[Str::uuid](#method-str-uuid)
[Str::wordCount](#method-str-word-count)
[Str::wordWrap](#method-str-word-wrap)
[Str::words](#method-str-words)
[Str::wrap](#method-str-wrap)
[str](#method-str)
[trans](#method-trans)
[trans_choice](#method-trans-choice)

</div>

<a name="fluent-strings-method-list"></a>
### Fluent Strings

<div class="collection-method-list" markdown="1">

[after](#method-fluent-str-after)
[afterLast](#method-fluent-str-after-last)
[apa](#method-fluent-str-apa)
[append](#method-fluent-str-append)
[ascii](#method-fluent-str-ascii)
[basename](#method-fluent-str-basename)
[before](#method-fluent-str-before)
[beforeLast](#method-fluent-str-before-last)
[between](#method-fluent-str-between)
[betweenFirst](#method-fluent-str-between-first)
[camel](#method-fluent-str-camel)
[charAt](#method-fluent-str-char-at)
[classBasename](#method-fluent-str-class-basename)
[chopStart](#method-fluent-str-chop-start)
[chopEnd](#method-fluent-str-chop-end)
[contains](#method-fluent-str-contains)
[containsAll](#method-fluent-str-contains-all)
[deduplicate](#method-fluent-str-deduplicate)
[dirname](#method-fluent-str-dirname)
[endsWith](#method-fluent-str-ends-with)
[exactly](#method-fluent-str-exactly)
[excerpt](#method-fluent-str-excerpt)
[explode](#method-fluent-str-explode)
[finish](#method-fluent-str-finish)
[headline](#method-fluent-str-headline)
[inlineMarkdown](#method-fluent-str-inline-markdown)
[is](#method-fluent-str-is)
[isAscii](#method-fluent-str-is-ascii)
[isEmpty](#method-fluent-str-is-empty)
[isNotEmpty](#method-fluent-str-is-not-empty)
[isJson](#method-fluent-str-is-json)
[isUlid](#method-fluent-str-is-ulid)
[isUrl](#method-fluent-str-is-url)
[isUuid](#method-fluent-str-is-uuid)
[kebab](#method-fluent-str-kebab)
[lcfirst](#method-fluent-str-lcfirst)
[length](#method-fluent-str-length)
[limit](#method-fluent-str-limit)
[lower](#method-fluent-str-lower)
[markdown](#method-fluent-str-markdown)
[mask](#method-fluent-str-mask)
[match](#method-fluent-str-match)
[matchAll](#method-fluent-str-match-all)
[isMatch](#method-fluent-str-is-match)
[newLine](#method-fluent-str-new-line)
[padBoth](#method-fluent-str-padboth)
[padLeft](#method-fluent-str-padleft)
[padRight](#method-fluent-str-padright)
[pipe](#method-fluent-str-pipe)
[plural](#method-fluent-str-plural)
[position](#method-fluent-str-position)
[prepend](#method-fluent-str-prepend)
[remove](#method-fluent-str-remove)
[repeat](#method-fluent-str-repeat)
[replace](#method-fluent-str-replace)
[replaceArray](#method-fluent-str-replace-array)
[replaceFirst](#method-fluent-str-replace-first)
[replaceLast](#method-fluent-str-replace-last)
[replaceMatches](#method-fluent-str-replace-matches)
[replaceStart](#method-fluent-str-replace-start)
[replaceEnd](#method-fluent-str-replace-end)
[scan](#method-fluent-str-scan)
[singular](#method-fluent-str-singular)
[slug](#method-fluent-str-slug)
[snake](#method-fluent-str-snake)
[split](#method-fluent-str-split)
[squish](#method-fluent-str-squish)
[start](#method-fluent-str-start)
[startsWith](#method-fluent-str-starts-with)
[stripTags](#method-fluent-str-strip-tags)
[studly](#method-fluent-str-studly)
[substr](#method-fluent-str-substr)
[substrReplace](#method-fluent-str-substrreplace)
[swap](#method-fluent-str-swap)
[take](#method-fluent-str-take)
[tap](#method-fluent-str-tap)
[test](#method-fluent-str-test)
[title](#method-fluent-str-title)
[toBase64](#method-fluent-str-to-base64)
[toHtmlString](#method-fluent-str-to-html-string)
[transliterate](#method-fluent-str-transliterate)
[trim](#method-fluent-str-trim)
[ltrim](#method-fluent-str-ltrim)
[rtrim](#method-fluent-str-rtrim)
[ucfirst](#method-fluent-str-ucfirst)
[ucsplit](#method-fluent-str-ucsplit)
[unwrap](#method-fluent-str-unwrap)
[upper](#method-fluent-str-upper)
[when](#method-fluent-str-when)
[whenContains](#method-fluent-str-when-contains)
[whenContainsAll](#method-fluent-str-when-contains-all)
[whenEmpty](#method-fluent-str-when-empty)
[whenNotEmpty](#method-fluent-str-when-not-empty)
[whenStartsWith](#method-fluent-str-when-starts-with)
[whenEndsWith](#method-fluent-str-when-ends-with)
[whenExactly](#method-fluent-str-when-exactly)
[whenNotExactly](#method-fluent-str-when-not-exactly)
[whenIs](#method-fluent-str-when-is)
[whenIsAscii](#method-fluent-str-when-is-ascii)
[whenIsUlid](#method-fluent-str-when-is-ulid)
[whenIsUuid](#method-fluent-str-when-is-uuid)
[whenTest](#method-fluent-str-when-test)
[wordCount](#method-fluent-str-word-count)
[words](#method-fluent-str-words)
[wrap](#method-fluent-str-wrap)

</div>

<a name="strings"></a>
## Strings

<a name="method-__"></a>
#### `__()` {.collection-method}

The `__` function translates the given translation string or translation key using your [language files](/docs/{{version}}/localization):

```php
echo __('Welcome to our application');

echo __('messages.welcome');
```

If the specified translation string or key does not exist, the `__` function will return the given value. So, using the example above, the `__` function would return `messages.welcome` if that translation key does not exist.

<a name="method-class-basename"></a>
#### `class_basename()` {.collection-method}

The `class_basename` function returns the class name of the given class with the class's namespace removed:

```php
$class = class_basename('Foo\Bar\Baz');

// Baz
```

<a name="method-e"></a>
#### `e()` {.collection-method}

The `e` function runs PHP's `htmlspecialchars` function with the `double_encode` option set to `true` by default:

```php
echo e('<html>foo</html>');

// &lt;html&gt;foo&lt;/html&gt;
```

<a name="method-preg-replace-array"></a>
#### `preg_replace_array()` {.collection-method}

The `preg_replace_array` function replaces a given pattern in the string sequentially using an array:

```php
$string = 'The event will take place between :start and :end';

$replaced = preg_replace_array('/:[a-z_]+/', ['8:30', '9:00'], $string);

// The event will take place between 8:30 and 9:00
```

<a name="method-str-after"></a>
#### `Str::after()` {.collection-method}

The `Str::after` method returns everything after the given value in a string. The entire string will be returned if the value does not exist within the string:

```php
use Illuminate\Support\Str;

$slice = Str::after('This is my name', 'This is');

// ' my name'
```

<a name="method-str-after-last"></a>
#### `Str::afterLast()` {.collection-method}

The `Str::afterLast` method returns everything after the last occurrence of the given value in a string. The entire string will be returned if the value does not exist within the string:

```php
use Illuminate\Support\Str;

$slice = Str::afterLast('App\Http\Controllers\Controller', '\\');

// 'Controller'
```

<a name="method-str-apa"></a>
#### `Str::apa()` {.collection-method}

The `Str::apa` method converts the given string to title case following the [APA guidelines](https://apastyle.apa.org/style-grammar-guidelines/capitalization/title-case):

```php
use Illuminate\Support\Str;

$title = Str::apa('Creating A Project');

// 'Creating a Project'
```

<a name="method-str-ascii"></a>
#### `Str::ascii()` {.collection-method}

The `Str::ascii` method will attempt to transliterate the string into an ASCII value:

```php
use Illuminate\Support\Str;

$slice = Str::ascii('û');

// 'u'
```

<a name="method-str-before"></a>
#### `Str::before()` {.collection-method}

The `Str::before` method returns everything before the given value in a string:

```php
use Illuminate\Support\Str;

$slice = Str::before('This is my name', 'my name');

// 'This is '
```

<a name="method-str-before-last"></a>
#### `Str::beforeLast()` {.collection-method}

The `Str::beforeLast` method returns everything before the last occurrence of the given value in a string:

```php
use Illuminate\Support\Str;

$slice = Str::beforeLast('This is my name', 'is');

// 'This '
```

<a name="method-str-between"></a>
#### `Str::between()` {.collection-method}

The `Str::between` method returns the portion of a string between two values:

```php
use Illuminate\Support\Str;

$slice = Str::between('This is my name', 'This', 'name');

// ' is my '
```

<a name="method-str-between-first"></a>
#### `Str::betweenFirst()` {.collection-method}

The `Str::betweenFirst` method returns the smallest possible portion of a string between two values:

```php
use Illuminate\Support\Str;

$slice = Str::betweenFirst('[a] bc [d]', '[', ']');

// 'a'
```

<a name="method-camel-case"></a>
#### `Str::camel()` {.collection-method}

The `Str::camel` method converts the given string to `camelCase`:

```php
use Illuminate\Support\Str;

$converted = Str::camel('foo_bar');

// 'fooBar'
```

<a name="method-char-at"></a>
#### `Str::charAt()` {.collection-method}

The `Str::charAt` method returns the character at the specified index. If the index is out of bounds, `false` is returned:

```php
use Illuminate\Support\Str;

$character = Str::charAt('This is my name.', 6);

// 's'
```

<a name="method-str-chop-start"></a>
#### `Str::chopStart()` {.collection-method}

The `Str::chopStart` method removes the first occurrence of the given value only if the value appears at the start of the string:

```php
use Illuminate\Support\Str;

$url = Str::chopStart('https://laravel.com', 'https://');

// 'laravel.com'
```

You may also pass an array as the second argument. If the string starts with any of the values in the array then that value will be removed from string:

```php
use Illuminate\Support\Str;

$url = Str::chopStart('http://laravel.com', ['https://', 'http://']);

// 'laravel.com'
```

<a name="method-str-chop-end"></a>
#### `Str::chopEnd()` {.collection-method}

The `Str::chopEnd` method removes the last occurrence of the given value only if the value appears at the end of the string:

```php
use Illuminate\Support\Str;

$url = Str::chopEnd('app/Models/Photograph.php', '.php');

// 'app/Models/Photograph'
```

You may also pass an array as the second argument. If the string ends with any of the values in the array then that value will be removed from string:

```php
use Illuminate\Support\Str;

$url = Str::chopEnd('laravel.com/index.php', ['/index.html', '/index.php']);

// 'laravel.com'
```

<a name="method-str-contains"></a>
#### `Str::contains()` {.collection-method}

The `Str::contains` method determines if the given string contains the given value. By default this method is case sensitive:

```php
use Illuminate\Support\Str;

$contains = Str::contains('This is my name', 'my');

// true
```

You may also pass an array of values to determine if the given string contains any of the values in the array:

```php
use Illuminate\Support\Str;

$contains = Str::contains('This is my name', ['my', 'foo']);

// true
```

You may disable case sensitivity by setting the `ignoreCase` argument to `true`:

```php
use Illuminate\Support\Str;

$contains = Str::contains('This is my name', 'MY', ignoreCase: true);

// true
```

<a name="method-str-contains-all"></a>
#### `Str::containsAll()` {.collection-method}

The `Str::containsAll` method determines if the given string contains all of the values in a given array:

```php
use Illuminate\Support\Str;

$containsAll = Str::containsAll('This is my name', ['my', 'name']);

// true
```

You may disable case sensitivity by setting the `ignoreCase` argument to `true`:

```php
use Illuminate\Support\Str;

$containsAll = Str::containsAll('This is my name', ['MY', 'NAME'], ignoreCase: true);

// true
```

<a name="method-str-doesnt-contain"></a>
#### `Str::doesntContain()` {.collection-method}

The `Str::doesntContain` method determines if the given string doesn't contain the given value. By default this method is case sensitive:

```php
use Illuminate\Support\Str;

$doesntContain = Str::doesntContain('This is name', 'my');

// true
```

You may also pass an array of values to determine if the given string doesn't contain any of the values in the array:

```php
use Illuminate\Support\Str;

$doesntContain = Str::doesntContain('This is name', ['my', 'foo']);

// true
```

You may disable case sensitivity by setting the `ignoreCase` argument to `true`:

```php
use Illuminate\Support\Str;

$doesntContain = Str::doesntContain('This is name', 'MY', ignoreCase: true);

// true
```

<a name="method-deduplicate"></a>
#### `Str::deduplicate()` {.collection-method}

The `Str::deduplicate` method replaces consecutive instances of a character with a single instance of that character in the given string. By default, the method deduplicates spaces:

```php
use Illuminate\Support\Str;

$result = Str::deduplicate('The   Laravel   Framework');

// The Laravel Framework
```

You may specify a different character to deduplicate by passing it in as the second argument to the method:

```php
use Illuminate\Support\Str;

$result = Str::deduplicate('The---Laravel---Framework', '-');

// The-Laravel-Framework
```

<a name="method-ends-with"></a>
#### `Str::endsWith()` {.collection-method}

The `Str::endsWith` method determines if the given string ends with the given value:

```php
use Illuminate\Support\Str;

$result = Str::endsWith('This is my name', 'name');

// true
```

You may also pass an array of values to determine if the given string ends with any of the values in the array:

```php
use Illuminate\Support\Str;

$result = Str::endsWith('This is my name', ['name', 'foo']);

// true

$result = Str::endsWith('This is my name', ['this', 'foo']);

// false
```

<a name="method-excerpt"></a>
#### `Str::excerpt()` {.collection-method}

The `Str::excerpt` method extracts an excerpt from a given string that matches the first instance of a phrase within that string:

```php
use Illuminate\Support\Str;

$excerpt = Str::excerpt('This is my name', 'my', [
    'radius' => 3
]);

// '...is my na...'
```

The `radius` option, which defaults to `100`, allows you to define the number of characters that should appear on each side of the truncated string.

In addition, you may use the `omission` option to define the string that will be prepended and appended to the truncated string:

```php
use Illuminate\Support\Str;

$excerpt = Str::excerpt('This is my name', 'name', [
    'radius' => 3,
    'omission' => '(...) '
]);

// '(...) my name'
```

<a name="method-str-finish"></a>
#### `Str::finish()` {.collection-method}

The `Str::finish` method adds a single instance of the given value to a string if it does not already end with that value:

```php
use Illuminate\Support\Str;

$adjusted = Str::finish('this/string', '/');

// this/string/

$adjusted = Str::finish('this/string/', '/');

// this/string/
```

<a name="method-str-headline"></a>
#### `Str::headline()` {.collection-method}

The `Str::headline` method will convert strings delimited by casing, hyphens, or underscores into a space delimited string with each word's first letter capitalized:

```php
use Illuminate\Support\Str;

$headline = Str::headline('steve_jobs');

// Steve Jobs

$headline = Str::headline('EmailNotificationSent');

// Email Notification Sent
```

<a name="method-str-inline-markdown"></a>
#### `Str::inlineMarkdown()` {.collection-method}

The `Str::inlineMarkdown` method converts GitHub flavored Markdown into inline HTML using [CommonMark](https://commonmark.thephpleague.com/). However, unlike the `markdown` method, it does not wrap all generated HTML in a block-level element:

```php
use Illuminate\Support\Str;

$html = Str::inlineMarkdown('**Laravel**');

// <strong>Laravel</strong>
```

#### Markdown Security

By default, Markdown supports raw HTML, which will expose Cross-Site Scripting (XSS) vulnerabilities when used with raw user input. As per the [CommonMark Security documentation](https://commonmark.thephpleague.com/security/), you may use the `html_input` option to either escape or strip raw HTML, and the `allow_unsafe_links` option to specify whether to allow unsafe links. If you need to allow some raw HTML, you should pass your compiled Markdown through an HTML Purifier:

```php
use Illuminate\Support\Str;

Str::inlineMarkdown('Inject: <script>alert("Hello XSS!");</script>', [
    'html_input' => 'strip',
    'allow_unsafe_links' => false,
]);

// Inject: alert(&quot;Hello XSS!&quot;);
```

<a name="method-str-is"></a>
#### `Str::is()` {.collection-method}

The `Str::is` method determines if a given string matches a given pattern. Asterisks may be used as wildcard values:

```php
use Illuminate\Support\Str;

$matches = Str::is('foo*', 'foobar');

// true

$matches = Str::is('baz*', 'foobar');

// false
```

You may disable case sensitivity by setting the `ignoreCase` argument to `true`:

```php
use Illuminate\Support\Str;

$matches = Str::is('*.jpg', 'photo.JPG', ignoreCase: true);     

// true
```

<a name="method-str-is-ascii"></a>
#### `Str::isAscii()` {.collection-method}

The `Str::isAscii` method determines if a given string is 7 bit ASCII:

```php
use Illuminate\Support\Str;

$isAscii = Str::isAscii('Taylor');

// true

$isAscii = Str::isAscii('ü');

// false
```

<a name="method-str-is-json"></a>
#### `Str::isJson()` {.collection-method}

The `Str::isJson` method determines if the given string is valid JSON:

```php
use Illuminate\Support\Str;

$result = Str::isJson('[1,2,3]');

// true

$result = Str::isJson('{"first": "John", "last": "Doe"}');

// true

$result = Str::isJson('{first: "John", last: "Doe"}');

// false
```

<a name="method-str-is-url"></a>
#### `Str::isUrl()` {.collection-method}

The `Str::isUrl` method determines if the given string is a valid URL:

```php
use Illuminate\Support\Str;

$isUrl = Str::isUrl('http://example.com');

// true

$isUrl = Str::isUrl('laravel');

// false
```

The `isUrl` method considers a wide range of protocols as valid. However, you may specify the protocols that should be considered valid by providing them to the `isUrl` method:

```php
$isUrl = Str::isUrl('http://example.com', ['http', 'https']);
```

<a name="method-str-is-ulid"></a>
#### `Str::isUlid()` {.collection-method}

The `Str::isUlid` method determines if the given string is a valid ULID:

```php
use Illuminate\Support\Str;

$isUlid = Str::isUlid('01gd6r360bp37zj17nxb55yv40');

// true

$isUlid = Str::isUlid('laravel');

// false
```

<a name="method-str-is-uuid"></a>
#### `Str::isUuid()` {.collection-method}

The `Str::isUuid` method determines if the given string is a valid UUID:

```php
use Illuminate\Support\Str;

$isUuid = Str::isUuid('a0a2a2d2-0b87-4a18-83f2-2529882be2de');

// true

$isUuid = Str::isUuid('laravel');

// false
```

<a name="method-kebab-case"></a>
#### `Str::kebab()` {.collection-method}

The `Str::kebab` method converts the given string to `kebab-case`:

```php
use Illuminate\Support\Str;

$converted = Str::kebab('fooBar');

// foo-bar
```

<a name="method-str-lcfirst"></a>
#### `Str::lcfirst()` {.collection-method}

The `Str::lcfirst` method returns the given string with the first character lowercased:

```php
use Illuminate\Support\Str;

$string = Str::lcfirst('Foo Bar');

// foo Bar
```

<a name="method-str-length"></a>
#### `Str::length()` {.collection-method}

The `Str::length` method returns the length of the given string:

```php
use Illuminate\Support\Str;

$length = Str::length('Laravel');

// 7
```

<a name="method-str-limit"></a>
#### `Str::limit()` {.collection-method}

The `Str::limit` method truncates the given string to the specified length:

```php
use Illuminate\Support\Str;

$truncated = Str::limit('The quick brown fox jumps over the lazy dog', 20);

// The quick brown fox...
```

You may pass a third argument to the method to change the string that will be appended to the end of the truncated string:

```php
$truncated = Str::limit('The quick brown fox jumps over the lazy dog', 20, ' (...)');

// The quick brown fox (...)
```

If you would like to preserve complete words when truncating the string, you may utilize the `preserveWords` argument. When this argument is `true`, the string will be truncated to the nearest complete word boundary:

```php
$truncated = Str::limit('The quick brown fox', 12, preserveWords: true);

// The quick...
```

<a name="method-str-lower"></a>
#### `Str::lower()` {.collection-method}

The `Str::lower` method converts the given string to lowercase:

```php
use Illuminate\Support\Str;

$converted = Str::lower('LARAVEL');

// laravel
```

<a name="method-str-markdown"></a>
#### `Str::markdown()` {.collection-method}

The `Str::markdown` method converts GitHub flavored Markdown into HTML using [CommonMark](https://commonmark.thephpleague.com/):

```php
use Illuminate\Support\Str;

$html = Str::markdown('# Laravel');

// <h1>Laravel</h1>

$html = Str::markdown('# Taylor <b>Otwell</b>', [
    'html_input' => 'strip',
]);

// <h1>Taylor Otwell</h1>
```

#### Markdown Security

By default, Markdown supports raw HTML, which will expose Cross-Site Scripting (XSS) vulnerabilities when used with raw user input. As per the [CommonMark Security documentation](https://commonmark.thephpleague.com/security/), you may use the `html_input` option to either escape or strip raw HTML, and the `allow_unsafe_links` option to specify whether to allow unsafe links. If you need to allow some raw HTML, you should pass your compiled Markdown through an HTML Purifier:

```php
use Illuminate\Support\Str;

Str::markdown('Inject: <script>alert("Hello XSS!");</script>', [
    'html_input' => 'strip',
    'allow_unsafe_links' => false,
]);

// <p>Inject: alert(&quot;Hello XSS!&quot;);</p>
```

<a name="method-str-mask"></a>
#### `Str::mask()` {.collection-method}

The `Str::mask` method masks a portion of a string with a repeated character, and may be used to obfuscate segments of strings such as email addresses and phone numbers:

```php
use Illuminate\Support\Str;

$string = Str::mask('taylor@example.com', '*', 3);

// tay***************
```

If needed, you provide a negative number as the third argument to the `mask` method, which will instruct the method to begin masking at the given distance from the end of the string:

```php
$string = Str::mask('taylor@example.com', '*', -15, 3);

// tay***@example.com
```

<a name="method-str-ordered-uuid"></a>
#### `Str::orderedUuid()` {.collection-method}

The `Str::orderedUuid` method generates a "timestamp first" UUID that may be efficiently stored in an indexed database column. Each UUID that is generated using this method will be sorted after UUIDs previously generated using the method:

```php
use Illuminate\Support\Str;

return (string) Str::orderedUuid();
```

<a name="method-str-padboth"></a>
#### `Str::padBoth()` {.collection-method}

The `Str::padBoth` method wraps PHP's `str_pad` function, padding both sides of a string with another string until the final string reaches a desired length:

```php
use Illuminate\Support\Str;

$padded = Str::padBoth('James', 10, '_');

// '__James___'

$padded = Str::padBoth('James', 10);

// '  James   '
```

<a name="method-str-padleft"></a>
#### `Str::padLeft()` {.collection-method}

The `Str::padLeft` method wraps PHP's `str_pad` function, padding the left side of a string with another string until the final string reaches a desired length:

```php
use Illuminate\Support\Str;

$padded = Str::padLeft('James', 10, '-=');

// '-=-=-James'

$padded = Str::padLeft('James', 10);

// '     James'
```

<a name="method-str-padright"></a>
#### `Str::padRight()` {.collection-method}

The `Str::padRight` method wraps PHP's `str_pad` function, padding the right side of a string with another string until the final string reaches a desired length:

```php
use Illuminate\Support\Str;

$padded = Str::padRight('James', 10, '-');

// 'James-----'

$padded = Str::padRight('James', 10);

// 'James     '
```

<a name="method-str-password"></a>
#### `Str::password()` {.collection-method}

The `Str::password` method may be used to generate a secure, random password of a given length. The password will consist of a combination of letters, numbers, symbols, and spaces. By default, passwords are 32 characters long:

```php
use Illuminate\Support\Str;

$password = Str::password();

// 'EbJo2vE-AS:U,$%_gkrV4n,q~1xy/-_4'

$password = Str::password(12);

// 'qwuar>#V|i]N'
```

<a name="method-str-plural"></a>
#### `Str::plural()` {.collection-method}

The `Str::plural` method converts a singular word string to its plural form. This function supports [any of the languages support by Laravel's pluralizer](/docs/{{version}}/localization#pluralization-language):

```php
use Illuminate\Support\Str;

$plural = Str::plural('car');

// cars

$plural = Str::plural('child');

// children
```

You may provide an integer as a second argument to the function to retrieve the singular or plural form of the string:

```php
use Illuminate\Support\Str;

$plural = Str::plural('child', 2);

// children

$singular = Str::plural('child', 1);

// child
```

<a name="method-str-plural-studly"></a>
#### `Str::pluralStudly()` {.collection-method}

The `Str::pluralStudly` method converts a singular word string formatted in studly caps case to its plural form. This function supports [any of the languages support by Laravel's pluralizer](/docs/{{version}}/localization#pluralization-language):

```php
use Illuminate\Support\Str;

$plural = Str::pluralStudly('VerifiedHuman');

// VerifiedHumans

$plural = Str::pluralStudly('UserFeedback');

// UserFeedback
```

You may provide an integer as a second argument to the function to retrieve the singular or plural form of the string:

```php
use Illuminate\Support\Str;

$plural = Str::pluralStudly('VerifiedHuman', 2);

// VerifiedHumans

$singular = Str::pluralStudly('VerifiedHuman', 1);

// VerifiedHuman
```

<a name="method-str-position"></a>
#### `Str::position()` {.collection-method}

The `Str::position` method returns the position of the first occurrence of a substring in a string. If the substring does not exist in the given string, `false` is returned:

```php
use Illuminate\Support\Str;

$position = Str::position('Hello, World!', 'Hello');

// 0

$position = Str::position('Hello, World!', 'W');

// 7
```

<a name="method-str-random"></a>
#### `Str::random()` {.collection-method}

The `Str::random` method generates a random string of the specified length. This function uses PHP's `random_bytes` function:

```php
use Illuminate\Support\Str;

$random = Str::random(40);
```

During testing, it may be useful to "fake" the value that is returned by the `Str::random` method. To accomplish this, you may use the `createRandomStringsUsing` method:

```php
Str::createRandomStringsUsing(function () {
    return 'fake-random-string';
});
```

To instruct the `random` method to return to generating random strings normally, you may invoke the `createRandomStringsNormally` method:

```php
Str::createRandomStringsNormally();
```

<a name="method-str-remove"></a>
#### `Str::remove()` {.collection-method}

The `Str::remove` method removes the given value or array of values from the string:

```php
use Illuminate\Support\Str;

$string = 'Peter Piper picked a peck of pickled peppers.';

$removed = Str::remove('e', $string);

// Ptr Pipr pickd a pck of pickld ppprs.
```

You may also pass `false` as a third argument to the `remove` method to ignore case when removing strings.

<a name="method-str-repeat"></a>
#### `Str::repeat()` {.collection-method}

The `Str::repeat` method repeats the given string:

```php
use Illuminate\Support\Str;

$string = 'a';

$repeat = Str::repeat($string, 5);

// aaaaa
```

<a name="method-str-replace"></a>
#### `Str::replace()` {.collection-method}

The `Str::replace` method replaces a given string within the string:

```php
use Illuminate\Support\Str;

$string = 'Laravel 10.x';

$replaced = Str::replace('10.x', '11.x', $string);

// Laravel 11.x
```

The `replace` method also accepts a `caseSensitive` argument. By default, the `replace` method is case sensitive:

```php
Str::replace('Framework', 'Laravel', caseSensitive: false);
```

<a name="method-str-replace-array"></a>
#### `Str::replaceArray()` {.collection-method}

The `Str::replaceArray` method replaces a given value in the string sequentially using an array:

```php
use Illuminate\Support\Str;

$string = 'The event will take place between ? and ?';

$replaced = Str::replaceArray('?', ['8:30', '9:00'], $string);

// The event will take place between 8:30 and 9:00
```

<a name="method-str-replace-first"></a>
#### `Str::replaceFirst()` {.collection-method}

The `Str::replaceFirst` method replaces the first occurrence of a given value in a string:

```php
use Illuminate\Support\Str;

$replaced = Str::replaceFirst('the', 'a', 'the quick brown fox jumps over the lazy dog');

// a quick brown fox jumps over the lazy dog
```

<a name="method-str-replace-last"></a>
#### `Str::replaceLast()` {.collection-method}

The `Str::replaceLast` method replaces the last occurrence of a given value in a string:

```php
use Illuminate\Support\Str;

$replaced = Str::replaceLast('the', 'a', 'the quick brown fox jumps over the lazy dog');

// the quick brown fox jumps over a lazy dog
```

<a name="method-str-replace-matches"></a>
#### `Str::replaceMatches()` {.collection-method}

The `Str::replaceMatches` method replaces all portions of a string matching a pattern with the given replacement string:

```php
use Illuminate\Support\Str;

$replaced = Str::replaceMatches(
    pattern: '/[^A-Za-z0-9]++/',
    replace: '',
    subject: '(+1) 501-555-1000'
)

// '15015551000'
```

The `replaceMatches` method also accepts a closure that will be invoked with each portion of the string matching the given pattern, allowing you to perform the replacement logic within the closure and return the replaced value:

```php
use Illuminate\Support\Str;

$replaced = Str::replaceMatches('/\d/', function (array $matches) {
    return '['.$matches[0].']';
}, '123');

// '[1][2][3]'
```

<a name="method-str-replace-start"></a>
#### `Str::replaceStart()` {.collection-method}

The `Str::replaceStart` method replaces the first occurrence of the given value only if the value appears at the start of the string:

```php
use Illuminate\Support\Str;

$replaced = Str::replaceStart('Hello', 'Laravel', 'Hello World');

// Laravel World

$replaced = Str::replaceStart('World', 'Laravel', 'Hello World');

// Hello World
```

<a name="method-str-replace-end"></a>
#### `Str::replaceEnd()` {.collection-method}

The `Str::replaceEnd` method replaces the last occurrence of the given value only if the value appears at the end of the string:

```php
use Illuminate\Support\Str;

$replaced = Str::replaceEnd('World', 'Laravel', 'Hello World');

// Hello Laravel

$replaced = Str::replaceEnd('Hello', 'Laravel', 'Hello World');

// Hello World
```

<a name="method-str-reverse"></a>
#### `Str::reverse()` {.collection-method}

The `Str::reverse` method reverses the given string:

```php
use Illuminate\Support\Str;

$reversed = Str::reverse('Hello World');

// dlroW olleH
```

<a name="method-str-singular"></a>
#### `Str::singular()` {.collection-method}

The `Str::singular` method converts a string to its singular form. This function supports [any of the languages support by Laravel's pluralizer](/docs/{{version}}/localization#pluralization-language):

```php
use Illuminate\Support\Str;

$singular = Str::singular('cars');

// car

$singular = Str::singular('children');

// child
```

<a name="method-str-slug"></a>
#### `Str::slug()` {.collection-method}

The `Str::slug` method generates a URL friendly "slug" from the given string:

```php
use Illuminate\Support\Str;

$slug = Str::slug('Laravel 5 Framework', '-');

// laravel-5-framework
```

<a name="method-snake-case"></a>
#### `Str::snake()` {.collection-method}

The `Str::snake` method converts the given string to `snake_case`:

```php
use Illuminate\Support\Str;

$converted = Str::snake('fooBar');

// foo_bar

$converted = Str::snake('fooBar', '-');

// foo-bar
```

<a name="method-str-squish"></a>
#### `Str::squish()` {.collection-method}

The `Str::squish` method removes all extraneous white space from a string, including extraneous white space between words:

```php
use Illuminate\Support\Str;

$string = Str::squish('    laravel    framework    ');

// laravel framework
```

<a name="method-str-start"></a>
#### `Str::start()` {.collection-method}

The `Str::start` method adds a single instance of the given value to a string if it does not already start with that value:

```php
use Illuminate\Support\Str;

$adjusted = Str::start('this/string', '/');

// /this/string

$adjusted = Str::start('/this/string', '/');

// /this/string
```

<a name="method-starts-with"></a>
#### `Str::startsWith()` {.collection-method}

The `Str::startsWith` method determines if the given string begins with the given value:

```php
use Illuminate\Support\Str;

$result = Str::startsWith('This is my name', 'This');

// true
```

If an array of possible values is passed, the `startsWith` method will return `true` if the string begins with any of the given values:

```php
$result = Str::startsWith('This is my name', ['This', 'That', 'There']);

// true
```

<a name="method-studly-case"></a>
#### `Str::studly()` {.collection-method}

The `Str::studly` method converts the given string to `StudlyCase`:

```php
use Illuminate\Support\Str;

$converted = Str::studly('foo_bar');

// FooBar
```

<a name="method-str-substr"></a>
#### `Str::substr()` {.collection-method}

The `Str::substr` method returns the portion of string specified by the start and length parameters:

```php
use Illuminate\Support\Str;

$converted = Str::substr('The Laravel Framework', 4, 7);

// Laravel
```

<a name="method-str-substrcount"></a>
#### `Str::substrCount()` {.collection-method}

The `Str::substrCount` method returns the number of occurrences of a given value in the given string:

```php
use Illuminate\Support\Str;

$count = Str::substrCount('If you like ice cream, you will like snow cones.', 'like');

// 2
```

<a name="method-str-substrreplace"></a>
#### `Str::substrReplace()` {.collection-method}

The `Str::substrReplace` method replaces text within a portion of a string, starting at the position specified by the third argument and replacing the number of characters specified by the fourth argument. Passing `0` to the method's fourth argument will insert the string at the specified position without replacing any of the existing characters in the string:

```php
use Illuminate\Support\Str;

$result = Str::substrReplace('1300', ':', 2);
// 13:

$result = Str::substrReplace('1300', ':', 2, 0);
// 13:00
```

<a name="method-str-swap"></a>
#### `Str::swap()` {.collection-method}

The `Str::swap` method replaces multiple values in the given string using PHP's `strtr` function:

```php
use Illuminate\Support\Str;

$string = Str::swap([
    'Tacos' => 'Burritos',
    'great' => 'fantastic',
], 'Tacos are great!');

// Burritos are fantastic!
```

<a name="method-take"></a>
#### `Str::take()` {.collection-method}

The `Str::take` method returns a specified number of characters from the beginning of a string:

```php
use Illuminate\Support\Str;

$taken = Str::take('Build something amazing!', 5);

// Build
```

<a name="method-title-case"></a>
#### `Str::title()` {.collection-method}

The `Str::title` method converts the given string to `Title Case`:

```php
use Illuminate\Support\Str;

$converted = Str::title('a nice title uses the correct case');

// A Nice Title Uses The Correct Case
```

<a name="method-str-to-base64"></a>
#### `Str::toBase64()` {.collection-method}

The `Str::toBase64` method converts the given string to Base64:

```php
use Illuminate\Support\Str;

$base64 = Str::toBase64('Laravel');

// TGFyYXZlbA==
```

<a name="method-str-transliterate"></a>
#### `Str::transliterate()` {.collection-method}

The `Str::transliterate` method will attempt to convert a given string into its closest ASCII representation:

```php
use Illuminate\Support\Str;

$email = Str::transliterate('ⓣⓔⓢⓣ@ⓛⓐⓡⓐⓥⓔⓛ.ⓒⓞⓜ');

// 'test@laravel.com'
```

<a name="method-str-trim"></a>
#### `Str::trim()` {.collection-method}

The `Str::trim` method strips whitespace (or other characters) from the beginning and end of the given string. Unlike PHP's native `trim` function, the `Str::trim` method also removes unicode whitespace characters:

```php
use Illuminate\Support\Str;

$string = Str::trim(' foo bar ');

// 'foo bar'
```

<a name="method-str-ltrim"></a>
#### `Str::ltrim()` {.collection-method}

The `Str::ltrim` method strips whitespace (or other characters) from the beginning of the given string. Unlike PHP's native `ltrim` function, the `Str::ltrim` method also removes unicode whitespace characters:

```php
use Illuminate\Support\Str;

$string = Str::ltrim('  foo bar  ');

// 'foo bar  '
```

<a name="method-str-rtrim"></a>
#### `Str::rtrim()` {.collection-method}

The `Str::rtrim` method strips whitespace (or other characters) from the end of the given string. Unlike PHP's native `rtrim` function, the `Str::rtrim` method also removes unicode whitespace characters:

```php
use Illuminate\Support\Str;

$string = Str::rtrim('  foo bar  ');

// '  foo bar'
```

<a name="method-str-ucfirst"></a>
#### `Str::ucfirst()` {.collection-method}

The `Str::ucfirst` method returns the given string with the first character capitalized:

```php
use Illuminate\Support\Str;

$string = Str::ucfirst('foo bar');

// Foo bar
```

<a name="method-str-ucsplit"></a>
#### `Str::ucsplit()` {.collection-method}

The `Str::ucsplit` method splits the given string into an array by uppercase characters:

```php
use Illuminate\Support\Str;

$segments = Str::ucsplit('FooBar');

// [0 => 'Foo', 1 => 'Bar']
```

<a name="method-str-upper"></a>
#### `Str::upper()` {.collection-method}

The `Str::upper` method converts the given string to uppercase:

```php
use Illuminate\Support\Str;

$string = Str::upper('laravel');

// LARAVEL
```

<a name="method-str-ulid"></a>
#### `Str::ulid()` {.collection-method}

The `Str::ulid` method generates a ULID, which is a compact, time-ordered unique identifier:

```php
use Illuminate\Support\Str;

return (string) Str::ulid();

// 01gd6r360bp37zj17nxb55yv40
```

If you would like to retrieve a `Illuminate\Support\Carbon` date instance representing the date and time that a given ULID was created, you may use the `createFromId` method provided by Laravel's Carbon integration:

```php
use Illuminate\Support\Carbon;
use Illuminate\Support\Str;

$date = Carbon::createFromId((string) Str::ulid());
```

During testing, it may be useful to "fake" the value that is returned by the `Str::ulid` method. To accomplish this, you may use the `createUlidsUsing` method:

```php
use Symfony\Component\Uid\Ulid;

Str::createUlidsUsing(function () {
    return new Ulid('01HRDBNHHCKNW2AK4Z29SN82T9');
});
```

To instruct the `ulid` method to return to generating ULIDs normally, you may invoke the `createUlidsNormally` method:

```php
Str::createUlidsNormally();
```

<a name="method-str-unwrap"></a>
#### `Str::unwrap()` {.collection-method}

The `Str::unwrap` method removes the specified strings from the beginning and end of a given string:

```php
use Illuminate\Support\Str;

Str::unwrap('-Laravel-', '-');

// Laravel

Str::unwrap('{framework: "Laravel"}', '{', '}');

// framework: "Laravel"
```

<a name="method-str-uuid"></a>
#### `Str::uuid()` {.collection-method}

The `Str::uuid` method generates a UUID (version 4):

```php
use Illuminate\Support\Str;

return (string) Str::uuid();
```

During testing, it may be useful to "fake" the value that is returned by the `Str::uuid` method. To accomplish this, you may use the `createUuidsUsing` method:

```php
use Ramsey\Uuid\Uuid;

Str::createUuidsUsing(function () {
    return Uuid::fromString('eadbfeac-5258-45c2-bab7-ccb9b5ef74f9');
});
```

To instruct the `uuid` method to return to generating UUIDs normally, you may invoke the `createUuidsNormally` method:

```php
Str::createUuidsNormally();
```

<a name="method-str-word-count"></a>
#### `Str::wordCount()` {.collection-method}

The `Str::wordCount` method returns the number of words that a string contains:

```php
use Illuminate\Support\Str;

Str::wordCount('Hello, world!'); // 2
```

<a name="method-str-word-wrap"></a>
#### `Str::wordWrap()` {.collection-method}

The `Str::wordWrap` method wraps a string to a given number of characters:

```php

``````php
use Illuminate\Support\Str;

$text = "The quick brown fox jumped over the lazy dog."

Str::wordWrap($text, characters: 20, break: "<br />\n");

/*
The quick brown fox<br />
jumped over the lazy<br />
dog.
*/
```

<a name="method-str-words"></a>
#### `Str::words()` {.collection-method}

The `Str::words` method limits the number of words in a string. An additional string may be passed to this method via its third argument to specify which string should be appended to the end of the truncated string:

```php

``````php
use Illuminate\Support\Str;

return Str::words('Perfectly balanced, as all things should be.', 3, ' >>>');

// Perfectly balanced, as >>>
```

<a name="method-str-wrap"></a>
#### `Str::wrap()` {.collection-method}

The `Str::wrap` method wraps the given string with an additional string or pair of strings:

```php

``````php
use Illuminate\Support\Str;

Str::wrap('Laravel', '"');

// "Laravel"

Str::wrap('is', before: 'This ', after: ' Laravel!');

// This is Laravel!
```

<a name="method-str"></a>
#### `str()` {.collection-method}

The `str` function returns a new `Illuminate\Support\Stringable` instance of the given string. This function is equivalent to the `Str::of` method:

```php

``````php
$string = str('Taylor')->append(' Otwell');

// 'Taylor Otwell'
```

If no argument is provided to the `str` function, the function returns an instance of `Illuminate\Support\Str`:

```php

``````php
$snake = str()->snake('FooBar');

// 'foo_bar'
```

<a name="method-trans"></a>
#### `trans()` {.collection-method}

The `trans` function translates the given translation key using your [language files](/docs/{{version}}/localization):

```php

``````php
echo trans('messages.welcome');
```

If the specified translation key does not exist, the `trans` function will return the given key. So, using the example above, the `trans` function would return `messages.welcome` if the translation key does not exist.

<a name="method-trans-choice"></a>
#### `trans_choice()` {.collection-method}

The `trans_choice` function translates the given translation key with inflection:

```php
echo trans_choice('messages.notifications', $unreadCount);
```

If the specified translation key does not exist, the `trans_choice` function will return the given key. So, using the example above, the `trans_choice` function would return `messages.notifications` if the translation key does not exist.

<a name="fluent-strings"></a>
## Fluent Strings

Fluent strings provide a more fluent, object-oriented interface for working with string values, allowing you to chain multiple string operations together using a more readable syntax compared to traditional string operations.

<a name="method-fluent-str-after"></a>
#### `after` {.collection-method}

The `after` method returns everything after the given value in a string. The entire string will be returned if the value does not exist within the string:

```php
use Illuminate\Support\Str;

$slice = Str::of('This is my name')->after('This is');

// ' my name'
```

<a name="method-fluent-str-after-last"></a>
#### `afterLast` {.collection-method}

The `afterLast` method returns everything after the last occurrence of the given value in a string. The entire string will be returned if the value does not exist within the string:

```php
use Illuminate\Support\Str;

$slice = Str::of('App\Http\Controllers\Controller')->afterLast('\\');

// 'Controller'
```

<a name="method-fluent-str-apa"></a>
#### `apa` {.collection-method}

The `apa` method converts the given string to title case following the [APA guidelines](https://apastyle.apa.org/style-grammar-guidelines/capitalization/title-case):

```php
use Illuminate\Support\Str;

$converted = Str::of('a nice title uses the correct case')->apa();

// A Nice Title Uses the Correct Case
```

<a name="method-fluent-str-append"></a>
#### `append` {.collection-method}

The `append` method appends the given values to the string:

```php
use Illuminate\Support\Str;

$string = Str::of('Taylor')->append(' Otwell');

// 'Taylor Otwell'
```

<a name="method-fluent-str-ascii"></a>
#### `ascii` {.collection-method}

The `ascii` method will attempt to transliterate the string into an ASCII value:

```php
use Illuminate\Support\Str;

$string = Str::of('ü')->ascii();

// 'u'
```

<a name="method-fluent-str-basename"></a>
#### `basename` {.collection-method}

The `basename` method will return the trailing name component of the given string:

```php
use Illuminate\Support\Str;

$string = Str::of('/foo/bar/baz')->basename();

// 'baz'
```

If needed, you may provide an "extension" that will be removed from the trailing component:

```php
use Illuminate\Support\Str;

$string = Str::of('/foo/bar/baz.jpg')->basename('.jpg');

// 'baz'
```

<a name="method-fluent-str-before"></a>
#### `before` {.collection-method}

The `before` method returns everything before the given value in a string:

```php
use Illuminate\Support\Str;

$slice = Str::of('This is my name')->before('my name');

// 'This is '
```

<a name="method-fluent-str-before-last"></a>
#### `beforeLast` {.collection-method}

The `beforeLast` method returns everything before the last occurrence of the given value in a string:

```php
use Illuminate\Support\Str;

$slice = Str::of('This is my name')->beforeLast('is');

// 'This '
```

<a name="method-fluent-str-between"></a>
#### `between` {.collection-method}

The `between` method returns the portion of a string between two values:

```php
use Illuminate\Support\Str;

$converted = Str::of('This is my name')->between('This', 'name');

// ' is my '
```

<a name="method-fluent-str-between-first"></a>
#### `betweenFirst` {.collection-method}

The `betweenFirst` method returns the smallest possible portion of a string between two values:

```php
use Illuminate\Support\Str;

$converted = Str::of('[a] bc [d]')->betweenFirst('[', ']');

// 'a'
```

<a name="method-fluent-str-camel"></a>
#### `camel` {.collection-method}

The `camel` method converts the given string to `camelCase`:

```php
use Illuminate\Support\Str;

$converted = Str::of('foo_bar')->camel();

// 'fooBar'
```

<a name="method-fluent-str-char-at"></a>
#### `charAt` {.collection-method}

The `charAt` method returns the character at the specified index. If the index is out of bounds, `false` is returned:

```php
use Illuminate\Support\Str;

$character = Str::of('This is my name.')->charAt(6);

// 's'
```

<a name="method-fluent-str-class-basename"></a>
#### `classBasename` {.collection-method}

The `classBasename` method returns the class name of the given class with the class's namespace removed:

```php
use Illuminate\Support\Str;

$class = Str::of('Foo\Bar\Baz')->classBasename();

// 'Baz'
```

<a name="method-fluent-str-chop-start"></a>
#### `chopStart` {.collection-method}

The `chopStart` method removes the first occurrence of the given value only if the value appears at the start of the string:

```php
use Illuminate\Support\Str;

$url = Str::of('https://laravel.com')->chopStart('https://');

// 'laravel.com'
```

You may also pass an array. If the string starts with any of the values in the array then that value will be removed from string:

```php
use Illuminate\Support\Str;

$url = Str::of('http://laravel.com')->chopStart(['https://', 'http://']);

// 'laravel.com'
```

<a name="method-fluent-str-chop-end"></a>
#### `chopEnd` {.collection-method}

The `chopEnd` method removes the last occurrence of the given value only if the value appears at the end of the string:

```php
use Illuminate\Support\Str;

$url = Str::of('https://laravel.com')->chopEnd('.com');

// 'https://laravel'
```

You may also pass an array. If the string ends with any of the values in the array then that value will be removed from string:

```php
use Illuminate\Support\Str;

$url = Str::of('http://laravel.com')->chopEnd(['.com', '.io']);

// 'http://laravel'
```

<a name="method-fluent-str-contains"></a>
#### `contains` {.collection-method}

The `contains` method determines if the given string contains the given value. By default this method is case sensitive:

```php
use Illuminate\Support\Str;

$contains = Str::of('This is my name')->contains('my');

// true
```

You may also pass an array of values to determine if the given string contains any of the values in the array:

```php
use Illuminate\Support\Str;

$contains = Str::of('This is my name')->contains(['my', 'foo']);

// true
```

You can disable case sensitivity by setting the `ignoreCase` argument to `true`:

```php
use Illuminate\Support\Str;

$contains = Str::of('This is my name')->contains('MY', ignoreCase: true);

// true
```

<a name="method-fluent-str-contains-all"></a>
#### `containsAll` {.collection-method}

The `containsAll` method determines if the given string contains all of the values in the given array:

```php
use Illuminate\Support\Str;

$containsAll = Str::of('This is my name')->containsAll(['my', 'name']);

// true
```

You can disable case sensitivity by setting the `ignoreCase` argument to `true`:

```php
use Illuminate\Support\Str;

$containsAll = Str::of('This is my name')->containsAll(['MY', 'NAME'], ignoreCase: true);

// true
```

<a name="method-fluent-str-deduplicate"></a>
#### `deduplicate` {.collection-method}

The `deduplicate` method replaces consecutive instances of a character with a single instance of that character in the given string. By default, the method deduplicates spaces:

```php
use Illuminate\Support\Str;

$result = Str::of('The   Laravel   Framework')->deduplicate();

// The Laravel Framework
```

You may specify a different character to deduplicate by passing it in as the second argument to the method:

```php
use Illuminate\Support\Str;

$result = Str::of('The---Laravel---Framework')->deduplicate('-');

// The-Laravel-Framework
```

<a name="method-fluent-str-dirname"></a>
#### `dirname` {.collection-method}

The `dirname` method returns the parent directory portion of the given string:

```php
use Illuminate\Support\Str;

$string = Str::of('/foo/bar/baz')->dirname();

// '/foo/bar'
```

If necessary, you may specify how many directory levels you wish to trim from the string:

```php
use Illuminate\Support\Str;

$string = Str::of('/foo/bar/baz')->dirname(2);

// '/foo'
```

<a name="method-fluent-str-ends-with"></a>
#### `endsWith` {.collection-method}

The `endsWith` method determines if the given string ends with the given value:

```php
use Illuminate\Support\Str;

$result = Str::of('This is my name')->endsWith('name');

// true
```

You may also pass an array of values to determine if the given string ends with any of the values in the array:

```php
use Illuminate\Support\Str;

$result = Str::of('This is my name')->endsWith(['name', 'foo']);

// true

$result = Str::of('This is my name')->endsWith(['this', 'foo']);

// false
```

<a name="method-fluent-str-exactly"></a>
#### `exactly` {.collection-method}

The `exactly` method determines if the given string is an exact match with another string:

```php
use Illuminate\Support\Str;

$result = Str::of('Laravel')->exactly('Laravel');

// true
```

<a name="method-fluent-str-excerpt"></a>
#### `excerpt` {.collection-method}

The `excerpt` method extracts an excerpt from the string that matches the first instance of a phrase within that string:

```php
use Illuminate\Support\Str;

$excerpt = Str::of('This is my name')->excerpt('my', [
    'radius' => 3
]);

// '...is my na...'
```

The `radius` option, which defaults to `100`, allows you to define the number of characters that should appear on each side of the truncated string.

In addition, you may use the `omission` option to change the string that will be prepended and appended to the truncated string:

```php
use Illuminate\Support\Str;

$excerpt = Str::of('This is my name')->excerpt('name', [
    'radius' => 3,
    'omission' => '(...) '
]);

// '(...) my name'
```

<a name="method-fluent-str-explode"></a>
#### `explode` {.collection-method}

The `explode` method splits the string by the given delimiter and returns a collection containing each section of the split string:

```php
use Illuminate\Support\Str;

$collection = Str::of('foo bar baz')->explode(' ');

// collect(['foo', 'bar', 'baz'])
```

<a name="method-fluent-str-finish"></a>
#### `finish` {.collection-method}

The `finish` method adds a single instance of the given value to a string if it does not already end with that value:

```php
use Illuminate\Support\Str;

$adjusted = Str::of('this/string')->finish('/');

// this/string/

$adjusted = Str::of('this/string/')->finish('/');

// this/string/
```

<a name="method-fluent-str-headline"></a>
#### `headline` {.collection-method}

The `headline` method will convert strings delimited by casing, hyphens, or underscores into a space delimited string with each word's first letter capitalized:

```php
use Illuminate\Support\Str;

$headline = Str::of('taylor_otwell')->headline();

// Taylor Otwell

$headline = Str::of('EmailNotificationSent')->headline();

// Email Notification Sent
```

<a name="method-fluent-str-inline-markdown"></a>
#### `inlineMarkdown` {.collection-method}

The `inlineMarkdown` method converts GitHub flavored Markdown into inline HTML using [CommonMark](https://commonmark.thephpleague.com/). However, unlike the `markdown` method, it does not wrap all generated HTML in a block-level element:

```php
use Illuminate\Support\Str;

$html = Str::of('**Laravel**')->inlineMarkdown();

// <strong>Laravel</strong>
```

#### Markdown Security

By default, Markdown supports raw HTML, which will expose Cross-Site Scripting (XSS) vulnerabilities when used with raw user input. As per the [CommonMark Security documentation](https://commonmark.thephpleague.com/security/), you may use the `html_input` option to either escape or strip raw HTML, and the `allow_unsafe_links` option to specify whether to allow unsafe links. If you need to allow some raw HTML, you should pass your compiled Markdown through an HTML Purifier:

```php
use Illuminate\Support\Str;

Str::of('Inject: <script>alert("Hello XSS!");</script>')->inlineMarkdown([
    'html_input' => 'strip',
    'allow_unsafe_links' => false,
]);

// Inject: alert(&quot;Hello XSS!&quot;);
```

<a name="method-fluent-str-is"></a>
#### `is` {.collection-method}

The `is` method determines if a given string matches a given pattern. Asterisks may be used as wildcard values

```php
use Illuminate\Support\Str;

$matches = Str::of('foobar')->is('foo*');

// true

$matches = Str::of('foobar')->is('baz*');

// false
```

<a name="method-fluent-str-is-ascii"></a>
#### `isAscii` {.collection-method}

The `isAscii` method determines if a given string is an ASCII string:

```php
use Illuminate\Support\Str;

$result = Str::of('Taylor')->isAscii();

// true

$result = Str::of('ü')->isAscii();

// false
```

<a name="method-fluent-str-is-empty"></a>
#### `isEmpty` {.collection-method}

The `isEmpty` method determines if the given string is empty:

```php
use Illuminate\Support\Str;

$result = Str::of('  ')->trim()->isEmpty();

// true

$result = Str::of('Laravel')->trim()->isEmpty();

// false
```

<a name="method-fluent-str-is-not-empty"></a>
#### `isNotEmpty` {.collection-method}

The `isNotEmpty` method determines if the given string is not empty:

```php
use Illuminate\Support\Str;

$result = Str::of('  ')->trim()->isNotEmpty();

// false

$result = Str::of('Laravel')->trim()->isNotEmpty();

// true
```

<a name="method-fluent-str-is-json"></a>
#### `isJson` {.collection-method}

The `isJson` method determines if a given string is valid JSON:

```php
use Illuminate\Support\Str;

$result = Str::of('[1,2,3]')->isJson();

// true

$result = Str::of('{"first": "John", "last": "Doe"}')->isJson();

// true

$result = Str::of('{first: "John", last: "Doe"}')->isJson();

// false
```

<a name="method-fluent-str-is-ulid"></a>
#### `isUlid` {.collection-method}

The `isUlid` method determines if a given string is a ULID:

```php
use Illuminate\Support\Str;

$result = Str::of('01gd6r360bp37zj17nxb55yv40')->isUlid();

// true

$result = Str::of('Taylor')->isUlid();

// false
```

<a name="method-fluent-str-is-url"></a>
#### `isUrl` {.collection-method}

The `isUrl` method determines if a given string is a URL:

```php
use Illuminate\Support\Str;

$result = Str::of('http://example.com')->isUrl();

// true

$result = Str::of('Taylor')->isUrl();

// false
```

The `isUrl` method considers a wide range of protocols as valid. However, you may specify the protocols that should be considered valid by providing them to the `isUrl` method:

```php
$result = Str::of('http://example.com')->isUrl(['http', 'https']);
```

<a name="method-fluent-str-is-uuid"></a>
#### `isUuid` {.collection-method}

The `isUuid` method determines if a given string is a UUID:

```php
use Illuminate\Support\Str;

$result = Str::of('5ace9ab9-e9cf-4ec6-a19d-5881212a452c')->isUuid();

// true

$result = Str::of('Taylor')->isUuid();

// false
```

<a name="method-fluent-str-kebab"></a>
#### `kebab` {.collection-method}

The `kebab` method converts the given string to `kebab-case`:

```php
use Illuminate\Support\Str;

$converted = Str::of('fooBar')->kebab();

// foo-bar
```

<a name="method-fluent-str-lcfirst"></a>
#### `lcfirst` {.collection-method}

The `lcfirst` method returns the given string with the first character lowercased:

```php
use Illuminate\Support\Str;

$string = Str::of('Foo Bar')->lcfirst();

// foo Bar
```

<a name="method-fluent-str-length"></a>
#### `length` {.collection-method}

The `length` method returns the length of the given string:

```php
use Illuminate\Support\Str;

$length = Str::of('Laravel')->length();

// 7
```

<a name="method-fluent-str-limit"></a>
#### `limit` {.collection-method}

The `limit` method truncates the given string to the specified length:

```php
use Illuminate\Support\Str;

$truncated = Str::of('The quick brown fox jumps over the lazy dog')->limit(20);

// The quick brown fox...
```

You may also pass a second argument to change the string that will be appended to the end of the truncated string:

```php
$truncated = Str::of('The quick brown fox jumps over the lazy dog')->limit(20, ' (...)');

// The quick brown fox (...)
```

If you would like to preserve complete words when truncating the string, you may utilize the `preserveWords` argument. When this argument is `true`, the string will be truncated to the nearest complete word boundary:

```php
$truncated = Str::of('The quick brown fox')->limit(12, preserveWords: true);

// The quick...
```

<a name="method-fluent-str-lower"></a>
#### `lower` {.collection-method}

The `lower` method converts the given string to lowercase:

```php
use Illuminate\Support\Str;

$result = Str::of('LARAVEL')->lower();

// 'laravel'
```

<a name="method-fluent-str-markdown"></a>
#### `markdown` {.collection-method}

The `markdown` method converts GitHub flavored Markdown into HTML:

```php
use Illuminate\Support\Str;

$html = Str::of('# Laravel')->markdown();

// <h1>Laravel</h1>

$html = Str::of('# Taylor <b>Otwell</b>')->markdown([
    'html_input' => 'strip',
]);

// <h1>Taylor Otwell</h1>
```

#### Markdown Security

By default, Markdown supports raw HTML, which will expose Cross-Site Scripting (XSS) vulnerabilities when used with raw user input. As per the [CommonMark Security documentation](https://commonmark.thephpleague.com/security/), you may use the `html_input` option to either escape or strip raw HTML, and the `allow_unsafe_links` option to specify whether to allow unsafe links. If you need to allow some raw HTML, you should pass your compiled Markdown through an HTML Purifier:

```php
use Illuminate\Support\Str;

Str::of('Inject: <script>alert("Hello XSS!");</script>')->markdown([
    'html_input' => 'strip',
    'allow_unsafe_links' => false,
]);

// <p>Inject: alert(&quot;Hello XSS!&quot;);</p>
```

<a name="method-fluent-str-mask"></a>
#### `mask` {.collection-method}

The `mask` method masks a portion of a string with a repeated character, and may be used to obfuscate segments of strings such as email addresses and phone numbers:

```php
use Illuminate\Support\Str;

$string = Str::of('taylor@example.com')->mask('*', 3);

// tay***************
```

If needed, you may provide negative numbers as the third or fourth argument to the `mask` method, which will instruct the method to begin masking at the given distance from the end of the string:

```php
$string = Str::of('taylor@example.com')->mask('*', -15, 3);

// tay***@example.com

$string = Str::of('taylor@example.com')->mask('*', 4, -4);

// tayl**********.com
```

<a name="method-fluent-str-match"></a>
#### `match` {.collection-method}

The `match` method will return the portion of a string that matches a given regular expression pattern:

```php
use Illuminate\Support\Str;

$result = Str::of('foo bar')->match('/bar/');

// 'bar'

$result = Str::of('foo bar')->match('/foo (.*)/');

// 'bar'
```

<a name="method-fluent-str-match-all"></a>
#### `matchAll` {.collection-method}

The `matchAll` method will return a collection containing the portions of a string that match a given regular expression pattern:

```php
use Illuminate\Support\Str;

$result = Str::of('bar foo bar')->matchAll('/bar/');

// collect(['bar', 'bar'])
```

If you specify a matching group within the expression, Laravel will return a collection of the first matching group's matches:

```php
use Illuminate\Support\Str;

$result = Str::of('bar fun bar fly')->matchAll('/f(\w*)/');

// collect(['un', 'ly']);
```

If no matches are found, an empty collection will be returned.

<a name="method-fluent-str-is-match"></a>
#### `isMatch` {.collection-method}

The `isMatch` method will return `true` if the string matches a given regular expression:

```php
use Illuminate\Support\Str;

$result = Str::of('foo bar')->isMatch('/foo (.*)/');

// true

$result = Str::of('laravel')->isMatch('/foo (.*)/');

// false
```

<a name="method-fluent-str-new-line"></a>
#### `newLine` {.collection-method}

The `newLine` method appends an "end of line" character to a string:

```php
use Illuminate\Support\Str;

$padded = Str::of('Laravel')->newLine()->append('Framework');

// 'Laravel
//  Framework'
```

<a name="method-fluent-str-padboth"></a>
#### `padBoth` {.collection-method}

The `padBoth` method wraps PHP's `str_pad` function, padding both sides of a string with another string until the final string reaches the desired length:

```php
use Illuminate\Support\Str;

$padded = Str::of('James')->padBoth(10, '_');

// '__James___'

$padded = Str::of('James')->padBoth(10);

// '  James   '
```

<a name="method-fluent-str-padleft"></a>
#### `padLeft` {.collection-method}

The `padLeft` method wraps PHP's `str_pad` function, padding the left side of a string with another string until the final string reaches the desired length:

```php
use Illuminate\Support\Str;

$padded = Str::of('James')->padLeft(10, '-=');

// '-=-=-James'

$padded = Str::of('James')->padLeft(10);

// '     James'
```

<a name="method-fluent-str-padright"></a>
#### `padRight` {.collection-method}

The `padRight` method wraps PHP's `str_pad` function, padding the right side of a string with another string until the final string reaches the desired length:

```php
use Illuminate\Support\Str;

$padded = Str::of('James')->padRight(10, '-');

// 'James-----'

$padded = Str::of('James')->padRight(10);

// 'James     '
```

<a name="method-fluent-str-pipe"></a>
#### `pipe` {.collection-method}

The `pipe` method allows you to transform the string by passing its current value to the given callable:

```php
use Illuminate\Support\Str;
use Illuminate\Support\Stringable;

$hash = Str::of('Laravel')->pipe('md5')->prepend('Checksum: ');

// 'Checksum: a5c95b86291ea299fcbe64458ed12702'

$closure = Str::of('foo')->pipe(function (Stringable $str) {
    return 'bar';
});

// 'bar'
```

<a name="method-fluent-str-plural"></a>
#### `plural` {.collection-method}

The `plural` method converts a singular word string to its plural form. This function supports [any of the languages support by Laravel's pluralizer](/docs/{{version}}/localization#pluralization-language):

```php
use Illuminate\Support\Str;

$plural = Str::of('car')->plural();

// cars

$plural = Str::of('child')->plural();

// children
```

You may provide an integer as a second argument to the function to retrieve the singular or plural form of the string:

```php
use Illuminate\Support\Str;

$plural = Str::of('child')->plural(2);

// children

$plural = Str::of('child')->plural(1);

// child
```

<a name="method-fluent-str-position"></a>
#### `position` {.collection-method}

The `position` method returns the position of the first occurrence of a substring in a string. If the substring does not exist within the string, `false` is returned:

```php
use Illuminate\Support\Str;

$position = Str::of('Hello, World!')->position('Hello');

// 0

$position = Str::of('Hello, World!')->position('W');

// 7
```

<a name="method-fluent-str-prepend"></a>
#### `prepend` {.collection-method}

The `prepend` method prepends the given values onto the string:

```php
use Illuminate\Support\Str;

$string = Str::of('Framework')->prepend('Laravel ');

// Laravel Framework
```

<a name="method-fluent-str-remove"></a>
#### `remove` {.collection-method}

The `remove` method removes the given value or array of values from the string:

```php
use Illuminate\Support\Str;

$string = Str::of('Arkansas is quite beautiful!')->remove('quite');

// Arkansas is beautiful!
```

You may also pass `false` as a second parameter to ignore case when removing strings.

<a name="method-fluent-str-repeat"></a>
#### `repeat` {.collection-method}

The `repeat` method repeats the given string:

```php
use Illuminate\Support\Str;

$repeated = Str::of('a')->repeat(5);

// aaaaa
```

<a name="method-fluent-str-replace"></a>
#### `replace` {.collection-method}

The `replace` method replaces a given string within the string:

```php
use Illuminate\Support\Str;

$replaced = Str::of('Laravel 6.x')->replace('6.x', '7.x');

// Laravel 7.x
```

The `replace` method also accepts a `caseSensitive` argument. By default, the `replace` method is case sensitive:

```php
$replaced = Str::of('macOS 13.x')->replace(
    'macOS', 'iOS', caseSensitive: false
);
```

<a name="method-fluent-str-replace-array"></a>
#### `replaceArray` {.collection-method}

The `replaceArray` method replaces a given value in the string sequentially using an array:

```php
use Illuminate\Support\Str;

$string = 'The event will take place between ? and ?';

$replaced = Str::of($string)->replaceArray('?', ['8:30', '9:00']);

// The event will take place between 8:30 and 9:00
```

<a name="method-fluent-str-replace-first"></a>
#### `replaceFirst` {.collection-method}

The `replaceFirst` method replaces the first occurrence of a given value in a string:

```php
use Illuminate\Support\Str;

$replaced = Str::of('the quick brown fox jumps over the lazy dog')->replaceFirst('the', 'a');

// a quick brown fox jumps over the lazy dog
```

<a name="method-fluent-str-replace-last"></a>
#### `replaceLast` {.collection-method}

The `replaceLast` method replaces the last occurrence of a given value in a string:

```php
use Illuminate\Support\Str;

$replaced = Str::of('the quick brown fox jumps over the lazy dog')->replaceLast('the', 'a');

// the quick brown fox jumps over a lazy dog
```

<a name="method-fluent-str-replace-matches"></a>
#### `replaceMatches` {.collection-method}

The `replaceMatches` method replaces all portions of a string matching a pattern with the given replacement string:

```php
use Illuminate\Support\Str;

$replaced = Str::of('(+1) 501-555-1000')->replaceMatches('/[^A-Za-z0-9]++/', '')

// '15015551000'
```

The `replaceMatches` method also accepts a closure that will be invoked with each portion of the string matching the given pattern, allowing you to perform the replacement logic within the closure and return the replaced value:

```php
use Illuminate\Support\Str;

$replaced = Str::of('123')->replaceMatches('/\d/', function (array $matches) {
    return '['.$matches[0].']';
});

// '[1][2][3]'
```

<a name="method-fluent-str-replace-start"></a>
#### `replaceStart` {.collection-method}

The `replaceStart` method replaces the first occurrence of the given value only if the value appears at the start of the string:

```php
use Illuminate\Support\Str;

$replaced = Str::of('Hello World')->replaceStart('Hello', 'Laravel');

// Laravel World

$replaced = Str::of('Hello World')->replaceStart('World', 'Laravel');

// Hello World
```

<a name="method-fluent-str-replace-end"></a>
#### `replaceEnd` {.collection-method}

The `replaceEnd` method replaces the last occurrence of the given value only if the value appears at the end of the string:

```php
use Illuminate\Support\Str;

$replaced = Str::of('Hello World')->replaceEnd('World', 'Laravel');

// Hello Laravel

$replaced = Str::of('Hello World')->replaceEnd('Hello', 'Laravel');

// Hello World
```

<a name="method-fluent-str-scan"></a>
#### `scan` {.collection-method}

The `scan` method parses input from a string into a collection according to a format supported by the [`sscanf` PHP function](https://www.php.net/manual/en/function.sscanf.php):

```php
use Illuminate\Support\Str;

$collection = Str::of('filename.jpg')->scan('%[^.].%s');

// collect(['filename', 'jpg'])
```

<a name="method-fluent-str-singular"></a>
#### `singular` {.collection-method}

The `singular` method converts a string to its singular form. This function supports [any of the languages support by Laravel's pluralizer](/docs/{{version}}/localization#pluralization-language):

```php
use Illuminate\Support\Str;

$singular = Str::of('cars')->singular();

// car

$singular = Str::of('children')->singular();

// child
```

<a name="method-fluent-str-slug"></a>
#### `slug` {.collection-method}

The `slug` method generates a URL friendly "slug" from the given string:

```php
use Illuminate\Support\Str;

$slug = Str::of('Laravel Framework')->slug('-');

// laravel-framework
```

<a name="method-fluent-str-snake"></a>
#### `snake` {.collection-method}

The `snake` method converts the given string to `snake_case`:

```php
use Illuminate\Support\Str;

$converted = Str::of('fooBar')->snake();

// foo_bar
```

<a name="method-fluent-str-split"></a>
#### `split` {.collection-method}

The `split` method splits a string into a collection using a regular expression:

```php
use Illuminate\Support\Str;

$segments = Str::of('one, two, three')->split('/[\s,]+/');

// collect(["one", "two", "three"])
```

<a name="method-fluent-str-squish"></a>
#### `squish` {.collection-method}

The `squish` method removes all extraneous white space from a string, including extraneous white space between words:

```php
use Illuminate\Support\Str;

$string = Str::of('    laravel    framework    ')->squish();

// laravel framework
```

<a name="method-fluent-str-start"></a>
#### `start` {.collection-method}

The `start` method adds a single instance of the given value to a string if it does not already start with that value:

```php
use Illuminate\Support\Str;

$adjusted = Str::of('this/string')->start('/');

// /this/string

$adjusted = Str::of('/this/string')->start('/');

// /this/string
```

<a name="method-fluent-str-starts-with"></a>
#### `startsWith` {.collection-method}

The `startsWith` method determines if the given string begins with the given value:

```php
use Illuminate\Support\Str;

$result = Str::of('This is my name')->startsWith('This');

// true
```

<a name="method-fluent-str-strip-tags"></a>
#### `stripTags` {.collection-method}

The `stripTags` method removes all HTML and PHP tags from a string:

```php
use Illuminate\Support\Str;

$result = Str::of('<a href="https://laravel.com">Taylor <b>Otwell</b></a>')->stripTags();

// Taylor Otwell

$result = Str::of('<a href="https://laravel.com">Taylor <b>Otwell</b></a>')->stripTags('<b>');

// Taylor <b>Otwell</b>
```

<a name="method-fluent-str-studly"></a>
#### `studly` {.collection-method}

The `studly` method converts the given string to `StudlyCase`:

```php
use Illuminate\Support\Str;

$converted = Str::of('foo_bar')->studly();

// FooBar
```

<a name="method-fluent-str-substr"></a>
#### `substr` {.collection-method}

The `substr` method returns the portion of the string specified by the given start and length parameters:

```php
use Illuminate\Support\Str;

$string = Str::of('Laravel Framework')->substr(8);

// Framework

$string = Str::of('Laravel Framework')->substr(8, 5);

// Frame
```

<a name="method-fluent-str-substrreplace"></a>
#### `substrReplace` {.collection-method}

The `substrReplace` method replaces text within a portion of a string, starting at the position specified by the second argument and replacing the number of characters specified by the third argument. Passing `0` to the method's third argument will insert the string at the specified position without replacing any of the existing characters in the string:

```php
use Illuminate\Support\Str;

$string = Str::of('1300')->substrReplace(':', 2);

// 13:

$string = Str::of('The Framework')->substrReplace(' Laravel', 3, 0);

// The Laravel Framework
```

<a name="method-fluent-str-swap"></a>
#### `swap` {.collection-method}

The `swap` method replaces multiple values in the string using PHP's `strtr` function:

```php
use Illuminate\Support\Str;

$string = Str::of('Tacos are great!')
    ->swap([
        'Tacos' => 'Burritos',
        'great' => 'fantastic',
    ]);

// Burritos are fantastic!
```

<a name="method-fluent-str-take"></a>
#### `take` {.collection-method}

The `take` method returns a specified number of characters from the beginning of the string:

```php
use Illuminate\Support\Str;

$taken = Str::of('Build something amazing!')->take(5);

// Build
```

<a name="method-fluent-str-tap"></a>
#### `tap` {.collection-method}

The `tap` method passes the string to the given closure, allowing you to examine and interact with the string while not affecting the string itself. The original string is returned by the `tap` method regardless of what is returned by the closure:

```php
use Illuminate\Support\Str;
use Illuminate\Support\Stringable;

$string = Str::of('Laravel')
    ->append(' Framework')
    ->tap(function (Stringable $string) {
        dump('String after append: '.$string);
    })
    ->upper();

// LARAVEL FRAMEWORK
```

<a name="method-fluent-str-test"></a>
#### `test` {.collection-method}

The `test` method determines if a string matches the given regular expression pattern:

```php
use Illuminate\Support\Str;

$result = Str::of('Laravel Framework')->test('/Laravel/');

// true
```

<a name="method-fluent-str-title"></a>
#### `title` {.collection-method}

The `title` method converts the given string to `Title Case`:

```php
use Illuminate\Support\Str;

$converted = Str::of('a nice title uses the correct case')->title();

// A Nice Title Uses The Correct Case
```

<a name="method-fluent-str-to-base64"></a>
#### `toBase64` {.collection-method}

The `toBase64` method converts the given string to Base64:

```php
use Illuminate\Support\Str;

$base64 = Str::of('Laravel')->toBase64();

// TGFyYXZlbA==
```

<a name="method-fluent-str-to-html-string"></a>
#### `toHtmlString` {.collection-method}

The `toHtmlString` method converts the given string to an instance of `Illuminate\Support\HtmlString`, which will not be escaped when rendered in Blade templates:

```php
use Illuminate\Support\Str;

$htmlString = Str::of('Nuno Maduro')->toHtmlString();
```

<a name="method-fluent-str-transliterate"></a>
#### `transliterate` {.collection-method}

The `transliterate` method will attempt to convert a given string into its closest ASCII representation:

```php
use Illuminate\Support\Str;

$email = Str::of('ⓣⓔⓢⓣ@ⓛⓐⓡⓐⓥⓔⓛ.ⓒⓞⓜ')->transliterate()

// 'test@laravel.com'
```

<a name="method-fluent-str-trim"></a>
#### `trim` {.collection-method}

The `trim` method trims the given string. Unlike PHP's native `trim` function, Laravel's `trim` method also removes unicode whitespace characters:

```php
use Illuminate\Support\Str;

$string = Str::of('  Laravel  ')->trim();

// 'Laravel'

$string = Str::of('/Laravel/')->trim('/');

// 'Laravel'
```

<a name="method-fluent-str-ltrim"></a>
#### `ltrim` {.collection-method}

The `ltrim` method trims the left side of the string. Unlike PHP's native `ltrim` function, Laravel's `ltrim` method also removes unicode whitespace characters:

```php
use Illuminate\Support\Str;

$string = Str::of('  Laravel  ')->ltrim();

// 'Laravel  '

$string = Str::of('/Laravel/')->ltrim('/');

// 'Laravel/'
```

<a name="method-fluent-str-rtrim"></a>
#### `rtrim` {.collection-method}

The `rtrim` method trims the right side of the given string. Unlike PHP's native `rtrim` function, Laravel's `rtrim` method also removes unicode whitespace characters:

```php
use Illuminate\Support\Str;

$string = Str::of('  Laravel  ')->rtrim();

// '  Laravel'

$string = Str::of('/Laravel/')->rtrim('/');

// '/Laravel'
```

<a name="method-fluent-str-ucfirst"></a>
#### `ucfirst` {.collection-method}

The `ucfirst` method returns the given string with the first character capitalized:

```php
use Illuminate\Support\Str;

$string = Str::of('foo bar')->ucfirst();

// Foo bar
```

<a name="method-fluent-str-ucsplit"></a>
#### `ucsplit` {.collection-method}

The `ucsplit` method splits the given string into a collection by uppercase characters:

```php
use Illuminate\Support\Str;

$string = Str::of('Foo Bar')->ucsplit();

// collect(['Foo', 'Bar'])
```

<a name="method-fluent-str-unwrap"></a>
#### `unwrap` {.collection-method}

The `unwrap` method removes the specified strings from the beginning and end of a given string:

```php
use Illuminate\Support\Str;

Str::of('-Laravel-')->unwrap('-');

// Laravel

Str::of('{framework: "Laravel"}')->unwrap('{', '}');

// framework: "Laravel"
```

<a name="method-fluent-str-upper"></a>
#### `upper` {.collection-method}

The `upper` method converts the given string to uppercase:

```php
use Illuminate\Support\Str;

$adjusted = Str::of('laravel')->upper();

// LARAVEL
```

<a name="method-fluent-str-when"></a>
#### `when` {.collection-method}

The `when` method invokes the given closure if a given condition is `true`. The closure will receive the fluent string instance:

```php
use Illuminate\Support\Str;
use Illuminate\Support\Stringable;

$string = Str::of('Taylor')
    ->when(true, function (Stringable $string) {
        return $string->append(' Otwell');
    });

// 'Taylor Otwell'
```

If necessary, you may pass another closure as the third parameter to the `when` method. This closure will execute if the condition parameter evaluates to `false`.

<a name="method-fluent-str-when-contains"></a>
#### `whenContains` {.collection-method}

The `whenContains` method invokes the given closure if the string contains the given value. The closure will receive the fluent string instance:

```php
use Illuminate\Support\Str;
use Illuminate\Support\Stringable;

$string = Str::of('tony stark')
    ->whenContains('tony', function (Stringable $string) {
        return $string->title();
    });

// 'Tony Stark'
```

If necessary, you may pass another closure as the third parameter to the `when` method. This closure will execute if the string does not contain the given value.

You may also pass an array of values to determine if the given string contains any of the values in the array:

```php
use Illuminate\Support\Str;
use Illuminate\Support\Stringable;

$string = Str::of('tony stark')
    ->whenContains(['tony', 'hulk'], function (Stringable $string) {
        return $string->title();
    });

// Tony Stark
```

<a name="method-fluent-str-when-contains-all"></a>
#### `whenContainsAll` {.collection-method}

The `whenContainsAll` method invokes the given closure if the string contains all of the given sub-strings. The closure will receive the fluent string instance:

```php
use Illuminate\Support\Str;
use Illuminate\Support\Stringable;

$string = Str::of('tony stark')
    ->whenContainsAll(['tony', 'stark'], function (Stringable $string) {
        return $string->title();
    });

// 'Tony Stark'
```

If necessary, you may pass another closure as the third parameter to the `when` method. This closure will execute if the condition parameter evaluates to `false`.

<a name="method-fluent-str-when-empty"></a>
#### `whenEmpty` {.collection-method}

The `whenEmpty` method invokes the given closure if the string is empty. If the closure returns a value, that value will also be returned by the `whenEmpty` method. If the closure does not return a value, the fluent string instance will be returned:

```php
use Illuminate\Support\Str;
use Illuminate\Support\Stringable;

$string = Str::of('  ')->whenEmpty(function (Stringable $string) {
    return $string->trim()->prepend('Laravel');
});

// 'Laravel'
```

<a name="method-fluent-str-when-not-empty"></a>
#### `whenNotEmpty` {.collection-method}

The `whenNotEmpty` method invokes the given closure if the string is not empty. If the closure returns a value, that value will also be returned by the `whenNotEmpty` method. If the closure does not return a value, the fluent string instance will be returned:

```php
use Illuminate\Support\Str;
use Illuminate\Support\Stringable;

$string = Str::of('Framework')->whenNotEmpty(function (Stringable $string) {
    return $string->prepend('Laravel ');
});

// 'Laravel Framework'
```

<a name="method-fluent-str-when-starts-with"></a>
#### `whenStartsWith` {.collection-method}

The `whenStartsWith` method invokes the given closure if the string starts with the given sub-string. The closure will receive the fluent string instance:

```php
use Illuminate\Support\Str;
use Illuminate\Support\Stringable;

$string = Str::of('disney world')->whenStartsWith('disney', function (Stringable $string) {
    return $string->title();
});

// 'Disney World'
```

<a name="method-fluent-str-when-ends-with"></a>
#### `whenEndsWith` {.collection-method}

The `whenEndsWith` method invokes the given closure if the string ends with the given sub-string. The closure will receive the fluent string instance:

```php
use Illuminate\Support\Str;
use Illuminate\Support\Stringable;

$string = Str::of('disney world')->whenEndsWith('world', function (Stringable $string) {
    return $string->title();
});

// 'Disney World'
```

<a name="method-fluent-str-when-exactly"></a>
#### `whenExactly` {.collection-method}

The `whenExactly` method invokes the given closure if the string exactly matches the given string. The closure will receive the fluent string instance:

```php
use Illuminate\Support\Str;
use Illuminate\Support\Stringable;

$string = Str::of('laravel')->whenExactly('laravel', function (Stringable $string) {
    return $string->title();
});

// 'Laravel'
```

<a name="method-fluent-str-when-not-exactly"></a>
#### `whenNotExactly` {.collection-method}

The `whenNotExactly` method invokes the given closure if the string does not exactly match the given string. The closure will receive the fluent string instance:

```php
use Illuminate\Support\Str;
use Illuminate\Support\Stringable;

$string = Str::of('framework')->whenNotExactly('laravel', function (Stringable $string) {
    return $string->title();
});

// 'Framework'
```

<a name="method-fluent-str-when-is"></a>
#### `whenIs` {.collection-method}

The `whenIs` method invokes the given closure if the string matches a given pattern. Asterisks may be used as wildcard values. The closure will receive the fluent string instance:

```php
use Illuminate\Support\Str;
use Illuminate\Support\Stringable;

$string = Str::of('foo/bar')->whenIs('foo/*', function (Stringable $string) {
    return $string->append('/baz');
});

// 'foo/bar/baz'
```

<a name="method-fluent-str-when-is-ascii"></a>
#### `whenIsAscii` {.collection-method}

The `whenIsAscii` method invokes the given closure if the string is 7 bit ASCII. The closure will receive the fluent string instance:

```php
use Illuminate\Support\Str;
use Illuminate\Support\Stringable;

$string = Str::of('laravel')->whenIsAscii(function (Stringable $string) {
    return $string->title();
});

// 'Laravel'
```

<a name="method-fluent-str-when-is-ulid"></a>
#### `whenIsUlid` {.collection-method}

The `whenIsUlid` method invokes the given closure if the string is a valid ULID. The closure will receive the fluent string instance:

```php
use Illuminate\Support\Str;

$string = Str::of('01gd6r360bp37zj17nxb55yv40')->whenIsUlid(function (Stringable $string) {
    return $string->substr(0, 8);
});

// '01gd6r36'
```

<a name="method-fluent-str-when-is-uuid"></a>
#### `whenIsUuid` {.collection-method}

The `whenIsUuid` method invokes the given closure if the string is a valid UUID. The closure will receive the fluent string instance:

```php
use Illuminate\Support\Str;
use Illuminate\Support\Stringable;

$string = Str::of('a0a2a2d2-0b87-4a18-83f2-2529882be2de')->whenIsUuid(function (Stringable $string) {
    return $string->substr(0, 8);
});

// 'a0a2a2d2'
```

<a name="method-fluent-str-when-test"></a>
#### `whenTest` {.collection-method}

The `whenTest` method invokes the given closure if the string matches the given regular expression. The closure will receive the fluent string instance:

```php
use Illuminate\Support\Str;
use Illuminate\Support\Stringable;

$string = Str::of('laravel framework')->whenTest('/laravel/', function (Stringable $string) {
    return $string->title();
});

// 'Laravel Framework'
```

<a name="method-fluent-str-word-count"></a>
#### `wordCount` {.collection-method}

The `wordCount` method returns the number of words that a string contains:

```php
use Illuminate\Support\Str;

Str::of('Hello, world!')->wordCount(); // 2
```

<a name="method-fluent-str-words"></a>
#### `words` {.collection-method}

The `words` method limits the number of words in a string. If necessary, you may specify an additional string that will be appended to the truncated string:

```php
use Illuminate\Support\Str;

$string = Str::of('Perfectly balanced, as all things should be.')->words(3, ' >>>');

// Perfectly balanced, as >>>
```

<a name="method-fluent-str-wrap"></a>
#### `wrap` {.collection-method}

The `wrap` method wraps the given string with an additional string or pair of strings:

```php
use Illuminate\Support\Str;

Str::of('Laravel')->wrap('"');

// "Laravel"

<<<<<<< HEAD
Str::is('is')->wrap(before: 'This ', after: ' Laravel!');
=======
    Str::of('is')->wrap(before: 'This ', after: ' Laravel!');
>>>>>>> 5098e264

// This is Laravel!
```<|MERGE_RESOLUTION|>--- conflicted
+++ resolved
@@ -713,7 +713,7 @@
 ```php
 use Illuminate\Support\Str;
 
-$matches = Str::is('*.jpg', 'photo.JPG', ignoreCase: true);     
+$matches = Str::is('*.jpg', 'photo.JPG', ignoreCase: true);
 
 // true
 ```
@@ -3589,11 +3589,7 @@
 
 // "Laravel"
 
-<<<<<<< HEAD
 Str::is('is')->wrap(before: 'This ', after: ' Laravel!');
-=======
-    Str::of('is')->wrap(before: 'This ', after: ' Laravel!');
->>>>>>> 5098e264
 
 // This is Laravel!
 ```