--- conflicted
+++ resolved
@@ -56,16 +56,8 @@
 php artisan migrate
 ```
 
-<<<<<<< HEAD
-=======
 Finally, you may access the Telescope dashboard via the `/telescope` route.
 
-<a name="migration-customization"></a>
-#### Migration Customization
-
-If you are not going to use Telescope's default migrations, you should call the `Telescope::ignoreMigrations` method in the `register` method of your application's `App\Providers\AppServiceProvider` class. You may export the default migrations using the following command: `php artisan vendor:publish --tag=telescope-migrations`
-
->>>>>>> 215d89e5
 <a name="local-only-installation"></a>
 ### Local Only Installation
 
