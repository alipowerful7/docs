# Upgrade Guide

- [Upgrading To 12.0 From 11.x](#upgrade-12.0)

<a name="high-impact-changes"></a>
## High Impact Changes

<div class="content-list" markdown="1">

- TBD

</div>

<a name="medium-impact-changes"></a>
## Medium Impact Changes

<div class="content-list" markdown="1">

<<<<<<< HEAD
- TBD
=======
- [Carbon 3](#carbon-3)
- [Password Rehashing](#password-rehashing)
- [Per-Second Rate Limiting](#per-second-rate-limiting)
- [Spatie Once Package](#spatie-once-package)
>>>>>>> ecc940f3

</div>

<a name="low-impact-changes"></a>
## Low Impact Changes

<div class="content-list" markdown="1">

<<<<<<< HEAD
- TBD
=======
- [Doctrine DBAL Removal](#doctrine-dbal-removal)
- [Eloquent Model `casts` Method](#eloquent-model-casts-method)
- [Spatial Types](#spatial-types)
- [The `Enumerable` Contract](#the-enumerable-contract)
- [The `UserProvider` Contract](#the-user-provider-contract)
- [The `Authenticatable` Contract](#the-authenticatable-contract)
>>>>>>> ecc940f3

</div>

<a name="upgrade-12.0"></a>
## Upgrading To 12.0 From 11.x

<a name="estimated-upgrade-time-??-minutes"></a>
#### Estimated Upgrade Time: ?? Minutes

> [!NOTE]  
> We attempt to document every possible breaking change. Since some of these breaking changes are in obscure parts of the framework only a portion of these changes may actually affect your application. Want to save time? You can use [Laravel Shift](https://laravelshift.com/) to help automate your application upgrades.

<a name="updating-dependencies"></a>
### Updating Dependencies

**Likelihood Of Impact: High**

<<<<<<< HEAD
=======
#### PHP 8.2.0 Required

Laravel now requires PHP 8.2.0 or greater.

#### curl 7.34.0 Required

Laravel's HTTP client now requires curl 7.34.0 or greater.

>>>>>>> ecc940f3
#### Composer Dependencies

You should update the following dependencies in your application's `composer.json` file:

<div class="content-list" markdown="1">

<<<<<<< HEAD
- `laravel/framework` to `^12.0`

</div>

=======
- `laravel/framework` to `^11.0`
- `nunomaduro/collision` to `^8.1`
- `laravel/breeze` to `^2.0` (If installed)
- `laravel/cashier` to `^15.0` (If installed)
- `laravel/dusk` to `^8.0` (If installed)
- `laravel/jetstream` to `^5.0` (If installed)
- `laravel/octane` to `^2.3` (If installed)
- `laravel/passport` to `^12.0` (If installed)
- `laravel/sanctum` to `^4.0` (If installed)
- `laravel/scout` to `^10.0` (If installed)
- `laravel/spark-stripe` to `^5.0` (If installed)
- `laravel/telescope` to `^5.0` (If installed)
- `livewire/livewire` to `^3.4` (If installed)
- `inertiajs/inertia-laravel` to `^1.0` (If installed)

</div>

If your application is using Laravel Cashier Stripe, Passport, Sanctum, Spark Stripe, or Telescope, you will need to publish their migrations to your application. Cashier Stripe, Passport, Sanctum, Spark Stripe, and Telescope **no longer automatically load migrations from their own migrations** directory. Therefore, you should run the following command to publish their migrations to your application:

```bash
php artisan vendor:publish --tag=cashier-migrations
php artisan vendor:publish --tag=passport-migrations
php artisan vendor:publish --tag=sanctum-migrations
php artisan vendor:publish --tag=spark-migrations
php artisan vendor:publish --tag=telescope-migrations
```

In addition, you should review the upgrade guides for each of these packages to ensure you are aware of any additional breaking changes:

- [Laravel Cashier Stripe](#cashier-stripe)
- [Laravel Passport](#passport)
- [Laravel Sanctum](#sanctum)
- [Laravel Spark Stripe](#spark-stripe)
- [Laravel Telescope](#telescope)

If you have manually installed the Laravel installer, you should update the installer via Composer:

```bash
composer global require laravel/installer:^5.6
```

Finally, you may remove the `doctrine/dbal` Composer dependency if you have previously added it to your application, as Laravel is no longer dependent on this package.

<a name="application-structure"></a>
### Application Structure

Laravel 11 introduces a new default application structure with fewer default files. Namely, new Laravel applications contain fewer service providers, middleware, and configuration files.

However, we do **not recommend** that Laravel 10 applications upgrading to Laravel 11 attempt to migrate their application structure, as Laravel 11 has been carefully tuned to also support the Laravel 10 application structure.

<a name="authentication"></a>
### Authentication

<a name="password-rehashing"></a>
#### Password Rehashing

**Likelihood Of Impact: Low**

Laravel 11 will automatically rehash your user's passwords during authentication if your hashing algorithm's "work factor" has been updated since the password was last hashed. 

Typically, this should not disrupt your application; however, if your `User` model's "password" field has a name other than `password`, you should specify the field's name via the model's `authPasswordName` property:

    protected $authPasswordName = 'custom_password_field';

Alternatively, you may disable password rehashing by adding the `rehash_on_login` option to your application's `config/hashing.php` configuration file:

    'rehash_on_login' => false,

<a name="the-user-provider-contract"></a>
#### The `UserProvider` Contract

**Likelihood Of Impact: Low**

The `Illuminate\Contracts\Auth\UserProvider` contract has received a new `rehashPasswordIfRequired` method. This method is responsible for re-hashing and storing the user's password in storage when the application's hashing algorithm work factor has changed.

If your application or package defines a class that implements this interface, you should add the new `rehashPasswordIfRequired` method to your implementation. A reference implementation can be found within the `Illuminate\Auth\EloquentUserProvider` class:

```php
public function rehashPasswordIfRequired(Authenticatable $user, array $credentials, bool $force = false);
```

<a name="the-authenticatable-contract"></a>
#### The `Authenticatable` Contract

**Likelihood Of Impact: Low**

The `Illuminate\Contracts\Auth\Authenticatable` contract has received a new `getAuthPasswordName` method. This method is responsible for returning the name of your authenticatable entity's password column.

If your application or package defines a class that implements this interface, you should add the new `getAuthPasswordName` method to your implementation:

```php
public function getAuthPasswordName()
{
    return 'password';
}
```

The default `User` model included with Laravel receives this method automatically since the method is included within the `Illuminate\Auth\Authenticatable` trait.

<a name="the-authentication-exception-class"></a>
#### The `AuthenticationException` Class

**Likelihood Of Impact: Very Low**

The `redirectTo` method of the `Illuminate\Auth\AuthenticationException` class now requires an `Illuminate\Http\Request` instance as its first argument. If you are manually catching this exception and calling the `redirectTo` method, you should update your code accordingly:

```php
if ($e instanceof AuthenticationException) {
    $path = $e->redirectTo($request);
}
```

<a name="email-verification-notification-on-registration"></a>
#### Email Verification Notification on Registration

**Likelihood Of Impact: Very Low**

The `SendEmailVerificationNotification` listener is now automatically registered for the `Registered` event if it is not already registered by your application's `EventServiceProvider`. If your application's `EventServiceProvider` does not register this listener and you do not want Laravel to automatically register it for you, you should define an empty `configureEmailVerification` method in your application's `EventServiceProvider`:

```php
protected function configureEmailVerification()
{
    // ...
}
```

<a name="cache"></a>
### Cache

<a name="cache-key-prefixes"></a>
#### Cache Key Prefixes

**Likelihood Of Impact: Very Low**

Previously, if a cache key prefix was defined for the DynamoDB, Memcached, or Redis cache stores, Laravel would append a `:` to the prefix. In Laravel 11, the cache key prefix does not receive the `:` suffix. If you would like to maintain the previous prefixing behavior, you can manually add the `:` suffix to your cache key prefix.

<a name="collections"></a>
### Collections

<a name="the-enumerable-contract"></a>
#### The `Enumerable` Contract

**Likelihood Of Impact: Low**

The `dump` method of the `Illuminate\Support\Enumerable` contract has been updated to accept a variadic `...$args` argument. If you are implementing this interface you should update your implementation accordingly:

```php
public function dump(...$args);
```

<a name="database"></a>
### Database

<a name="sqlite-minimum-version"></a>
#### SQLite 3.26.0+

**Likelihood Of Impact: High**

If your application is utilizing an SQLite database, SQLite 3.26.0 or greater is required.

<a name="eloquent-model-casts-method"></a>
#### Eloquent Model `casts` Method

**Likelihood Of Impact: Low**

The base Eloquent model class now defines a `casts` method in order to support the definition of attribute casts. If one of your application's models is defining a `casts` relationship, it may conflict with the `casts` method now present on the base Eloquent model class.

<a name="modifying-columns"></a>
#### Modifying Columns

**Likelihood Of Impact: High**

When modifying a column, you must now explicitly include all the modifiers you want to keep on the column definition after it is changed. Any missing attributes will be dropped. For example, to retain the `unsigned`, `default`, and `comment` attributes, you must call each modifier explicitly when changing the column, even if those attributes have been assigned to the column by a previous migration.

For example, imagine you have a migration that creates a `votes` column with the `unsigned`, `default`, and `comment` attributes:

```php
Schema::create('users', function (Blueprint $table) {
    $table->integer('votes')->unsigned()->default(1)->comment('The vote count');
});
```

Later, you write a migration that changes the column to be `nullable` as well:

```php
Schema::table('users', function (Blueprint $table) {
    $table->integer('votes')->nullable()->change();
});
```

In Laravel 10, this migration would retain the `unsigned`, `default`, and `comment` attributes on the column. However, in Laravel 11, the migration must now also include all of the attributes that were previously defined on the column. Otherwise, they will be dropped:

```php
Schema::table('users', function (Blueprint $table) {
    $table->integer('votes')
        ->unsigned()
        ->default(1)
        ->comment('The vote count')
        ->nullable()
        ->change();
});
```

The `change` method does not change the indexes of the column. Therefore, you may use index modifiers to explicitly add or drop an index when modifying the column:

```php
// Add an index...
$table->bigIncrements('id')->primary()->change();

// Drop an index...
$table->char('postal_code', 10)->unique(false)->change();
```

If you do not want to update all of the existing "change" migrations in your application to retain the column's existing attributes, you may simply [squash your migrations](/docs/{{version}}/migrations#squashing-migrations):

```bash
php artisan schema:dump
```

Once your migrations have been squashed, Laravel will "migrate" the database using your application's schema file before running any pending migrations.

<a name="floating-point-types"></a>
#### Floating-Point Types

**Likelihood Of Impact: High**

The `double` and `float` migration column types have been rewritten to be consistent across all databases.

The `double` column type now creates a `DOUBLE` equivalent column without total digits and places (digits after decimal point), which is the standard SQL syntax. Therefore, you may remove the arguments for `$total` and `$places`:

```php
$table->double('amount');
```

The `float` column type now creates a `FLOAT` equivalent column without total digits and places (digits after decimal point), but with an optional `$precision` specification to determine storage size as a 4-byte single-precision column or an 8-byte double-precision column. Therefore, you may remove the arguments for `$total` and `$places` and specify the optional `$precision` to your desired value and according to your database's documentation:

```php
$table->float('amount', precision: 53);
```

The `unsignedDecimal`, `unsignedDouble`, and `unsignedFloat` methods have been removed, as the unsigned modifier for these column types has been deprecated by MySQL, and was never standardized on other database systems. However, if you wish to continue using the deprecated unsigned attribute for these column types, you may chain the `unsigned` method onto the column's definition:

```php
$table->decimal('amount', total: 8, places: 2)->unsigned();
$table->double('amount')->unsigned();
$table->float('amount', precision: 53)->unsigned();
```

<a name="dedicated-mariadb-driver"></a>
#### Dedicated MariaDB Driver

**Likelihood Of Impact: Very Low**

Instead of always utilizing the MySQL driver when connecting to MariaDB databases, Laravel 11 adds a dedicated database driver for MariaDB.

If your application connects to a MariaDB database, you may update the connection configuration to the new `mariadb` driver to benefit from MariaDB specific features in the future:

    'driver' => 'mariadb',
    'url' => env('DB_URL'),
    'host' => env('DB_HOST', '127.0.0.1'),
    'port' => env('DB_PORT', '3306'),
    // ...

Currently, the new MariaDB driver behaves like the current MySQL driver with one exception: the `uuid` schema builder method creates native UUID columns instead of `char(36)` columns.

If your existing migrations utilize the `uuid` schema builder method and you choose to use the new `mariadb` database driver, you should update your migration's invocations of the `uuid` method to `char` to avoid breaking changes or unexpected behavior:

```php
Schema::table('users', function (Blueprint $table) {
    $table->char('uuid', 36);

    // ...
});
```

<a name="spatial-types"></a>
#### Spatial Types

**Likelihood Of Impact: Low**

The spatial column types of database migrations have been rewritten to be consistent across all databases. Therefore, you may remove `point`, `lineString`, `polygon`, `geometryCollection`, `multiPoint`, `multiLineString`, `multiPolygon`, and `multiPolygonZ` methods from your migrations and use `geometry` or `geography` methods instead:

```php
$table->geometry('shapes');
$table->geography('coordinates');
```

To explicitly restrict the type or the spatial reference system identifier for values stored in the column on MySQL, MariaDB, and PostgreSQL, you may pass the `subtype` and `srid` to the method:

```php
$table->geometry('dimension', subtype: 'polygon', srid: 0);
$table->geography('latitude', subtype: 'point', srid: 4326);
```

The `isGeometry` and `projection` column modifiers of the PostgreSQL grammar have been removed accordingly.

<a name="doctrine-dbal-removal"></a>
#### Doctrine DBAL Removal

**Likelihood Of Impact: Low**

The following list of Doctrine DBAL related classes and methods have been removed. Laravel is no longer dependent on this package and registering custom Doctrines types is no longer necessary for the proper creation and alteration of various column types that previously required custom types:

<div class="content-list" markdown="1">

- `Illuminate\Database\Schema\Builder::$alwaysUsesNativeSchemaOperationsIfPossible` class property
- `Illuminate\Database\Schema\Builder::useNativeSchemaOperationsIfPossible()` method
- `Illuminate\Database\Connection::usingNativeSchemaOperations()` method
- `Illuminate\Database\Connection::isDoctrineAvailable()` method
- `Illuminate\Database\Connection::getDoctrineConnection()` method
- `Illuminate\Database\Connection::getDoctrineSchemaManager()` method
- `Illuminate\Database\Connection::getDoctrineColumn()` method
- `Illuminate\Database\Connection::registerDoctrineType()` method
- `Illuminate\Database\DatabaseManager::registerDoctrineType()` method
- `Illuminate\Database\PDO` directory
- `Illuminate\Database\DBAL\TimestampType` class
- `Illuminate\Database\Schema\Grammars\ChangeColumn` class
- `Illuminate\Database\Schema\Grammars\RenameColumn` class
- `Illuminate\Database\Schema\Grammars\Grammar::getDoctrineTableDiff()` method

</div>

In addition, registering custom Doctrine types via `dbal.types` in your application's `database` configuration file is no longer required.

If you were previously using Doctrine DBAL to inspect your database and its associated tables, you may use Laravel's new native schema methods (`Schema::getTables()`, `Schema::getColumns()`, `Schema::getIndexes()`, `Schema::getForeignKeys()`, etc.) instead.

<a name="deprecated-schema-methods"></a>
#### Deprecated Schema Methods

**Likelihood Of Impact: Very Low**

The deprecated, Doctrine based `Schema::getAllTables()`, `Schema::getAllViews()`, and `Schema::getAllTypes()` methods have been removed in favor of new Laravel native `Schema::getTables()`, `Schema::getViews()`, and `Schema::getTypes()` methods.

When using PostgreSQL and SQL Server, none of the new schema methods will accept a three-part reference (e.g. `database.schema.table`). Therefore, you should use `connection()` to declare the database instead:

```php
Schema::connection('database')->hasTable('schema.table');
```

<a name="get-column-types"></a>
#### Schema Builder `getColumnType()` Method

**Likelihood Of Impact: Very Low**

The `Schema::getColumnType()` method now always returns actual type of the given column, not the Doctrine DBAL equivalent type.

<a name="database-connection-interface"></a>
#### Database Connection Interface

**Likelihood Of Impact: Very Low**

The `Illuminate\Database\ConnectionInterface` interface has received a new `scalar` method. If you are defining your own implementation of this interface, you should add the `scalar` method to your implementation:

```php
public function scalar($query, $bindings = [], $useReadPdo = true);
```

<a name="dates"></a>
### Dates

<a name="carbon-3"></a>
#### Carbon 3

**Likelihood Of Impact: Medium**

Laravel 11 supports both Carbon 2 and Carbon 3. Carbon is a date manipulation library utilized extensively by Laravel and packages throughout the ecosystem. If you upgrade to Carbon 3, be aware that `diffIn*` methods now return floating-point numbers and may return negative values to indicate time direction, which is a significant change from Carbon 2. Review Carbon's [change log](https://github.com/briannesbitt/Carbon/releases/tag/3.0.0) and [documentation](https://carbon.nesbot.com/docs/#api-carbon-3) for detailed information on how to handle these and other changes.

<a name="mail"></a>
### Mail

<a name="the-mailer-contract"></a>
#### The `Mailer` Contract

**Likelihood Of Impact: Very Low**

The `Illuminate\Contracts\Mail\Mailer` contract has received a new `sendNow` method. If your application or package is manually implementing this contract, you should add the new `sendNow` method to your implementation:

```php
public function sendNow($mailable, array $data = [], $callback = null);
```

<a name="packages"></a>
### Packages

<a name="publishing-service-providers"></a>
#### Publishing Service Providers to the Application

**Likelihood Of Impact: Very Low**

If you have written a Laravel package that manually publishes a service provider to the application's `app/Providers` directory and manually modifies the application's `config/app.php` configuration file to register the service provider, you should update your package to utilize the new `ServiceProvider::addProviderToBootstrapFile` method.

The `addProviderToBootstrapFile` method will automatically add the service provider you have published to the application's `bootstrap/providers.php` file, since the `providers` array does not exist within the `config/app.php` configuration file in new Laravel 11 applications.

```php
use Illuminate\Support\ServiceProvider;

ServiceProvider::addProviderToBootstrapFile(Provider::class);
```

<a name="queues"></a>
### Queues

<a name="the-batch-repository-interface"></a>
#### The `BatchRepository` Interface

**Likelihood Of Impact: Very Low**

The `Illuminate\Bus\BatchRepository` interface has received a new `rollBack` method. If you are implementing this interface within your own package or application, you should add this method to your implementation:

```php
public function rollBack();
```

<a name="synchronous-jobs-in-database-transactions"></a>
#### Synchronous Jobs in Database Transactions

**Likelihood Of Impact: Very Low**

Previously, synchronous jobs (jobs using the `sync` queue driver) would execute immediately, regardless of whether the `after_commit` configuration option of the queue connection was set to `true` or the `afterCommit` method was invoked on the job.

In Laravel 11, synchronous queue jobs will now respect the "after commit" configuration of the queue connection or job.

<a name="rate-limiting"></a>
### Rate Limiting

<a name="per-second-rate-limiting"></a>
#### Per-Second Rate Limiting

**Likelihood Of Impact: Medium**

Laravel 11 supports per-second rate limiting instead of being limited to per-minute granularity. There are a variety of potential breaking changes you should be aware of related to this change.

The `GlobalLimit` class constructor now accepts seconds instead of minutes. This class is not documented and would not typically be used by your application:

```php
new GlobalLimit($attempts, 2 * 60);
```

The `Limit` class constructor now accepts seconds instead of minutes. All documented usages of this class are limited to static constructors such as `Limit::perMinute` and `Limit::perSecond`. However, if you are instantiating this class manually, you should update your application to provide seconds to the class's constructor:

```php
new Limit($key, $attempts, 2 * 60);
```

The `Limit` class's `decayMinutes` property has been renamed to `decaySeconds` and now contains seconds instead of minutes.

The `Illuminate\Queue\Middleware\ThrottlesExceptions` and `Illuminate\Queue\Middleware\ThrottlesExceptionsWithRedis` class constructors now accept seconds instead of minutes:

```php
new ThrottlesExceptions($attempts, 2 * 60);
new ThrottlesExceptionsWithRedis($attempts, 2 * 60);
```

<a name="cashier-stripe"></a>
### Cashier Stripe

<a name="updating-cashier-stripe"></a>
#### Updating Cashier Stripe

**Likelihood Of Impact: High**

Laravel 11 no longer supports Cashier Stripe 14.x. Therefore, you should update your application's Laravel Cashier Stripe dependency to `^15.0` in your `composer.json` file.

Cashier Stripe 15.0 no longer automatically loads migrations from its own migrations directory. Instead, you should run the following command to publish Cashier Stripe's migrations to your application:

```shell
php artisan vendor:publish --tag=cashier-migrations
```

Please review the complete [Cashier Stripe upgrade guide](https://github.com/laravel/cashier-stripe/blob/15.x/UPGRADE.md) for additional breaking changes.

<a name="spark-stripe"></a>
### Spark (Stripe)

<a name="updating-spark-stripe"></a>
#### Updating Spark Stripe

**Likelihood Of Impact: High**

Laravel 11 no longer supports Laravel Spark Stripe 4.x. Therefore, you should update your application's Laravel Spark Stripe dependency to `^5.0` in your `composer.json` file.

Spark Stripe 5.0 no longer automatically loads migrations from its own migrations directory. Instead, you should run the following command to publish Spark Stripe's migrations to your application:

```shell
php artisan vendor:publish --tag=spark-migrations
```

Please review the complete [Spark Stripe upgrade guide](https://spark.laravel.com/docs/spark-stripe/upgrade.html) for additional breaking changes.

<a name="passport"></a>
### Passport

<a name="updating-telescope"></a>
#### Updating Passport

**Likelihood Of Impact: High**

Laravel 11 no longer supports Laravel Passport 11.x. Therefore, you should update your application's Laravel Passport dependency to `^12.0` in your `composer.json` file.

Passport 12.0 no longer automatically loads migrations from its own migrations directory. Instead, you should run the following command to publish Passport's migrations to your application:

```shell
php artisan vendor:publish --tag=passport-migrations
```

In addition, the password grant type is disabled by default. You may enable it by invoking the `enablePasswordGrant` method in the `boot` method of your application's `AppServiceProvider`:

    public function boot(): void
    {
        Passport::enablePasswordGrant();
    }

<a name="sanctum"></a>
### Sanctum

<a name="updating-sanctum"></a>
#### Updating Sanctum

**Likelihood Of Impact: High**

Laravel 11 no longer supports Laravel Sanctum 3.x. Therefore, you should update your application's Laravel Sanctum dependency to `^4.0` in your `composer.json` file.

Sanctum 4.0 no longer automatically loads migrations from its own migrations directory. Instead, you should run the following command to publish Sanctum's migrations to your application:

```shell
php artisan vendor:publish --tag=sanctum-migrations
```

Then, in your application's `config/sanctum.php` configuration file, you should update the references to the `authenticate_session`, `encrypt_cookies`, and `validate_csrf_token` middleware to the following:

    'middleware' => [
        'authenticate_session' => Laravel\Sanctum\Http\Middleware\AuthenticateSession::class,
        'encrypt_cookies' => Illuminate\Cookie\Middleware\EncryptCookies::class,
        'validate_csrf_token' => Illuminate\Foundation\Http\Middleware\ValidateCsrfToken::class,
    ],

<a name="telescope"></a>
### Telescope

<a name="updating-telescope"></a>
#### Updating Telescope

**Likelihood Of Impact: High**

Laravel 11 no longer supports Laravel Telescope 4.x. Therefore, you should update your application's Laravel Telescope dependency to `^5.0` in your `composer.json` file.

Telescope 5.0 no longer automatically loads migrations from its own migrations directory. Instead, you should run the following command to publish Telescope's migrations to your application:

```shell
php artisan vendor:publish --tag=telescope-migrations
```

<a name="spatie-once-package"></a>
### Spatie Once Package

**Likelihood Of Impact: Medium**

Laravel 11 now provides its own [`once` function](/docs/{{version}}/helpers#method-once) to ensure that a given closure is only executed once. Therefore, if your application has a dependency on the `spatie/once` package, you should remove it from your application's `composer.json` file to avoid conflicts.

>>>>>>> ecc940f3
<a name="miscellaneous"></a>
### Miscellaneous

We also encourage you to view the changes in the `laravel/laravel` [GitHub repository](https://github.com/laravel/laravel). While many of these changes are not required, you may wish to keep these files in sync with your application. Some of these changes will be covered in this upgrade guide, but others, such as changes to configuration files or comments, will not be. You can easily view the changes with the [GitHub comparison tool](https://github.com/laravel/laravel/compare/11.x...master) and choose which updates are important to you.<|MERGE_RESOLUTION|>--- conflicted
+++ resolved
@@ -16,14 +16,7 @@
 
 <div class="content-list" markdown="1">
 
-<<<<<<< HEAD
 - TBD
-=======
-- [Carbon 3](#carbon-3)
-- [Password Rehashing](#password-rehashing)
-- [Per-Second Rate Limiting](#per-second-rate-limiting)
-- [Spatie Once Package](#spatie-once-package)
->>>>>>> ecc940f3
 
 </div>
 
@@ -32,16 +25,7 @@
 
 <div class="content-list" markdown="1">
 
-<<<<<<< HEAD
 - TBD
-=======
-- [Doctrine DBAL Removal](#doctrine-dbal-removal)
-- [Eloquent Model `casts` Method](#eloquent-model-casts-method)
-- [Spatial Types](#spatial-types)
-- [The `Enumerable` Contract](#the-enumerable-contract)
-- [The `UserProvider` Contract](#the-user-provider-contract)
-- [The `Authenticatable` Contract](#the-authenticatable-contract)
->>>>>>> ecc940f3
 
 </div>
 
@@ -51,7 +35,7 @@
 <a name="estimated-upgrade-time-??-minutes"></a>
 #### Estimated Upgrade Time: ?? Minutes
 
-> [!NOTE]  
+> [!NOTE]
 > We attempt to document every possible breaking change. Since some of these breaking changes are in obscure parts of the framework only a portion of these changes may actually affect your application. Want to save time? You can use [Laravel Shift](https://laravelshift.com/) to help automate your application upgrades.
 
 <a name="updating-dependencies"></a>
@@ -59,589 +43,14 @@
 
 **Likelihood Of Impact: High**
 
-<<<<<<< HEAD
-=======
-#### PHP 8.2.0 Required
-
-Laravel now requires PHP 8.2.0 or greater.
-
-#### curl 7.34.0 Required
-
-Laravel's HTTP client now requires curl 7.34.0 or greater.
-
->>>>>>> ecc940f3
-#### Composer Dependencies
-
 You should update the following dependencies in your application's `composer.json` file:
 
 <div class="content-list" markdown="1">
 
-<<<<<<< HEAD
 - `laravel/framework` to `^12.0`
 
 </div>
 
-=======
-- `laravel/framework` to `^11.0`
-- `nunomaduro/collision` to `^8.1`
-- `laravel/breeze` to `^2.0` (If installed)
-- `laravel/cashier` to `^15.0` (If installed)
-- `laravel/dusk` to `^8.0` (If installed)
-- `laravel/jetstream` to `^5.0` (If installed)
-- `laravel/octane` to `^2.3` (If installed)
-- `laravel/passport` to `^12.0` (If installed)
-- `laravel/sanctum` to `^4.0` (If installed)
-- `laravel/scout` to `^10.0` (If installed)
-- `laravel/spark-stripe` to `^5.0` (If installed)
-- `laravel/telescope` to `^5.0` (If installed)
-- `livewire/livewire` to `^3.4` (If installed)
-- `inertiajs/inertia-laravel` to `^1.0` (If installed)
-
-</div>
-
-If your application is using Laravel Cashier Stripe, Passport, Sanctum, Spark Stripe, or Telescope, you will need to publish their migrations to your application. Cashier Stripe, Passport, Sanctum, Spark Stripe, and Telescope **no longer automatically load migrations from their own migrations** directory. Therefore, you should run the following command to publish their migrations to your application:
-
-```bash
-php artisan vendor:publish --tag=cashier-migrations
-php artisan vendor:publish --tag=passport-migrations
-php artisan vendor:publish --tag=sanctum-migrations
-php artisan vendor:publish --tag=spark-migrations
-php artisan vendor:publish --tag=telescope-migrations
-```
-
-In addition, you should review the upgrade guides for each of these packages to ensure you are aware of any additional breaking changes:
-
-- [Laravel Cashier Stripe](#cashier-stripe)
-- [Laravel Passport](#passport)
-- [Laravel Sanctum](#sanctum)
-- [Laravel Spark Stripe](#spark-stripe)
-- [Laravel Telescope](#telescope)
-
-If you have manually installed the Laravel installer, you should update the installer via Composer:
-
-```bash
-composer global require laravel/installer:^5.6
-```
-
-Finally, you may remove the `doctrine/dbal` Composer dependency if you have previously added it to your application, as Laravel is no longer dependent on this package.
-
-<a name="application-structure"></a>
-### Application Structure
-
-Laravel 11 introduces a new default application structure with fewer default files. Namely, new Laravel applications contain fewer service providers, middleware, and configuration files.
-
-However, we do **not recommend** that Laravel 10 applications upgrading to Laravel 11 attempt to migrate their application structure, as Laravel 11 has been carefully tuned to also support the Laravel 10 application structure.
-
-<a name="authentication"></a>
-### Authentication
-
-<a name="password-rehashing"></a>
-#### Password Rehashing
-
-**Likelihood Of Impact: Low**
-
-Laravel 11 will automatically rehash your user's passwords during authentication if your hashing algorithm's "work factor" has been updated since the password was last hashed. 
-
-Typically, this should not disrupt your application; however, if your `User` model's "password" field has a name other than `password`, you should specify the field's name via the model's `authPasswordName` property:
-
-    protected $authPasswordName = 'custom_password_field';
-
-Alternatively, you may disable password rehashing by adding the `rehash_on_login` option to your application's `config/hashing.php` configuration file:
-
-    'rehash_on_login' => false,
-
-<a name="the-user-provider-contract"></a>
-#### The `UserProvider` Contract
-
-**Likelihood Of Impact: Low**
-
-The `Illuminate\Contracts\Auth\UserProvider` contract has received a new `rehashPasswordIfRequired` method. This method is responsible for re-hashing and storing the user's password in storage when the application's hashing algorithm work factor has changed.
-
-If your application or package defines a class that implements this interface, you should add the new `rehashPasswordIfRequired` method to your implementation. A reference implementation can be found within the `Illuminate\Auth\EloquentUserProvider` class:
-
-```php
-public function rehashPasswordIfRequired(Authenticatable $user, array $credentials, bool $force = false);
-```
-
-<a name="the-authenticatable-contract"></a>
-#### The `Authenticatable` Contract
-
-**Likelihood Of Impact: Low**
-
-The `Illuminate\Contracts\Auth\Authenticatable` contract has received a new `getAuthPasswordName` method. This method is responsible for returning the name of your authenticatable entity's password column.
-
-If your application or package defines a class that implements this interface, you should add the new `getAuthPasswordName` method to your implementation:
-
-```php
-public function getAuthPasswordName()
-{
-    return 'password';
-}
-```
-
-The default `User` model included with Laravel receives this method automatically since the method is included within the `Illuminate\Auth\Authenticatable` trait.
-
-<a name="the-authentication-exception-class"></a>
-#### The `AuthenticationException` Class
-
-**Likelihood Of Impact: Very Low**
-
-The `redirectTo` method of the `Illuminate\Auth\AuthenticationException` class now requires an `Illuminate\Http\Request` instance as its first argument. If you are manually catching this exception and calling the `redirectTo` method, you should update your code accordingly:
-
-```php
-if ($e instanceof AuthenticationException) {
-    $path = $e->redirectTo($request);
-}
-```
-
-<a name="email-verification-notification-on-registration"></a>
-#### Email Verification Notification on Registration
-
-**Likelihood Of Impact: Very Low**
-
-The `SendEmailVerificationNotification` listener is now automatically registered for the `Registered` event if it is not already registered by your application's `EventServiceProvider`. If your application's `EventServiceProvider` does not register this listener and you do not want Laravel to automatically register it for you, you should define an empty `configureEmailVerification` method in your application's `EventServiceProvider`:
-
-```php
-protected function configureEmailVerification()
-{
-    // ...
-}
-```
-
-<a name="cache"></a>
-### Cache
-
-<a name="cache-key-prefixes"></a>
-#### Cache Key Prefixes
-
-**Likelihood Of Impact: Very Low**
-
-Previously, if a cache key prefix was defined for the DynamoDB, Memcached, or Redis cache stores, Laravel would append a `:` to the prefix. In Laravel 11, the cache key prefix does not receive the `:` suffix. If you would like to maintain the previous prefixing behavior, you can manually add the `:` suffix to your cache key prefix.
-
-<a name="collections"></a>
-### Collections
-
-<a name="the-enumerable-contract"></a>
-#### The `Enumerable` Contract
-
-**Likelihood Of Impact: Low**
-
-The `dump` method of the `Illuminate\Support\Enumerable` contract has been updated to accept a variadic `...$args` argument. If you are implementing this interface you should update your implementation accordingly:
-
-```php
-public function dump(...$args);
-```
-
-<a name="database"></a>
-### Database
-
-<a name="sqlite-minimum-version"></a>
-#### SQLite 3.26.0+
-
-**Likelihood Of Impact: High**
-
-If your application is utilizing an SQLite database, SQLite 3.26.0 or greater is required.
-
-<a name="eloquent-model-casts-method"></a>
-#### Eloquent Model `casts` Method
-
-**Likelihood Of Impact: Low**
-
-The base Eloquent model class now defines a `casts` method in order to support the definition of attribute casts. If one of your application's models is defining a `casts` relationship, it may conflict with the `casts` method now present on the base Eloquent model class.
-
-<a name="modifying-columns"></a>
-#### Modifying Columns
-
-**Likelihood Of Impact: High**
-
-When modifying a column, you must now explicitly include all the modifiers you want to keep on the column definition after it is changed. Any missing attributes will be dropped. For example, to retain the `unsigned`, `default`, and `comment` attributes, you must call each modifier explicitly when changing the column, even if those attributes have been assigned to the column by a previous migration.
-
-For example, imagine you have a migration that creates a `votes` column with the `unsigned`, `default`, and `comment` attributes:
-
-```php
-Schema::create('users', function (Blueprint $table) {
-    $table->integer('votes')->unsigned()->default(1)->comment('The vote count');
-});
-```
-
-Later, you write a migration that changes the column to be `nullable` as well:
-
-```php
-Schema::table('users', function (Blueprint $table) {
-    $table->integer('votes')->nullable()->change();
-});
-```
-
-In Laravel 10, this migration would retain the `unsigned`, `default`, and `comment` attributes on the column. However, in Laravel 11, the migration must now also include all of the attributes that were previously defined on the column. Otherwise, they will be dropped:
-
-```php
-Schema::table('users', function (Blueprint $table) {
-    $table->integer('votes')
-        ->unsigned()
-        ->default(1)
-        ->comment('The vote count')
-        ->nullable()
-        ->change();
-});
-```
-
-The `change` method does not change the indexes of the column. Therefore, you may use index modifiers to explicitly add or drop an index when modifying the column:
-
-```php
-// Add an index...
-$table->bigIncrements('id')->primary()->change();
-
-// Drop an index...
-$table->char('postal_code', 10)->unique(false)->change();
-```
-
-If you do not want to update all of the existing "change" migrations in your application to retain the column's existing attributes, you may simply [squash your migrations](/docs/{{version}}/migrations#squashing-migrations):
-
-```bash
-php artisan schema:dump
-```
-
-Once your migrations have been squashed, Laravel will "migrate" the database using your application's schema file before running any pending migrations.
-
-<a name="floating-point-types"></a>
-#### Floating-Point Types
-
-**Likelihood Of Impact: High**
-
-The `double` and `float` migration column types have been rewritten to be consistent across all databases.
-
-The `double` column type now creates a `DOUBLE` equivalent column without total digits and places (digits after decimal point), which is the standard SQL syntax. Therefore, you may remove the arguments for `$total` and `$places`:
-
-```php
-$table->double('amount');
-```
-
-The `float` column type now creates a `FLOAT` equivalent column without total digits and places (digits after decimal point), but with an optional `$precision` specification to determine storage size as a 4-byte single-precision column or an 8-byte double-precision column. Therefore, you may remove the arguments for `$total` and `$places` and specify the optional `$precision` to your desired value and according to your database's documentation:
-
-```php
-$table->float('amount', precision: 53);
-```
-
-The `unsignedDecimal`, `unsignedDouble`, and `unsignedFloat` methods have been removed, as the unsigned modifier for these column types has been deprecated by MySQL, and was never standardized on other database systems. However, if you wish to continue using the deprecated unsigned attribute for these column types, you may chain the `unsigned` method onto the column's definition:
-
-```php
-$table->decimal('amount', total: 8, places: 2)->unsigned();
-$table->double('amount')->unsigned();
-$table->float('amount', precision: 53)->unsigned();
-```
-
-<a name="dedicated-mariadb-driver"></a>
-#### Dedicated MariaDB Driver
-
-**Likelihood Of Impact: Very Low**
-
-Instead of always utilizing the MySQL driver when connecting to MariaDB databases, Laravel 11 adds a dedicated database driver for MariaDB.
-
-If your application connects to a MariaDB database, you may update the connection configuration to the new `mariadb` driver to benefit from MariaDB specific features in the future:
-
-    'driver' => 'mariadb',
-    'url' => env('DB_URL'),
-    'host' => env('DB_HOST', '127.0.0.1'),
-    'port' => env('DB_PORT', '3306'),
-    // ...
-
-Currently, the new MariaDB driver behaves like the current MySQL driver with one exception: the `uuid` schema builder method creates native UUID columns instead of `char(36)` columns.
-
-If your existing migrations utilize the `uuid` schema builder method and you choose to use the new `mariadb` database driver, you should update your migration's invocations of the `uuid` method to `char` to avoid breaking changes or unexpected behavior:
-
-```php
-Schema::table('users', function (Blueprint $table) {
-    $table->char('uuid', 36);
-
-    // ...
-});
-```
-
-<a name="spatial-types"></a>
-#### Spatial Types
-
-**Likelihood Of Impact: Low**
-
-The spatial column types of database migrations have been rewritten to be consistent across all databases. Therefore, you may remove `point`, `lineString`, `polygon`, `geometryCollection`, `multiPoint`, `multiLineString`, `multiPolygon`, and `multiPolygonZ` methods from your migrations and use `geometry` or `geography` methods instead:
-
-```php
-$table->geometry('shapes');
-$table->geography('coordinates');
-```
-
-To explicitly restrict the type or the spatial reference system identifier for values stored in the column on MySQL, MariaDB, and PostgreSQL, you may pass the `subtype` and `srid` to the method:
-
-```php
-$table->geometry('dimension', subtype: 'polygon', srid: 0);
-$table->geography('latitude', subtype: 'point', srid: 4326);
-```
-
-The `isGeometry` and `projection` column modifiers of the PostgreSQL grammar have been removed accordingly.
-
-<a name="doctrine-dbal-removal"></a>
-#### Doctrine DBAL Removal
-
-**Likelihood Of Impact: Low**
-
-The following list of Doctrine DBAL related classes and methods have been removed. Laravel is no longer dependent on this package and registering custom Doctrines types is no longer necessary for the proper creation and alteration of various column types that previously required custom types:
-
-<div class="content-list" markdown="1">
-
-- `Illuminate\Database\Schema\Builder::$alwaysUsesNativeSchemaOperationsIfPossible` class property
-- `Illuminate\Database\Schema\Builder::useNativeSchemaOperationsIfPossible()` method
-- `Illuminate\Database\Connection::usingNativeSchemaOperations()` method
-- `Illuminate\Database\Connection::isDoctrineAvailable()` method
-- `Illuminate\Database\Connection::getDoctrineConnection()` method
-- `Illuminate\Database\Connection::getDoctrineSchemaManager()` method
-- `Illuminate\Database\Connection::getDoctrineColumn()` method
-- `Illuminate\Database\Connection::registerDoctrineType()` method
-- `Illuminate\Database\DatabaseManager::registerDoctrineType()` method
-- `Illuminate\Database\PDO` directory
-- `Illuminate\Database\DBAL\TimestampType` class
-- `Illuminate\Database\Schema\Grammars\ChangeColumn` class
-- `Illuminate\Database\Schema\Grammars\RenameColumn` class
-- `Illuminate\Database\Schema\Grammars\Grammar::getDoctrineTableDiff()` method
-
-</div>
-
-In addition, registering custom Doctrine types via `dbal.types` in your application's `database` configuration file is no longer required.
-
-If you were previously using Doctrine DBAL to inspect your database and its associated tables, you may use Laravel's new native schema methods (`Schema::getTables()`, `Schema::getColumns()`, `Schema::getIndexes()`, `Schema::getForeignKeys()`, etc.) instead.
-
-<a name="deprecated-schema-methods"></a>
-#### Deprecated Schema Methods
-
-**Likelihood Of Impact: Very Low**
-
-The deprecated, Doctrine based `Schema::getAllTables()`, `Schema::getAllViews()`, and `Schema::getAllTypes()` methods have been removed in favor of new Laravel native `Schema::getTables()`, `Schema::getViews()`, and `Schema::getTypes()` methods.
-
-When using PostgreSQL and SQL Server, none of the new schema methods will accept a three-part reference (e.g. `database.schema.table`). Therefore, you should use `connection()` to declare the database instead:
-
-```php
-Schema::connection('database')->hasTable('schema.table');
-```
-
-<a name="get-column-types"></a>
-#### Schema Builder `getColumnType()` Method
-
-**Likelihood Of Impact: Very Low**
-
-The `Schema::getColumnType()` method now always returns actual type of the given column, not the Doctrine DBAL equivalent type.
-
-<a name="database-connection-interface"></a>
-#### Database Connection Interface
-
-**Likelihood Of Impact: Very Low**
-
-The `Illuminate\Database\ConnectionInterface` interface has received a new `scalar` method. If you are defining your own implementation of this interface, you should add the `scalar` method to your implementation:
-
-```php
-public function scalar($query, $bindings = [], $useReadPdo = true);
-```
-
-<a name="dates"></a>
-### Dates
-
-<a name="carbon-3"></a>
-#### Carbon 3
-
-**Likelihood Of Impact: Medium**
-
-Laravel 11 supports both Carbon 2 and Carbon 3. Carbon is a date manipulation library utilized extensively by Laravel and packages throughout the ecosystem. If you upgrade to Carbon 3, be aware that `diffIn*` methods now return floating-point numbers and may return negative values to indicate time direction, which is a significant change from Carbon 2. Review Carbon's [change log](https://github.com/briannesbitt/Carbon/releases/tag/3.0.0) and [documentation](https://carbon.nesbot.com/docs/#api-carbon-3) for detailed information on how to handle these and other changes.
-
-<a name="mail"></a>
-### Mail
-
-<a name="the-mailer-contract"></a>
-#### The `Mailer` Contract
-
-**Likelihood Of Impact: Very Low**
-
-The `Illuminate\Contracts\Mail\Mailer` contract has received a new `sendNow` method. If your application or package is manually implementing this contract, you should add the new `sendNow` method to your implementation:
-
-```php
-public function sendNow($mailable, array $data = [], $callback = null);
-```
-
-<a name="packages"></a>
-### Packages
-
-<a name="publishing-service-providers"></a>
-#### Publishing Service Providers to the Application
-
-**Likelihood Of Impact: Very Low**
-
-If you have written a Laravel package that manually publishes a service provider to the application's `app/Providers` directory and manually modifies the application's `config/app.php` configuration file to register the service provider, you should update your package to utilize the new `ServiceProvider::addProviderToBootstrapFile` method.
-
-The `addProviderToBootstrapFile` method will automatically add the service provider you have published to the application's `bootstrap/providers.php` file, since the `providers` array does not exist within the `config/app.php` configuration file in new Laravel 11 applications.
-
-```php
-use Illuminate\Support\ServiceProvider;
-
-ServiceProvider::addProviderToBootstrapFile(Provider::class);
-```
-
-<a name="queues"></a>
-### Queues
-
-<a name="the-batch-repository-interface"></a>
-#### The `BatchRepository` Interface
-
-**Likelihood Of Impact: Very Low**
-
-The `Illuminate\Bus\BatchRepository` interface has received a new `rollBack` method. If you are implementing this interface within your own package or application, you should add this method to your implementation:
-
-```php
-public function rollBack();
-```
-
-<a name="synchronous-jobs-in-database-transactions"></a>
-#### Synchronous Jobs in Database Transactions
-
-**Likelihood Of Impact: Very Low**
-
-Previously, synchronous jobs (jobs using the `sync` queue driver) would execute immediately, regardless of whether the `after_commit` configuration option of the queue connection was set to `true` or the `afterCommit` method was invoked on the job.
-
-In Laravel 11, synchronous queue jobs will now respect the "after commit" configuration of the queue connection or job.
-
-<a name="rate-limiting"></a>
-### Rate Limiting
-
-<a name="per-second-rate-limiting"></a>
-#### Per-Second Rate Limiting
-
-**Likelihood Of Impact: Medium**
-
-Laravel 11 supports per-second rate limiting instead of being limited to per-minute granularity. There are a variety of potential breaking changes you should be aware of related to this change.
-
-The `GlobalLimit` class constructor now accepts seconds instead of minutes. This class is not documented and would not typically be used by your application:
-
-```php
-new GlobalLimit($attempts, 2 * 60);
-```
-
-The `Limit` class constructor now accepts seconds instead of minutes. All documented usages of this class are limited to static constructors such as `Limit::perMinute` and `Limit::perSecond`. However, if you are instantiating this class manually, you should update your application to provide seconds to the class's constructor:
-
-```php
-new Limit($key, $attempts, 2 * 60);
-```
-
-The `Limit` class's `decayMinutes` property has been renamed to `decaySeconds` and now contains seconds instead of minutes.
-
-The `Illuminate\Queue\Middleware\ThrottlesExceptions` and `Illuminate\Queue\Middleware\ThrottlesExceptionsWithRedis` class constructors now accept seconds instead of minutes:
-
-```php
-new ThrottlesExceptions($attempts, 2 * 60);
-new ThrottlesExceptionsWithRedis($attempts, 2 * 60);
-```
-
-<a name="cashier-stripe"></a>
-### Cashier Stripe
-
-<a name="updating-cashier-stripe"></a>
-#### Updating Cashier Stripe
-
-**Likelihood Of Impact: High**
-
-Laravel 11 no longer supports Cashier Stripe 14.x. Therefore, you should update your application's Laravel Cashier Stripe dependency to `^15.0` in your `composer.json` file.
-
-Cashier Stripe 15.0 no longer automatically loads migrations from its own migrations directory. Instead, you should run the following command to publish Cashier Stripe's migrations to your application:
-
-```shell
-php artisan vendor:publish --tag=cashier-migrations
-```
-
-Please review the complete [Cashier Stripe upgrade guide](https://github.com/laravel/cashier-stripe/blob/15.x/UPGRADE.md) for additional breaking changes.
-
-<a name="spark-stripe"></a>
-### Spark (Stripe)
-
-<a name="updating-spark-stripe"></a>
-#### Updating Spark Stripe
-
-**Likelihood Of Impact: High**
-
-Laravel 11 no longer supports Laravel Spark Stripe 4.x. Therefore, you should update your application's Laravel Spark Stripe dependency to `^5.0` in your `composer.json` file.
-
-Spark Stripe 5.0 no longer automatically loads migrations from its own migrations directory. Instead, you should run the following command to publish Spark Stripe's migrations to your application:
-
-```shell
-php artisan vendor:publish --tag=spark-migrations
-```
-
-Please review the complete [Spark Stripe upgrade guide](https://spark.laravel.com/docs/spark-stripe/upgrade.html) for additional breaking changes.
-
-<a name="passport"></a>
-### Passport
-
-<a name="updating-telescope"></a>
-#### Updating Passport
-
-**Likelihood Of Impact: High**
-
-Laravel 11 no longer supports Laravel Passport 11.x. Therefore, you should update your application's Laravel Passport dependency to `^12.0` in your `composer.json` file.
-
-Passport 12.0 no longer automatically loads migrations from its own migrations directory. Instead, you should run the following command to publish Passport's migrations to your application:
-
-```shell
-php artisan vendor:publish --tag=passport-migrations
-```
-
-In addition, the password grant type is disabled by default. You may enable it by invoking the `enablePasswordGrant` method in the `boot` method of your application's `AppServiceProvider`:
-
-    public function boot(): void
-    {
-        Passport::enablePasswordGrant();
-    }
-
-<a name="sanctum"></a>
-### Sanctum
-
-<a name="updating-sanctum"></a>
-#### Updating Sanctum
-
-**Likelihood Of Impact: High**
-
-Laravel 11 no longer supports Laravel Sanctum 3.x. Therefore, you should update your application's Laravel Sanctum dependency to `^4.0` in your `composer.json` file.
-
-Sanctum 4.0 no longer automatically loads migrations from its own migrations directory. Instead, you should run the following command to publish Sanctum's migrations to your application:
-
-```shell
-php artisan vendor:publish --tag=sanctum-migrations
-```
-
-Then, in your application's `config/sanctum.php` configuration file, you should update the references to the `authenticate_session`, `encrypt_cookies`, and `validate_csrf_token` middleware to the following:
-
-    'middleware' => [
-        'authenticate_session' => Laravel\Sanctum\Http\Middleware\AuthenticateSession::class,
-        'encrypt_cookies' => Illuminate\Cookie\Middleware\EncryptCookies::class,
-        'validate_csrf_token' => Illuminate\Foundation\Http\Middleware\ValidateCsrfToken::class,
-    ],
-
-<a name="telescope"></a>
-### Telescope
-
-<a name="updating-telescope"></a>
-#### Updating Telescope
-
-**Likelihood Of Impact: High**
-
-Laravel 11 no longer supports Laravel Telescope 4.x. Therefore, you should update your application's Laravel Telescope dependency to `^5.0` in your `composer.json` file.
-
-Telescope 5.0 no longer automatically loads migrations from its own migrations directory. Instead, you should run the following command to publish Telescope's migrations to your application:
-
-```shell
-php artisan vendor:publish --tag=telescope-migrations
-```
-
-<a name="spatie-once-package"></a>
-### Spatie Once Package
-
-**Likelihood Of Impact: Medium**
-
-Laravel 11 now provides its own [`once` function](/docs/{{version}}/helpers#method-once) to ensure that a given closure is only executed once. Therefore, if your application has a dependency on the `spatie/once` package, you should remove it from your application's `composer.json` file to avoid conflicts.
-
->>>>>>> ecc940f3
 <a name="miscellaneous"></a>
 ### Miscellaneous
 
