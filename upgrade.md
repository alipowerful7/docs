# Upgrade Guide

<<<<<<< HEAD
- [Upgrading To 4.2 From 4.1](#upgrade-4.2)
- [Upgrading To 4.1.26 From <= 4.1.25](#upgrade-4.1.26)
- [Upgrading To 4.1 From 4.0](#upgrade-4.1)

<a name="upgrade-4.2"></a>
## Upgrading To 4.2 From 4.1

### PHP 5.4+

Laravel 4.2 requires PHP 5.4.0 or greater.

### Encryption Defaults

Add a new `cipher` option in your `app/config/app.php` configuration file. The value of this option shuold be `MCRYPT_RIJNDAEL_256`.

	'cipher' => MCRYPT_RIJNDAEL_256

This seting may be used to control the default cipher used by the Laravel envryption facilities.

### Soft Deleting Models Now Use Traits

If you are using soft deleting models, the `softDeletes` property has been removed. You should now use the `SoftDeletingTrait` like so:

	use Illuminate\Database\Eloquent\SoftDeletingTrait;

	class User extends Eloquent {
		use SoftDeletingTrait;
	}

You should also manually add the `deleted_at` column to your `dates` property:

	class User extends Eloquent {
		use SoftDeletingTrait;

		protected $dates = ['deleted_at'];
	}

The API for all soft delete operations remains the same.

### View / Pagination Environment Renamed

If you are directly referencing the `Illuminate\View\Environment` class or `Illuminate\Pagination\Environment` class, update your code to reference `Illuminate\View\Factory` and `Illuminate\Pagination\Factory` instead. These two classes have been renamed to better reflect their function.

### Additional Parameter On Pagination Presenter

If you are extending the `Illuminate\Pagination\Presenter` class, the abstract method `getPageLinkWrapper` signature has changed to add the `rel` argument:

	abstract public function getPageLinkWrapper($url, $page, $rel = null);
=======
- [Upgrading To 4.1.29 From <= 4.1.x](#upgrade-4.1.29)
- [Upgrading To 4.1.26 From <= 4.1.25](#upgrade-4.1.26)
- [Upgrading To 4.1 From 4.0](#upgrade-4.1)

<a name="upgrade-4.1.29"></a>
## Upgrading To 4.1.29 From <= 4.1.x

Laravel 4.1.29 improves the column quoting for all database drivers. This protects your application from mass assignment vulnerabilities when **not** using the `fillable` property on models. If you are using the `fillable` property on your models to protect against mass assignemnt, your application is not vulerable. However, if you are using `guarded` and are passing a user controlled array into an "update" or "save" type function, you should upgrade to `4.1.29` immediately as your application may be at risk of mass assignment.

To upgrade to Laravel 4.1.29, simply `composer update`. No breaking changes are introduced in this release.
>>>>>>> 84ef194b

<a name="upgrade-4.1.26"></a>
## Upgrading To 4.1.26 From <= 4.1.25

Laravel 4.1.26 introduces security improvements for "remember me" cookies. Before this update, if a remember cookie was hijacked by another malicious user, the cookie would remain valid for a long period of time, even after the true owner of the account reset their password, logged out, etc.

This change requires the addition of a new `remember_token` column to your `users` (or equivalent) database table. After this change, a fresh token will be assigned to the user each time they login to your application. The token will also be refreshed when the user logs out of the application. The implications of this change are: if a "remember me" cookie is hijacked, simply logging out of the application will invalidate the cookie.

### Upgrade Path

First, add a new, nullable `remember_token` of VARCHAR(100), TEXT, or equivalent to your `users` table.

Next, if you are using the Eloquent authentication driver, update your `User` class with the following three methods:

	public function getRememberToken()
	{
		return $this->remember_token;
	}

	public function setRememberToken($value)
	{
		$this->remember_token = $value;
	}

	public function getRememberTokenName()
	{
		return 'remember_token';
	}

> **Note:** All existing "remember me" sessions will be invalidated by this change, so all users will be forced to re-authenticate with your application.

### Package Maintainers

Two new methods were added to the `Illuminate\Auth\UserProviderInterface` interface. Sample implementations may be found in the default drivers:

	public function retrieveByToken($identifier, $token);

	public function updateRememberToken(UserInterface $user, $token);

The `Illuminate\Auth\UserInterface` also received the three new methods described in the "Upgrade Path".

<a name="upgrade-4.1"></a>
## Upgrading To 4.1 From 4.0

### Upgrading Your Composer Dependency

To upgrade your application to Laravel 4.1, change your `laravel/framework` version to `4.1.*` in your `composer.json` file.

### Replacing Files

Replace your `public/index.php` file with [this fresh copy from the repository](https://github.com/laravel/laravel/blob/master/public/index.php).

Replace your `artisan` file with [this fresh copy from the repository](https://github.com/laravel/laravel/blob/master/artisan).

### Adding Configuration Files & Options

Update your `aliases` and `providers` arrays in your `app/config/app.php` configuration file. The updated values for these arrays can be found [in this file](https://github.com/laravel/laravel/blob/master/app/config/app.php). Be sure to add your custom and package service providers / aliases back to the arrays.

Add the new `app/config/remote.php` file [from the repository](https://github.com/laravel/laravel/blob/master/app/config/remote.php).

Add the new `expire_on_close` configuration option to your `app/config/session.php` file. The default value should be `false`.

Add the new `failed` configuration section to your `app/config/queue.php` file. Here are the default values for the section:

	'failed' => array(
		'database' => 'mysql', 'table' => 'failed_jobs',
	),

**(Optional)** Update the `pagination` configuration option in your `app/config/view.php` file to `pagination::slider-3`.

### Controller Updates

If `app/controllers/BaseController.php` has a `use` statement at the top, change `use Illuminate\Routing\Controllers\Controller;` to `use Illuminate\Routing\Controller;`.

### Password Reminders Updates

Password reminders have been overhauled for greater flexibility. You may examine the new stub controller by running the `php artisan auth:reminders-controller` Artisan command. You may also browse the [updated documentation](/docs/security#password-reminders-and-reset) and update your application accordingly.

Update your `app/lang/en/reminders.php` language file to match [this updated file](https://github.com/laravel/laravel/blob/master/app/lang/en/reminders.php).

### Environment Detection Updates

For security reasons, URL domains may no longer be used to detect your application environment. These values are easily spoofable and allow attackers to modify the environment for a request. You should convert your environment detection to use machine host names (`hostname` command on Mac, Linux, and Windows).

### Simpler Log Files

Laravel now generates a single log file: `app/storage/logs/laravel.log`. However, you may still configure this behavior in your `app/start/global.php` file.

### Removing Redirect Trailing Slash

In your `bootstrap/start.php` file, remove the call to `$app->redirectIfTrailingSlash()`. This method is no longer needed as this functionality is now handled by the `.htaccess` file included with the framework.

Next, replace your Apache `.htaccess` file with [this new one](https://github.com/laravel/laravel/blob/master/public/.htaccess) that handles trailing slashes.

### Current Route Access

The current route is now accessed via `Route::current()` instead of `Route::getCurrentRoute()`.

### Composer Update

Once you have completed the changes above, you can run the `composer update` function to update your core application files! If you receive class load errors, try running the `update` command with the `--no-scripts` option enabled like so: `composer update --no-scripts`.

### Wildcard Event Listeners

The wildcard event listeners no longer append the event to your handler functions parameters. If you require finding the event that was fired you should use `Event::firing()`.<|MERGE_RESOLUTION|>--- conflicted
+++ resolved
@@ -1,7 +1,7 @@
 # Upgrade Guide
 
-<<<<<<< HEAD
 - [Upgrading To 4.2 From 4.1](#upgrade-4.2)
+- [Upgrading To 4.1.29 From <= 4.1.x](#upgrade-4.1.29)
 - [Upgrading To 4.1.26 From <= 4.1.25](#upgrade-4.1.26)
 - [Upgrading To 4.1 From 4.0](#upgrade-4.1)
 
@@ -49,10 +49,6 @@
 If you are extending the `Illuminate\Pagination\Presenter` class, the abstract method `getPageLinkWrapper` signature has changed to add the `rel` argument:
 
 	abstract public function getPageLinkWrapper($url, $page, $rel = null);
-=======
-- [Upgrading To 4.1.29 From <= 4.1.x](#upgrade-4.1.29)
-- [Upgrading To 4.1.26 From <= 4.1.25](#upgrade-4.1.26)
-- [Upgrading To 4.1 From 4.0](#upgrade-4.1)
 
 <a name="upgrade-4.1.29"></a>
 ## Upgrading To 4.1.29 From <= 4.1.x
@@ -60,7 +56,6 @@
 Laravel 4.1.29 improves the column quoting for all database drivers. This protects your application from mass assignment vulnerabilities when **not** using the `fillable` property on models. If you are using the `fillable` property on your models to protect against mass assignemnt, your application is not vulerable. However, if you are using `guarded` and are passing a user controlled array into an "update" or "save" type function, you should upgrade to `4.1.29` immediately as your application may be at risk of mass assignment.
 
 To upgrade to Laravel 4.1.29, simply `composer update`. No breaking changes are introduced in this release.
->>>>>>> 84ef194b
 
 <a name="upgrade-4.1.26"></a>
 ## Upgrading To 4.1.26 From <= 4.1.25
