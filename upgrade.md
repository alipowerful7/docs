--- conflicted
+++ resolved
@@ -1,7 +1,7 @@
 # Upgrade Guide
 
-<<<<<<< HEAD
 - [Upgrading To 4.2 From 4.1](#upgrade-4.2)
+- [Upgrading To 4.1.26 From <= 4.1.25](#upgrade-4.1.26)
 - [Upgrading To 4.1 From 4.0](#upgrade-4.1)
 
 <a name="upgrade-4.2"></a>
@@ -34,9 +34,6 @@
 ### View / Pagination Environment Renamed
 
 If you are directly referencing the `Illuminate\View\Environment` class or `Illuminate\Pagination\Environment` class, update your code to reference `Illuminate\View\Factory` and `Illuminate\Pagination\Factory` instead. These two classes have been renamed to better reflect their function.
-=======
-- [Upgrading To 4.1.26 From <= 4.1.25](#upgrade-4.1.26)
-- [Upgrading To 4.1 From 4.0](#upgrade-4.1)
 
 <a name="upgrade-4.1.26"></a>
 ## Upgrading To 4.1.26 From <= 4.1.25
@@ -77,7 +74,6 @@
 	public function updateRememberToken(UserInterface $user, $token);
 
 The `Illuminate\Auth\UserInterface` also received the three new methods described in the "Upgrade Path".
->>>>>>> 6a9226e1
 
 <a name="upgrade-4.1"></a>
 ## Upgrading To 4.1 From 4.0
