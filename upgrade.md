--- conflicted
+++ resolved
@@ -1,10 +1,6 @@
 # Upgrade Guide
 
-<<<<<<< HEAD
 - [Upgrading To 11.0 From 10.x](#upgrade-11.0)
-=======
-- [Upgrading to 10.0 from 9.x](#upgrade-10.0)
->>>>>>> 46c2634e
 
 <a name="high-impact-changes"></a>
 ## High Impact Changes
@@ -25,13 +21,8 @@
 
 </div>
 
-<<<<<<< HEAD
 <a name="upgrade-11.0"></a>
 ## Upgrading To 11.0 From 10.x
-=======
-<a name="upgrade-10.0"></a>
-## Upgrading to 10.0 from 9.x
->>>>>>> 46c2634e
 
 <a name="estimated-upgrade-time-??-minutes"></a>
 #### Estimated Upgrade Time: ?? Minutes
