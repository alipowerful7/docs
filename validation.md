# Validation

- [Introduction](#introduction)
- [Validation Quickstart](#validation-quickstart)
    - [Defining The Routes](#quick-defining-the-routes)
    - [Creating The Controller](#quick-creating-the-controller)
    - [Writing The Validation Logic](#quick-writing-the-validation-logic)
    - [Displaying The Validation Errors](#quick-displaying-the-validation-errors)
    - [Repopulating Forms](#repopulating-forms)
    - [A Note On Optional Fields](#a-note-on-optional-fields)
    - [Validation Error Response Format](#validation-error-response-format)
- [Form Request Validation](#form-request-validation)
    - [Creating Form Requests](#creating-form-requests)
    - [Authorizing Form Requests](#authorizing-form-requests)
    - [Customizing The Error Messages](#customizing-the-error-messages)
    - [Preparing Input For Validation](#preparing-input-for-validation)
- [Manually Creating Validators](#manually-creating-validators)
    - [Automatic Redirection](#automatic-redirection)
    - [Named Error Bags](#named-error-bags)
    - [Customizing The Error Messages](#manual-customizing-the-error-messages)
    - [After Validation Hook](#after-validation-hook)
- [Working With Validated Input](#working-with-validated-input)
- [Working With Error Messages](#working-with-error-messages)
    - [Specifying Custom Messages In Language Files](#specifying-custom-messages-in-language-files)
    - [Specifying Attributes In Language Files](#specifying-attribute-in-language-files)
    - [Specifying Values In Language Files](#specifying-values-in-language-files)
- [Available Validation Rules](#available-validation-rules)
- [Conditionally Adding Rules](#conditionally-adding-rules)
- [Validating Arrays](#validating-arrays)
    - [Validating Nested Array Input](#validating-nested-array-input)
    - [Error Message Indexes & Positions](#error-message-indexes-and-positions)
- [Validating Files](#validating-files)
- [Validating Passwords](#validating-passwords)
- [Custom Validation Rules](#custom-validation-rules)
    - [Using Rule Objects](#using-rule-objects)
    - [Using Closures](#using-closures)
    - [Implicit Rules](#implicit-rules)

<a name="introduction"></a>
## Introduction

Laravel provides several different approaches to validate your application's incoming data. It is most common to use the `validate` method available on all incoming HTTP requests. However, we will discuss other approaches to validation as well.

Laravel includes a wide variety of convenient validation rules that you may apply to data, even providing the ability to validate if values are unique in a given database table. We'll cover each of these validation rules in detail so that you are familiar with all of Laravel's validation features.

<a name="validation-quickstart"></a>
## Validation Quickstart

To learn about Laravel's powerful validation features, let's look at a complete example of validating a form and displaying the error messages back to the user. By reading this high-level overview, you'll be able to gain a good general understanding of how to validate incoming request data using Laravel:

<a name="quick-defining-the-routes"></a>
### Defining The Routes

First, let's assume we have the following routes defined in our `routes/web.php` file:

    use App\Http\Controllers\PostController;

    Route::get('/post/create', [PostController::class, 'create']);
    Route::post('/post', [PostController::class, 'store']);

The `GET` route will display a form for the user to create a new blog post, while the `POST` route will store the new blog post in the database.

<a name="quick-creating-the-controller"></a>
### Creating The Controller

Next, let's take a look at a simple controller that handles incoming requests to these routes. We'll leave the `store` method empty for now:

    <?php

    namespace App\Http\Controllers;

    use App\Http\Controllers\Controller;
    use Illuminate\Http\RedirectResponse;
    use Illuminate\Http\Request;
    use Illuminate\View\View;

    class PostController extends Controller
    {
        /**
         * Show the form to create a new blog post.
         */
        public function create(): View
        {
            return view('post.create');
        }

        /**
         * Store a new blog post.
         */
        public function store(Request $request): RedirectResponse
        {
            // Validate and store the blog post...

            $post = /** ... */

            return to_route('post.show', ['post' => $post->id]);
        }
    }

<a name="quick-writing-the-validation-logic"></a>
### Writing The Validation Logic

Now we are ready to fill in our `store` method with the logic to validate the new blog post. To do this, we will use the `validate` method provided by the `Illuminate\Http\Request` object. If the validation rules pass, your code will keep executing normally; however, if validation fails, an `Illuminate\Validation\ValidationException` exception will be thrown and the proper error response will automatically be sent back to the user.

If validation fails during a traditional HTTP request, a redirect response to the previous URL will be generated. If the incoming request is an XHR request, a [JSON response containing the validation error messages](#validation-error-response-format) will be returned.

To get a better understanding of the `validate` method, let's jump back into the `store` method:

    /**
     * Store a new blog post.
     */
    public function store(Request $request): Response
    {
        $validated = $request->validate([
            'title' => 'required|unique:posts|max:255',
            'body' => 'required',
        ]);

        // The blog post is valid...

        return response()->noContent();
    }

As you can see, the validation rules are passed into the `validate` method. Don't worry - all available validation rules are [documented](#available-validation-rules). Again, if the validation fails, the proper response will automatically be generated. If the validation passes, our controller will continue executing normally.

Alternatively, validation rules may be specified as arrays of rules instead of a single `|` delimited string:

    $validatedData = $request->validate([
        'title' => ['required', 'unique:posts', 'max:255'],
        'body' => ['required'],
    ]);

In addition, you may use the `validateWithBag` method to validate a request and store any error messages within a [named error bag](#named-error-bags):

    $validatedData = $request->validateWithBag('post', [
        'title' => ['required', 'unique:posts', 'max:255'],
        'body' => ['required'],
    ]);

<a name="stopping-on-first-validation-failure"></a>
#### Stopping On First Validation Failure

Sometimes you may wish to stop running validation rules on an attribute after the first validation failure. To do so, assign the `bail` rule to the attribute:

    $request->validate([
        'title' => 'bail|required|unique:posts|max:255',
        'body' => 'required',
    ]);

In this example, if the `unique` rule on the `title` attribute fails, the `max` rule will not be checked. Rules will be validated in the order they are assigned.

<a name="a-note-on-nested-attributes"></a>
#### A Note On Nested Attributes

If the incoming HTTP request contains "nested" field data, you may specify these fields in your validation rules using "dot" syntax:

    $request->validate([
        'title' => 'required|unique:posts|max:255',
        'author.name' => 'required',
        'author.description' => 'required',
    ]);

On the other hand, if your field name contains a literal period, you can explicitly prevent this from being interpreted as "dot" syntax by escaping the period with a backslash:

    $request->validate([
        'title' => 'required|unique:posts|max:255',
        'v1\.0' => 'required',
    ]);

<a name="quick-displaying-the-validation-errors"></a>
### Displaying The Validation Errors

So, what if the incoming request fields do not pass the given validation rules? As mentioned previously, Laravel will automatically redirect the user back to their previous location. In addition, all of the validation errors and [request input](/docs/{{version}}/requests#retrieving-old-input) will automatically be [flashed to the session](/docs/{{version}}/session#flash-data).

An `$errors` variable is shared with all of your application's views by the `Illuminate\View\Middleware\ShareErrorsFromSession` middleware, which is provided by the `web` middleware group. When this middleware is applied an `$errors` variable will always be available in your views, allowing you to conveniently assume the `$errors` variable is always defined and can be safely used. The `$errors` variable will be an instance of `Illuminate\Support\MessageBag`. For more information on working with this object, [check out its documentation](#working-with-error-messages).

So, in our example, the user will be redirected to our controller's `create` method when validation fails, allowing us to display the error messages in the view:

```blade
<!-- /resources/views/post/create.blade.php -->

<h1>Create Post</h1>

@if ($errors->any())
    <div class="alert alert-danger">
        <ul>
            @foreach ($errors->all() as $error)
                <li>{{ $error }}</li>
            @endforeach
        </ul>
    </div>
@endif

<!-- Create Post Form -->
```

<a name="quick-customizing-the-error-messages"></a>
#### Customizing The Error Messages

Laravel's built-in validation rules each have an error message that is located in your application's `lang/en/validation.php` file. Within this file, you will find a translation entry for each validation rule. You are free to change or modify these messages based on the needs of your application.

In addition, you may copy this file to another translation language directory to translate the messages for your application's language. To learn more about Laravel localization, check out the complete [localization documentation](/docs/{{version}}/localization).

<a name="quick-xhr-requests-and-validation"></a>
#### XHR Requests & Validation

In this example, we used a traditional form to send data to the application. However, many applications receive XHR requests from a JavaScript powered frontend. When using the `validate` method during an XHR request, Laravel will not generate a redirect response. Instead, Laravel generates a [JSON response containing all of the validation errors](#validation-error-response-format). This JSON response will be sent with a 422 HTTP status code.

<a name="the-at-error-directive"></a>
#### The `@error` Directive

You may use the `@error` [Blade](/docs/{{version}}/blade) directive to quickly determine if validation error messages exist for a given attribute. Within an `@error` directive, you may echo the `$message` variable to display the error message:

```blade
<!-- /resources/views/post/create.blade.php -->

<label for="title">Post Title</label>

<input id="title"
    type="text"
    name="title"
    class="@error('title') is-invalid @enderror">

@error('title')
    <div class="alert alert-danger">{{ $message }}</div>
@enderror
```

If you are using [named error bags](#named-error-bags), you may pass the name of the error bag as the second argument to the `@error` directive:

```blade
<input ... class="@error('title', 'post') is-invalid @enderror">
```

<a name="repopulating-forms"></a>
### Repopulating Forms

When Laravel generates a redirect response due to a validation error, the framework will automatically [flash all of the request's input to the session](/docs/{{version}}/session#flash-data). This is done so that you may conveniently access the input during the next request and repopulate the form that the user attempted to submit.

To retrieve flashed input from the previous request, invoke the `old` method on an instance of `Illuminate\Http\Request`. The `old` method will pull the previously flashed input data from the [session](/docs/{{version}}/session):

    $title = $request->old('title');

Laravel also provides a global `old` helper. If you are displaying old input within a [Blade template](/docs/{{version}}/blade), it is more convenient to use the `old` helper to repopulate the form. If no old input exists for the given field, `null` will be returned:

```blade
<input type="text" name="title" value="{{ old('title') }}">
```

<a name="a-note-on-optional-fields"></a>
### A Note On Optional Fields

By default, Laravel includes the `TrimStrings` and `ConvertEmptyStringsToNull` middleware in your application's global middleware stack. These middleware are listed in the stack by the `App\Http\Kernel` class. Because of this, you will often need to mark your "optional" request fields as `nullable` if you do not want the validator to consider `null` values as invalid. For example:

    $request->validate([
        'title' => 'required|unique:posts|max:255',
        'body' => 'required',
        'publish_at' => 'nullable|date',
    ]);

In this example, we are specifying that the `publish_at` field may be either `null` or a valid date representation. If the `nullable` modifier is not added to the rule definition, the validator would consider `null` an invalid date.

<a name="validation-error-response-format"></a>
### Validation Error Response Format

When your application throws a `Illuminate\Validation\ValidationException` exception and the incoming HTTP request is expecting a JSON response, Laravel will automatically format the error messages for you and return a `422 Unprocessable Entity` HTTP response.

Below, you can review an example of the JSON response format for validation errors. Note that nested error keys are flattened into "dot" notation format:

```json
{
    "message": "The team name must be a string. (and 4 more errors)",
    "errors": {
        "team_name": [
            "The team name must be a string.",
            "The team name must be at least 1 characters."
        ],
        "authorization.role": [
            "The selected authorization.role is invalid."
        ],
        "users.0.email": [
            "The users.0.email field is required."
        ],
        "users.2.email": [
            "The users.2.email must be a valid email address."
        ]
    }
}
```

<a name="form-request-validation"></a>
## Form Request Validation

<a name="creating-form-requests"></a>
### Creating Form Requests

For more complex validation scenarios, you may wish to create a "form request". Form requests are custom request classes that encapsulate their own validation and authorization logic. To create a form request class, you may use the `make:request` Artisan CLI command:

```shell
php artisan make:request StorePostRequest
```

The generated form request class will be placed in the `app/Http/Requests` directory. If this directory does not exist, it will be created when you run the `make:request` command. Each form request generated by Laravel has two methods: `authorize` and `rules`.

As you might have guessed, the `authorize` method is responsible for determining if the currently authenticated user can perform the action represented by the request, while the `rules` method returns the validation rules that should apply to the request's data:

    /**
     * Get the validation rules that apply to the request.
     *
     * @return array<string, \Illuminate\Contracts\Validation\Rule|array|string>
     */
    public function rules(): array
    {
        return [
            'title' => 'required|unique:posts|max:255',
            'body' => 'required',
        ];
    }

> **Note**  
> You may type-hint any dependencies you require within the `rules` method's signature. They will automatically be resolved via the Laravel [service container](/docs/{{version}}/container).

So, how are the validation rules evaluated? All you need to do is type-hint the request on your controller method. The incoming form request is validated before the controller method is called, meaning you do not need to clutter your controller with any validation logic:

    /**
     * Store a new blog post.
     */
    public function store(StorePostRequest $request): Response
    {
        // The incoming request is valid...

        // Retrieve the validated input data...
        $validated = $request->validated();

        // Retrieve a portion of the validated input data...
        $validated = $request->safe()->only(['name', 'email']);
        $validated = $request->safe()->except(['name', 'email']);

        // Store the blog post...

        return response()->noContent();
    }

If validation fails, a redirect response will be generated to send the user back to their previous location. The errors will also be flashed to the session so they are available for display. If the request was an XHR request, an HTTP response with a 422 status code will be returned to the user including a [JSON representation of the validation errors](#validation-error-response-format).

<a name="adding-after-hooks-to-form-requests"></a>
#### Adding After Hooks To Form Requests

If you would like to add an "after" validation hook to a form request, you may use the `withValidator` method. This method receives the fully constructed validator, allowing you to call any of its methods before the validation rules are actually evaluated:

    use Illuminate\Validation\Validator;

    /**
     * Configure the validator instance.
     */
    public function withValidator(Validator $validator): void
    {
        $validator->after(function (Validator $validator) {
            if ($this->somethingElseIsInvalid()) {
                $validator->errors()->add('field', 'Something is wrong with this field!');
            }
        });
    }


<a name="request-stopping-on-first-validation-rule-failure"></a>
#### Stopping On First Validation Failure Attribute

By adding a `stopOnFirstFailure` property to your request class, you may inform the validator that it should stop validating all attributes once a single validation failure has occurred:

    /**
     * Indicates if the validator should stop on the first rule failure.
     *
     * @var bool
     */
    protected $stopOnFirstFailure = true;

<a name="customizing-the-redirect-location"></a>
#### Customizing The Redirect Location

As previously discussed, a redirect response will be generated to send the user back to their previous location when form request validation fails. However, you are free to customize this behavior. To do so, define a `$redirect` property on your form request:

    /**
     * The URI that users should be redirected to if validation fails.
     *
     * @var string
     */
    protected $redirect = '/dashboard';

Or, if you would like to redirect users to a named route, you may define a `$redirectRoute` property instead:

    /**
     * The route that users should be redirected to if validation fails.
     *
     * @var string
     */
    protected $redirectRoute = 'dashboard';

<a name="authorizing-form-requests"></a>
### Authorizing Form Requests

The form request class also contains an `authorize` method. Within this method, you may determine if the authenticated user actually has the authority to update a given resource. For example, you may determine if a user actually owns a blog comment they are attempting to update. Most likely, you will interact with your [authorization gates and policies](/docs/{{version}}/authorization) within this method:

    use App\Models\Comment;

    /**
     * Determine if the user is authorized to make this request.
     */
    public function authorize(): bool
    {
        $comment = Comment::find($this->route('comment'));

        return $comment && $this->user()->can('update', $comment);
    }

Since all form requests extend the base Laravel request class, we may use the `user` method to access the currently authenticated user. Also, note the call to the `route` method in the example above. This method grants you access to the URI parameters defined on the route being called, such as the `{comment}` parameter in the example below:

    Route::post('/comment/{comment}');

Therefore, if your application is taking advantage of [route model binding](/docs/{{version}}/routing#route-model-binding), your code may be made even more succinct by accessing the resolved model as a property of the request:

    return $this->user()->can('update', $this->comment);

If the `authorize` method returns `false`, an HTTP response with a 403 status code will automatically be returned and your controller method will not execute.

If you plan to handle authorization logic for the request in another part of your application, you may simply return `true` from the `authorize` method:

    /**
     * Determine if the user is authorized to make this request.
     */
    public function authorize(): bool
    {
        return true;
    }

> **Note**  
> You may type-hint any dependencies you need within the `authorize` method's signature. They will automatically be resolved via the Laravel [service container](/docs/{{version}}/container).

<a name="customizing-the-error-messages"></a>
### Customizing The Error Messages

You may customize the error messages used by the form request by overriding the `messages` method. This method should return an array of attribute / rule pairs and their corresponding error messages:

    /**
     * Get the error messages for the defined validation rules.
     *
     * @return array<string, string>
     */
    public function messages(): array
    {
        return [
            'title.required' => 'A title is required',
            'body.required' => 'A message is required',
        ];
    }

<a name="customizing-the-validation-attributes"></a>
#### Customizing The Validation Attributes

Many of Laravel's built-in validation rule error messages contain an `:attribute` placeholder. If you would like the `:attribute` placeholder of your validation message to be replaced with a custom attribute name, you may specify the custom names by overriding the `attributes` method. This method should return an array of attribute / name pairs:

    /**
     * Get custom attributes for validator errors.
     *
     * @return array<string, string>
     */
    public function attributes(): array
    {
        return [
            'email' => 'email address',
        ];
    }

<a name="preparing-input-for-validation"></a>
### Preparing Input For Validation

If you need to prepare or sanitize any data from the request before you apply your validation rules, you may use the `prepareForValidation` method:

    use Illuminate\Support\Str;

    /**
     * Prepare the data for validation.
     */
    protected function prepareForValidation(): void
    {
        $this->merge([
            'slug' => Str::slug($this->slug),
        ]);
    }

<a name="manually-creating-validators"></a>
## Manually Creating Validators

If you do not want to use the `validate` method on the request, you may create a validator instance manually using the `Validator` [facade](/docs/{{version}}/facades). The `make` method on the facade generates a new validator instance:

    <?php

    namespace App\Http\Controllers;

    use App\Http\Controllers\Controller;
    use Illuminate\Http\Request;
    use Illuminate\Http\Response;
    use Illuminate\Support\Facades\Validator;

    class PostController extends Controller
    {
        /**
         * Store a new blog post.
         */
        public function store(Request $request): Response
        {
            $validator = Validator::make($request->all(), [
                'title' => 'required|unique:posts|max:255',
                'body' => 'required',
            ]);

            if ($validator->fails()) {
                return redirect('post/create')
                            ->withErrors($validator)
                            ->withInput();
            }

            // Retrieve the validated input...
            $validated = $validator->validated();

            // Retrieve a portion of the validated input...
            $validated = $validator->safe()->only(['name', 'email']);
            $validated = $validator->safe()->except(['name', 'email']);

            // Store the blog post...

            return response()->noContent();
        }
    }

The first argument passed to the `make` method is the data under validation. The second argument is an array of the validation rules that should be applied to the data.

After determining whether the request validation failed, you may use the `withErrors` method to flash the error messages to the session. When using this method, the `$errors` variable will automatically be shared with your views after redirection, allowing you to easily display them back to the user. The `withErrors` method accepts a validator, a `MessageBag`, or a PHP `array`.

#### Stopping On First Validation Failure

The `stopOnFirstFailure` method will inform the validator that it should stop validating all attributes once a single validation failure has occurred:

    if ($validator->stopOnFirstFailure()->fails()) {
        // ...
    }

<a name="automatic-redirection"></a>
### Automatic Redirection

If you would like to create a validator instance manually but still take advantage of the automatic redirection offered by the HTTP request's `validate` method, you may call the `validate` method on an existing validator instance. If validation fails, the user will automatically be redirected or, in the case of an XHR request, a [JSON response will be returned](#validation-error-response-format):

    Validator::make($request->all(), [
        'title' => 'required|unique:posts|max:255',
        'body' => 'required',
    ])->validate();

You may use the `validateWithBag` method to store the error messages in a [named error bag](#named-error-bags) if validation fails:

    Validator::make($request->all(), [
        'title' => 'required|unique:posts|max:255',
        'body' => 'required',
    ])->validateWithBag('post');

<a name="named-error-bags"></a>
### Named Error Bags

If you have multiple forms on a single page, you may wish to name the `MessageBag` containing the validation errors, allowing you to retrieve the error messages for a specific form. To achieve this, pass a name as the second argument to `withErrors`:

    return redirect('register')->withErrors($validator, 'login');

You may then access the named `MessageBag` instance from the `$errors` variable:

```blade
{{ $errors->login->first('email') }}
```

<a name="manual-customizing-the-error-messages"></a>
### Customizing The Error Messages

If needed, you may provide custom error messages that a validator instance should use instead of the default error messages provided by Laravel. There are several ways to specify custom messages. First, you may pass the custom messages as the third argument to the `Validator::make` method:

    $validator = Validator::make($input, $rules, $messages = [
        'required' => 'The :attribute field is required.',
    ]);

In this example, the `:attribute` placeholder will be replaced by the actual name of the field under validation. You may also utilize other placeholders in validation messages. For example:

    $messages = [
        'same' => 'The :attribute and :other must match.',
        'size' => 'The :attribute must be exactly :size.',
        'between' => 'The :attribute value :input is not between :min - :max.',
        'in' => 'The :attribute must be one of the following types: :values',
    ];

<a name="specifying-a-custom-message-for-a-given-attribute"></a>
#### Specifying A Custom Message For A Given Attribute

Sometimes you may wish to specify a custom error message only for a specific attribute. You may do so using "dot" notation. Specify the attribute's name first, followed by the rule:

    $messages = [
        'email.required' => 'We need to know your email address!',
    ];

<a name="specifying-custom-attribute-values"></a>
#### Specifying Custom Attribute Values

Many of Laravel's built-in error messages include an `:attribute` placeholder that is replaced with the name of the field or attribute under validation. To customize the values used to replace these placeholders for specific fields, you may pass an array of custom attributes as the fourth argument to the `Validator::make` method:

    $validator = Validator::make($input, $rules, $messages, [
        'email' => 'email address',
    ]);

<a name="after-validation-hook"></a>
### After Validation Hook

You may also attach callbacks to be run after validation is completed. This allows you to easily perform further validation and even add more error messages to the message collection. To get started, call the `after` method on a validator instance:

    use Illuminate\Support\Facades;
    use Illuminate\Validation\Validator;

    $validator = Facades\Validator::make(/* ... */);

    $validator->after(function (Validator $validator) {
        if ($this->somethingElseIsInvalid()) {
            $validator->errors()->add(
                'field', 'Something is wrong with this field!'
            );
        }
    });

    if ($validator->fails()) {
        // ...
    }

<a name="working-with-validated-input"></a>
## Working With Validated Input

After validating incoming request data using a form request or a manually created validator instance, you may wish to retrieve the incoming request data that actually underwent validation. This can be accomplished in several ways. First, you may call the `validated` method on a form request or validator instance. This method returns an array of the data that was validated:

    $validated = $request->validated();

    $validated = $validator->validated();

Alternatively, you may call the `safe` method on a form request or validator instance. This method returns an instance of `Illuminate\Support\ValidatedInput`. This object exposes `only`, `except`, and `all` methods to retrieve a subset of the validated data or the entire array of validated data:

    $validated = $request->safe()->only(['name', 'email']);

    $validated = $request->safe()->except(['name', 'email']);

    $validated = $request->safe()->all();

In addition, the `Illuminate\Support\ValidatedInput` instance may be iterated over and accessed like an array:

    // Validated data may be iterated...
    foreach ($request->safe() as $key => $value) {
        // ...
    }

    // Validated data may be accessed as an array...
    $validated = $request->safe();

    $email = $validated['email'];

If you would like to add additional fields to the validated data, you may call the `merge` method:

    $validated = $request->safe()->merge(['name' => 'Taylor Otwell']);

If you would like to retrieve the validated data as a [collection](/docs/{{version}}/collections) instance, you may call the `collect` method:

    $collection = $request->safe()->collect();

<a name="working-with-error-messages"></a>
## Working With Error Messages

After calling the `errors` method on a `Validator` instance, you will receive an `Illuminate\Support\MessageBag` instance, which has a variety of convenient methods for working with error messages. The `$errors` variable that is automatically made available to all views is also an instance of the `MessageBag` class.

<a name="retrieving-the-first-error-message-for-a-field"></a>
#### Retrieving The First Error Message For A Field

To retrieve the first error message for a given field, use the `first` method:

    $errors = $validator->errors();

    echo $errors->first('email');

<a name="retrieving-all-error-messages-for-a-field"></a>
#### Retrieving All Error Messages For A Field

If you need to retrieve an array of all the messages for a given field, use the `get` method:

    foreach ($errors->get('email') as $message) {
        // ...
    }

If you are validating an array form field, you may retrieve all of the messages for each of the array elements using the `*` character:

    foreach ($errors->get('attachments.*') as $message) {
        // ...
    }

<a name="retrieving-all-error-messages-for-all-fields"></a>
#### Retrieving All Error Messages For All Fields

To retrieve an array of all messages for all fields, use the `all` method:

    foreach ($errors->all() as $message) {
        // ...
    }

<a name="determining-if-messages-exist-for-a-field"></a>
#### Determining If Messages Exist For A Field

The `has` method may be used to determine if any error messages exist for a given field:

    if ($errors->has('email')) {
        // ...
    }

<a name="specifying-custom-messages-in-language-files"></a>
### Specifying Custom Messages In Language Files

Laravel's built-in validation rules each have an error message that is located in your application's `lang/en/validation.php` file. Within this file, you will find a translation entry for each validation rule. You are free to change or modify these messages based on the needs of your application.

In addition, you may copy this file to another translation language directory to translate the messages for your application's language. To learn more about Laravel localization, check out the complete [localization documentation](/docs/{{version}}/localization).

<a name="custom-messages-for-specific-attributes"></a>
#### Custom Messages For Specific Attributes

You may customize the error messages used for specified attribute and rule combinations within your application's validation language files. To do so, add your message customizations to the `custom` array of your application's `lang/xx/validation.php` language file:

    'custom' => [
        'email' => [
            'required' => 'We need to know your email address!',
            'max' => 'Your email address is too long!'
        ],
    ],

<a name="specifying-attribute-in-language-files"></a>
### Specifying Attributes In Language Files

Many of Laravel's built-in error messages include an `:attribute` placeholder that is replaced with the name of the field or attribute under validation. If you would like the `:attribute` portion of your validation message to be replaced with a custom value, you may specify the custom attribute name in the `attributes` array of your `lang/xx/validation.php` language file:

    'attributes' => [
        'email' => 'email address',
    ],

<a name="specifying-values-in-language-files"></a>
### Specifying Values In Language Files

Some of Laravel's built-in validation rule error messages contain a `:value` placeholder that is replaced with the current value of the request attribute. However, you may occasionally need the `:value` portion of your validation message to be replaced with a custom representation of the value. For example, consider the following rule that specifies that a credit card number is required if the `payment_type` has a value of `cc`:

    Validator::make($request->all(), [
        'credit_card_number' => 'required_if:payment_type,cc'
    ]);

If this validation rule fails, it will produce the following error message:

```none
The credit card number field is required when payment type is cc.
```

Instead of displaying `cc` as the payment type value, you may specify a more user-friendly value representation in your `lang/xx/validation.php` language file by defining a `values` array:

    'values' => [
        'payment_type' => [
            'cc' => 'credit card'
        ],
    ],

After defining this value, the validation rule will produce the following error message:

```none
The credit card number field is required when payment type is credit card.
```

<a name="available-validation-rules"></a>
## Available Validation Rules

Below is a list of all available validation rules and their function:

<style>
    .collection-method-list > p {
        columns: 10.8em 3; -moz-columns: 10.8em 3; -webkit-columns: 10.8em 3;
    }

    .collection-method-list a {
        display: block;
        overflow: hidden;
        text-overflow: ellipsis;
        white-space: nowrap;
    }
</style>

<div class="collection-method-list" markdown="1">

[Accepted](#rule-accepted)
[Accepted If](#rule-accepted-if)
[Active URL](#rule-active-url)
[After (Date)](#rule-after)
[After Or Equal (Date)](#rule-after-or-equal)
[Alpha](#rule-alpha)
[Alpha Dash](#rule-alpha-dash)
[Alpha Numeric](#rule-alpha-num)
[Array](#rule-array)
[Ascii](#rule-ascii)
[Bail](#rule-bail)
[Before (Date)](#rule-before)
[Before Or Equal (Date)](#rule-before-or-equal)
[Between](#rule-between)
[Boolean](#rule-boolean)
[Confirmed](#rule-confirmed)
[Current Password](#rule-current-password)
[Date](#rule-date)
[Date Equals](#rule-date-equals)
[Date Format](#rule-date-format)
[Decimal](#rule-decimal)
[Declined](#rule-declined)
[Declined If](#rule-declined-if)
[Different](#rule-different)
[Digits](#rule-digits)
[Digits Between](#rule-digits-between)
[Dimensions (Image Files)](#rule-dimensions)
[Distinct](#rule-distinct)
[Doesnt Start With](#rule-doesnt-start-with)
[Doesnt End With](#rule-doesnt-end-with)
[Email](#rule-email)
[Ends With](#rule-ends-with)
[Enum](#rule-enum)
[Exclude](#rule-exclude)
[Exclude If](#rule-exclude-if)
[Exclude Unless](#rule-exclude-unless)
[Exclude With](#rule-exclude-with)
[Exclude Without](#rule-exclude-without)
[Exists (Database)](#rule-exists)
[File](#rule-file)
[Filled](#rule-filled)
[Greater Than](#rule-gt)
[Greater Than Or Equal](#rule-gte)
[Image (File)](#rule-image)
[In](#rule-in)
[In Array](#rule-in-array)
[Integer](#rule-integer)
[IP Address](#rule-ip)
[JSON](#rule-json)
[Less Than](#rule-lt)
[Less Than Or Equal](#rule-lte)
[Lowercase](#rule-lowercase)
[MAC Address](#rule-mac)
[Max](#rule-max)
[Max Digits](#rule-max-digits)
[MIME Types](#rule-mimetypes)
[MIME Type By File Extension](#rule-mimes)
[Min](#rule-min)
[Min Digits](#rule-min-digits)
[Multiple Of](#rule-multiple-of)
[Not In](#rule-not-in)
[Not Regex](#rule-not-regex)
[Nullable](#rule-nullable)
[Numeric](#rule-numeric)
[Password](#rule-password)
[Present](#rule-present)
[Prohibited](#rule-prohibited)
[Prohibited If](#rule-prohibited-if)
[Prohibited Unless](#rule-prohibited-unless)
[Prohibits](#rule-prohibits)
[Regular Expression](#rule-regex)
[Required](#rule-required)
[Required If](#rule-required-if)
[Required Unless](#rule-required-unless)
[Required With](#rule-required-with)
[Required With All](#rule-required-with-all)
[Required Without](#rule-required-without)
[Required Without All](#rule-required-without-all)
[Required Array Keys](#rule-required-array-keys)
[Same](#rule-same)
[Size](#rule-size)
[Sometimes](#validating-when-present)
[Starts With](#rule-starts-with)
[String](#rule-string)
[Timezone](#rule-timezone)
[Unique (Database)](#rule-unique)
[Uppercase](#rule-uppercase)
[URL](#rule-url)
[ULID](#rule-ulid)
[UUID](#rule-uuid)

</div>

<a name="rule-accepted"></a>
#### accepted

The field under validation must be `"yes"`, `"on"`, `1`, or `true`. This is useful for validating "Terms of Service" acceptance or similar fields.

<a name="rule-accepted-if"></a>
#### accepted_if:anotherfield,value,...

The field under validation must be `"yes"`, `"on"`, `1`, or `true` if another field under validation is equal to a specified value. This is useful for validating "Terms of Service" acceptance or similar fields.

<a name="rule-active-url"></a>
#### active_url

The field under validation must have a valid A or AAAA record according to the `dns_get_record` PHP function. The hostname of the provided URL is extracted using the `parse_url` PHP function before being passed to `dns_get_record`.

<a name="rule-after"></a>
#### after:_date_

The field under validation must be a value after a given date. The dates will be passed into the `strtotime` PHP function in order to be converted to a valid `DateTime` instance:

    'start_date' => 'required|date|after:tomorrow'

Instead of passing a date string to be evaluated by `strtotime`, you may specify another field to compare against the date:

    'finish_date' => 'required|date|after:start_date'

<a name="rule-after-or-equal"></a>
#### after\_or\_equal:_date_

The field under validation must be a value after or equal to the given date. For more information, see the [after](#rule-after) rule.

<a name="rule-alpha"></a>
#### alpha

The field under validation must be entirely alphabetic characters.

<a name="rule-alpha-dash"></a>
#### alpha_dash

The field under validation may have alpha-numeric characters, as well as dashes and underscores.

<a name="rule-alpha-num"></a>
#### alpha_num

The field under validation must be entirely alpha-numeric characters.

<a name="rule-array"></a>
#### array

The field under validation must be a PHP `array`.

When additional values are provided to the `array` rule, each key in the input array must be present within the list of values provided to the rule. In the following example, the `admin` key in the input array is invalid since it is not contained in the list of values provided to the `array` rule:

    use Illuminate\Support\Facades\Validator;

    $input = [
        'user' => [
            'name' => 'Taylor Otwell',
            'username' => 'taylorotwell',
            'admin' => true,
        ],
    ];

    Validator::make($input, [
        'user' => 'array:name,username',
    ]);

In general, you should always specify the array keys that are allowed to be present within your array.

<a name="rule-ascii"></a>
#### ascii

The field under validation must be entirely 7-bit ASCII characters.

<a name="rule-bail"></a>
#### bail

Stop running validation rules for the field after the first validation failure.

While the `bail` rule will only stop validating a specific field when it encounters a validation failure, the `stopOnFirstFailure` method will inform the validator that it should stop validating all attributes once a single validation failure has occurred:

    if ($validator->stopOnFirstFailure()->fails()) {
        // ...
    }

<a name="rule-before"></a>
#### before:_date_

The field under validation must be a value preceding the given date. The dates will be passed into the PHP `strtotime` function in order to be converted into a valid `DateTime` instance. In addition, like the [`after`](#rule-after) rule, the name of another field under validation may be supplied as the value of `date`.

<a name="rule-before-or-equal"></a>
#### before\_or\_equal:_date_

The field under validation must be a value preceding or equal to the given date. The dates will be passed into the PHP `strtotime` function in order to be converted into a valid `DateTime` instance. In addition, like the [`after`](#rule-after) rule, the name of another field under validation may be supplied as the value of `date`.

<a name="rule-between"></a>
#### between:_min_,_max_

The field under validation must have a size between the given _min_ and _max_ (inclusive). Strings, numerics, arrays, and files are evaluated in the same fashion as the [`size`](#rule-size) rule.

<a name="rule-boolean"></a>
#### boolean

The field under validation must be able to be cast as a boolean. Accepted input are `true`, `false`, `1`, `0`, `"1"`, and `"0"`.

<a name="rule-confirmed"></a>
#### confirmed

The field under validation must have a matching field of `{field}_confirmation`. For example, if the field under validation is `password`, a matching `password_confirmation` field must be present in the input.

<a name="rule-current-password"></a>
#### current_password

The field under validation must match the authenticated user's password. You may specify an [authentication guard](/docs/{{version}}/authentication) using the rule's first parameter:

    'password' => 'current_password:api'

<a name="rule-date"></a>
#### date

The field under validation must be a valid, non-relative date according to the `strtotime` PHP function.

<a name="rule-date-equals"></a>
#### date_equals:_date_

The field under validation must be equal to the given date. The dates will be passed into the PHP `strtotime` function in order to be converted into a valid `DateTime` instance.

<a name="rule-date-format"></a>
#### date_format:_format_,...

The field under validation must match one of the given _formats_. You should use **either** `date` or `date_format` when validating a field, not both. This validation rule supports all formats supported by PHP's [DateTime](https://www.php.net/manual/en/class.datetime.php) class.

<a name="rule-decimal"></a>
#### decimal:_min_,_max_

The field under validation must be numeric and must contain the specified number of decimal places:

    // Must have exactly two decimal places (9.99)...
    'price' => 'decimal:2'

    // Must have between 2 and 4 decimal places...
    'price' => 'decimal:2,4'

<a name="rule-declined"></a>
#### declined

The field under validation must be `"no"`, `"off"`, `0`, or `false`.

<a name="rule-declined-if"></a>
#### declined_if:anotherfield,value,...

The field under validation must be `"no"`, `"off"`, `0`, or `false` if another field under validation is equal to a specified value.

<a name="rule-different"></a>
#### different:_field_

The field under validation must have a different value than _field_.

<a name="rule-digits"></a>
#### digits:_value_

The integer under validation must have an exact length of _value_.

<a name="rule-digits-between"></a>
#### digits_between:_min_,_max_

The integer validation must have a length between the given _min_ and _max_.

<a name="rule-dimensions"></a>
#### dimensions

The file under validation must be an image meeting the dimension constraints as specified by the rule's parameters:

    'avatar' => 'dimensions:min_width=100,min_height=200'

Available constraints are: _min\_width_, _max\_width_, _min\_height_, _max\_height_, _width_, _height_, _ratio_.

A _ratio_ constraint should be represented as width divided by height. This can be specified either by a fraction like `3/2` or a float like `1.5`:

    'avatar' => 'dimensions:ratio=3/2'

Since this rule requires several arguments, you may use the `Rule::dimensions` method to fluently construct the rule:

    use Illuminate\Support\Facades\Validator;
    use Illuminate\Validation\Rule;

    Validator::make($data, [
        'avatar' => [
            'required',
            Rule::dimensions()->maxWidth(1000)->maxHeight(500)->ratio(3 / 2),
        ],
    ]);

<a name="rule-distinct"></a>
#### distinct

When validating arrays, the field under validation must not have any duplicate values:

    'foo.*.id' => 'distinct'

Distinct uses loose variable comparisons by default. To use strict comparisons, you may add the `strict` parameter to your validation rule definition:

    'foo.*.id' => 'distinct:strict'

You may add `ignore_case` to the validation rule's arguments to make the rule ignore capitalization differences:

    'foo.*.id' => 'distinct:ignore_case'

<a name="rule-doesnt-start-with"></a>
#### doesnt_start_with:_foo_,_bar_,...

The field under validation must not start with one of the given values.

<a name="rule-doesnt-end-with"></a>
#### doesnt_end_with:_foo_,_bar_,...

The field under validation must not end with one of the given values.

<a name="rule-email"></a>
#### email

The field under validation must be formatted as an email address. This validation rule utilizes the [`egulias/email-validator`](https://github.com/egulias/EmailValidator) package for validating the email address. By default, the `RFCValidation` validator is applied, but you can apply other validation styles as well:

    'email' => 'email:rfc,dns'

The example above will apply the `RFCValidation` and `DNSCheckValidation` validations. Here's a full list of validation styles you can apply:

<div class="content-list" markdown="1">

- `rfc`: `RFCValidation`
- `strict`: `NoRFCWarningsValidation`
- `dns`: `DNSCheckValidation`
- `spoof`: `SpoofCheckValidation`
- `filter`: `FilterEmailValidation`
- `filter_unicode`: `FilterEmailValidation::unicode()`

</div>

The `filter` validator, which uses PHP's `filter_var` function, ships with Laravel and was Laravel's default email validation behavior prior to Laravel version 5.8.

> **Warning**  
> The `dns` and `spoof` validators require the PHP `intl` extension.

<a name="rule-ends-with"></a>
#### ends_with:_foo_,_bar_,...

The field under validation must end with one of the given values.

<a name="rule-enum"></a>
#### enum

The `Enum` rule is a class based rule that validates whether the field under validation contains a valid enum value. The `Enum` rule accepts the name of the enum as its only constructor argument:

    use App\Enums\ServerStatus;
    use Illuminate\Validation\Rules\Enum;

    $request->validate([
        'status' => [new Enum(ServerStatus::class)],
    ]);

> **Warning**  
> Enums are only available on PHP 8.1+.

<a name="rule-exclude"></a>
#### exclude

The field under validation will be excluded from the request data returned by the `validate` and `validated` methods.

<a name="rule-exclude-if"></a>
#### exclude_if:_anotherfield_,_value_

The field under validation will be excluded from the request data returned by the `validate` and `validated` methods if the _anotherfield_ field is equal to _value_.

If complex conditional exclusion logic is required, you may utilize the `Rule::excludeIf` method. This method accepts a boolean or a closure. When given a closure, the closure should return `true` or `false` to indicate if the field under validation should be excluded:

    use Illuminate\Support\Facades\Validator;
    use Illuminate\Validation\Rule;

    Validator::make($request->all(), [
        'role_id' => Rule::excludeIf($request->user()->is_admin),
    ]);

    Validator::make($request->all(), [
        'role_id' => Rule::excludeIf(fn () => $request->user()->is_admin),
    ]);

<a name="rule-exclude-unless"></a>
#### exclude_unless:_anotherfield_,_value_

The field under validation will be excluded from the request data returned by the `validate` and `validated` methods unless _anotherfield_'s field is equal to _value_. If _value_ is `null` (`exclude_unless:name,null`), the field under validation will be excluded unless the comparison field is `null` or the comparison field is missing from the request data.

<a name="rule-exclude-with"></a>
#### exclude_with:_anotherfield_

The field under validation will be excluded from the request data returned by the `validate` and `validated` methods if the _anotherfield_ field is present.

<a name="rule-exclude-without"></a>
#### exclude_without:_anotherfield_

The field under validation will be excluded from the request data returned by the `validate` and `validated` methods if the _anotherfield_ field is not present.

<a name="rule-exists"></a>
#### exists:_table_,_column_

The field under validation must exist in a given database table.

<a name="basic-usage-of-exists-rule"></a>
#### Basic Usage Of Exists Rule

    'state' => 'exists:states'

If the `column` option is not specified, the field name will be used. So, in this case, the rule will validate that the `states` database table contains a record with a `state` column value matching the request's `state` attribute value.

<a name="specifying-a-custom-column-name"></a>
#### Specifying A Custom Column Name

You may explicitly specify the database column name that should be used by the validation rule by placing it after the database table name:

    'state' => 'exists:states,abbreviation'

Occasionally, you may need to specify a specific database connection to be used for the `exists` query. You can accomplish this by prepending the connection name to the table name:

    'email' => 'exists:connection.staff,email'

Instead of specifying the table name directly, you may specify the Eloquent model which should be used to determine the table name:

    'user_id' => 'exists:App\Models\User,id'

If you would like to customize the query executed by the validation rule, you may use the `Rule` class to fluently define the rule. In this example, we'll also specify the validation rules as an array instead of using the `|` character to delimit them:

    use Illuminate\Database\Query\Builder;
    use Illuminate\Support\Facades\Validator;
    use Illuminate\Validation\Rule;

    Validator::make($data, [
        'email' => [
            'required',
            Rule::exists('staff')->where(function (Builder $query) {
                return $query->where('account_id', 1);
            }),
        ],
    ]);

You may explicitly specify the database column name that should be used by the `exists` rule generated by the `Rule::exists` method by providing the column name as the second argument to the `exists` method:

    'state' => Rule::exists('states', 'abbreviation'),

<a name="rule-file"></a>
#### file

The field under validation must be a successfully uploaded file.

<a name="rule-filled"></a>
#### filled

The field under validation must not be empty when it is present.

<a name="rule-gt"></a>
#### gt:_field_

The field under validation must be greater than the given _field_. The two fields must be of the same type. Strings, numerics, arrays, and files are evaluated using the same conventions as the [`size`](#rule-size) rule.

<a name="rule-gte"></a>
#### gte:_field_

The field under validation must be greater than or equal to the given _field_. The two fields must be of the same type. Strings, numerics, arrays, and files are evaluated using the same conventions as the [`size`](#rule-size) rule.

<a name="rule-image"></a>
#### image

The file under validation must be an image (jpg, jpeg, png, bmp, gif, svg, or webp).

<a name="rule-in"></a>
#### in:_foo_,_bar_,...

The field under validation must be included in the given list of values. Since this rule often requires you to `implode` an array, the `Rule::in` method may be used to fluently construct the rule:

    use Illuminate\Support\Facades\Validator;
    use Illuminate\Validation\Rule;

    Validator::make($data, [
        'zones' => [
            'required',
            Rule::in(['first-zone', 'second-zone']),
        ],
    ]);

When the `in` rule is combined with the `array` rule, each value in the input array must be present within the list of values provided to the `in` rule. In the following example, the `LAS` airport code in the input array is invalid since it is not contained in the list of airports provided to the `in` rule:

    use Illuminate\Support\Facades\Validator;
    use Illuminate\Validation\Rule;

    $input = [
        'airports' => ['NYC', 'LAS'],
    ];

    Validator::make($input, [
        'airports' => [
            'required',
            'array',
        ],
        'airports.*' => Rule::in(['NYC', 'LIT']),
    ]);

<a name="rule-in-array"></a>
#### in_array:_anotherfield_.*

The field under validation must exist in _anotherfield_'s values.

<a name="rule-integer"></a>
#### integer

The field under validation must be an integer.

> **Warning**  
> This validation rule does not verify that the input is of the "integer" variable type, only that the input is of a type accepted by PHP's `FILTER_VALIDATE_INT` rule. If you need to validate the input as being a number please use this rule in combination with [the `numeric` validation rule](#rule-numeric).

<a name="rule-ip"></a>
#### ip

The field under validation must be an IP address.

<a name="ipv4"></a>
#### ipv4

The field under validation must be an IPv4 address.

<a name="ipv6"></a>
#### ipv6

The field under validation must be an IPv6 address.

<a name="rule-json"></a>
#### json

The field under validation must be a valid JSON string.

<a name="rule-lt"></a>
#### lt:_field_

The field under validation must be less than the given _field_. The two fields must be of the same type. Strings, numerics, arrays, and files are evaluated using the same conventions as the [`size`](#rule-size) rule.

<a name="rule-lte"></a>
#### lte:_field_

The field under validation must be less than or equal to the given _field_. The two fields must be of the same type. Strings, numerics, arrays, and files are evaluated using the same conventions as the [`size`](#rule-size) rule.

<a name="rule-lowercase"></a>
#### lowercase

The field under validation must be lowercase.

<a name="rule-mac"></a>
#### mac_address

The field under validation must be a MAC address.

<a name="rule-max"></a>
#### max:_value_

The field under validation must be less than or equal to a maximum _value_. Strings, numerics, arrays, and files are evaluated in the same fashion as the [`size`](#rule-size) rule.

<a name="rule-max-digits"></a>
#### max_digits:_value_

The integer under validation must have a maximum length of _value_.

<a name="rule-mimetypes"></a>
#### mimetypes:_text/plain_,...

The file under validation must match one of the given MIME types:

    'video' => 'mimetypes:video/avi,video/mpeg,video/quicktime'

To determine the MIME type of the uploaded file, the file's contents will be read and the framework will attempt to guess the MIME type, which may be different from the client's provided MIME type.

<a name="rule-mimes"></a>
#### mimes:_foo_,_bar_,...

The file under validation must have a MIME type corresponding to one of the listed extensions.

<a name="basic-usage-of-mime-rule"></a>
#### Basic Usage Of MIME Rule

    'photo' => 'mimes:jpg,bmp,png'

Even though you only need to specify the extensions, this rule actually validates the MIME type of the file by reading the file's contents and guessing its MIME type. A full listing of MIME types and their corresponding extensions may be found at the following location:

[https://svn.apache.org/repos/asf/httpd/httpd/trunk/docs/conf/mime.types](https://svn.apache.org/repos/asf/httpd/httpd/trunk/docs/conf/mime.types)

<a name="rule-min"></a>
#### min:_value_

The field under validation must have a minimum _value_. Strings, numerics, arrays, and files are evaluated in the same fashion as the [`size`](#rule-size) rule.

<a name="rule-min-digits"></a>
#### min_digits:_value_

The integer under validation must have a minimum length of _value_.

<a name="rule-multiple-of"></a>
#### multiple_of:_value_

The field under validation must be a multiple of _value_.

> **Warning**  
> The [`bcmath` PHP extension](https://www.php.net/manual/en/book.bc.php) is required in order to use the `multiple_of` rule.

<a name="rule-not-in"></a>
#### not_in:_foo_,_bar_,...

The field under validation must not be included in the given list of values. The `Rule::notIn` method may be used to fluently construct the rule:

    use Illuminate\Validation\Rule;

    Validator::make($data, [
        'toppings' => [
            'required',
            Rule::notIn(['sprinkles', 'cherries']),
        ],
    ]);

<a name="rule-not-regex"></a>
#### not_regex:_pattern_

The field under validation must not match the given regular expression.

Internally, this rule uses the PHP `preg_match` function. The pattern specified should obey the same formatting required by `preg_match` and thus also include valid delimiters. For example: `'email' => 'not_regex:/^.+$/i'`.

> **Warning**  
> When using the `regex` / `not_regex` patterns, it may be necessary to specify your validation rules using an array instead of using `|` delimiters, especially if the regular expression contains a `|` character.

<a name="rule-nullable"></a>
#### nullable

The field under validation may be `null`.

<a name="rule-numeric"></a>
#### numeric

The field under validation must be [numeric](https://www.php.net/manual/en/function.is-numeric.php).

<a name="rule-password"></a>
#### password

The field under validation must match the authenticated user's password.

> **Warning**  
> This rule was renamed to `current_password` with the intention of removing it in Laravel 9. Please use the [Current Password](#rule-current-password) rule instead.

<a name="rule-present"></a>
#### present

The field under validation must exist in the input data.

<a name="rule-prohibited"></a>
#### prohibited

The field under validation must be missing or "empty". A field is "empty" if it meets one of the following criteria:

<div class="content-list" markdown="1">

- The value is `null`.
- The value is an empty string.
- The value is an empty array or empty `Countable` object.
- The value is an uploaded file with an empty path.

</div>

<a name="rule-prohibited-if"></a>
#### prohibited_if:_anotherfield_,_value_,...

The field under validation must be missing or "empty" if the _anotherfield_ field is equal to any _value_. A field is "empty" if it meets one of the following criteria:

<div class="content-list" markdown="1">

- The value is `null`.
- The value is an empty string.
- The value is an empty array or empty `Countable` object.
- The value is an uploaded file with an empty path.

</div>

If complex conditional prohibition logic is required, you may utilize the `Rule::prohibitedIf` method. This method accepts a boolean or a closure. When given a closure, the closure should return `true` or `false` to indicate if the field under validation should be prohibited:

    use Illuminate\Support\Facades\Validator;
    use Illuminate\Validation\Rule;

    Validator::make($request->all(), [
        'role_id' => Rule::prohibitedIf($request->user()->is_admin),
    ]);

    Validator::make($request->all(), [
        'role_id' => Rule::prohibitedIf(fn () => $request->user()->is_admin),
    ]);

<a name="rule-prohibited-unless"></a>
#### prohibited_unless:_anotherfield_,_value_,...

The field under validation must be missing or "empty" unless the _anotherfield_ field is equal to any _value_. A field is "empty" if it meets one of the following criteria:

<div class="content-list" markdown="1">

- The value is `null`.
- The value is an empty string.
- The value is an empty array or empty `Countable` object.
- The value is an uploaded file with an empty path.

</div>

<a name="rule-prohibits"></a>
#### prohibits:_anotherfield_,...

<<<<<<< HEAD
If the field under validation is present and not an empty string, then _anotherfield_ is [prohibited](#rule-prohibited).
=======
If the field under validation is not missing or "empty", all fields in _anotherfield_ must be missing or "empty". A field is "empty" if it meets one of the following criteria:

<div class="content-list" markdown="1">

- The value is `null`.
- The value is an empty string.
- The value is an empty array or empty `Countable` object.
- The value is an uploaded file with an empty path.

</div>
>>>>>>> 3aaa1540

<a name="rule-regex"></a>
#### regex:_pattern_

The field under validation must match the given regular expression.

Internally, this rule uses the PHP `preg_match` function. The pattern specified should obey the same formatting required by `preg_match` and thus also include valid delimiters. For example: `'email' => 'regex:/^.+@.+$/i'`.

> **Warning**  
> When using the `regex` / `not_regex` patterns, it may be necessary to specify rules in an array instead of using `|` delimiters, especially if the regular expression contains a `|` character.

<a name="rule-required"></a>
#### required

The field under validation must be present in the input data and not empty. A field is "empty" if it meets one of the following criteria:

<div class="content-list" markdown="1">

- The value is `null`.
- The value is an empty string.
- The value is an empty array or empty `Countable` object.
- The value is an uploaded file with no path.

</div>

<a name="rule-required-if"></a>
#### required_if:_anotherfield_,_value_,...

The field under validation must be present and not empty if the _anotherfield_ field is equal to any _value_.

If you would like to construct a more complex condition for the `required_if` rule, you may use the `Rule::requiredIf` method. This method accepts a boolean or a closure. When passed a closure, the closure should return `true` or `false` to indicate if the field under validation is required:

    use Illuminate\Support\Facades\Validator;
    use Illuminate\Validation\Rule;

    Validator::make($request->all(), [
        'role_id' => Rule::requiredIf($request->user()->is_admin),
    ]);

    Validator::make($request->all(), [
        'role_id' => Rule::requiredIf(fn () => $request->user()->is_admin),
    ]);

<a name="rule-required-unless"></a>
#### required_unless:_anotherfield_,_value_,...

The field under validation must be present and not empty unless the _anotherfield_ field is equal to any _value_. This also means _anotherfield_ must be present in the request data unless _value_ is `null`. If _value_ is `null` (`required_unless:name,null`), the field under validation will be required unless the comparison field is `null` or the comparison field is missing from the request data.

<a name="rule-required-with"></a>
#### required_with:_foo_,_bar_,...

The field under validation must be present and not empty _only if_ any of the other specified fields are present and not empty.

<a name="rule-required-with-all"></a>
#### required_with_all:_foo_,_bar_,...

The field under validation must be present and not empty _only if_ all of the other specified fields are present and not empty.

<a name="rule-required-without"></a>
#### required_without:_foo_,_bar_,...

The field under validation must be present and not empty _only when_ any of the other specified fields are empty or not present.

<a name="rule-required-without-all"></a>
#### required_without_all:_foo_,_bar_,...

The field under validation must be present and not empty _only when_ all of the other specified fields are empty or not present.

<a name="rule-required-array-keys"></a>
#### required_array_keys:_foo_,_bar_,...

The field under validation must be an array and must contain at least the specified keys.

<a name="rule-same"></a>
#### same:_field_

The given _field_ must match the field under validation.

<a name="rule-size"></a>
#### size:_value_

The field under validation must have a size matching the given _value_. For string data, _value_ corresponds to the number of characters. For numeric data, _value_ corresponds to a given integer value (the attribute must also have the `numeric` or `integer` rule). For an array, _size_ corresponds to the `count` of the array. For files, _size_ corresponds to the file size in kilobytes. Let's look at some examples:

    // Validate that a string is exactly 12 characters long...
    'title' => 'size:12';

    // Validate that a provided integer equals 10...
    'seats' => 'integer|size:10';

    // Validate that an array has exactly 5 elements...
    'tags' => 'array|size:5';

    // Validate that an uploaded file is exactly 512 kilobytes...
    'image' => 'file|size:512';

<a name="rule-starts-with"></a>
#### starts_with:_foo_,_bar_,...

The field under validation must start with one of the given values.

<a name="rule-string"></a>
#### string

The field under validation must be a string. If you would like to allow the field to also be `null`, you should assign the `nullable` rule to the field.

<a name="rule-timezone"></a>
#### timezone

The field under validation must be a valid timezone identifier according to the `timezone_identifiers_list` PHP function.

<a name="rule-unique"></a>
#### unique:_table_,_column_

The field under validation must not exist within the given database table.

**Specifying A Custom Table / Column Name:**

Instead of specifying the table name directly, you may specify the Eloquent model which should be used to determine the table name:

    'email' => 'unique:App\Models\User,email_address'

The `column` option may be used to specify the field's corresponding database column. If the `column` option is not specified, the name of the field under validation will be used.

    'email' => 'unique:users,email_address'

**Specifying A Custom Database Connection**

Occasionally, you may need to set a custom connection for database queries made by the Validator. To accomplish this, you may prepend the connection name to the table name:

    'email' => 'unique:connection.users,email_address'

**Forcing A Unique Rule To Ignore A Given ID:**

Sometimes, you may wish to ignore a given ID during unique validation. For example, consider an "update profile" screen that includes the user's name, email address, and location. You will probably want to verify that the email address is unique. However, if the user only changes the name field and not the email field, you do not want a validation error to be thrown because the user is already the owner of the email address in question.

To instruct the validator to ignore the user's ID, we'll use the `Rule` class to fluently define the rule. In this example, we'll also specify the validation rules as an array instead of using the `|` character to delimit the rules:

    use Illuminate\Database\Eloquent\Builder;
    use Illuminate\Support\Facades\Validator;
    use Illuminate\Validation\Rule;

    Validator::make($data, [
        'email' => [
            'required',
            Rule::unique('users')->ignore($user->id),
        ],
    ]);

> **Warning**  
> You should never pass any user controlled request input into the `ignore` method. Instead, you should only pass a system generated unique ID such as an auto-incrementing ID or UUID from an Eloquent model instance. Otherwise, your application will be vulnerable to an SQL injection attack.

Instead of passing the model key's value to the `ignore` method, you may also pass the entire model instance. Laravel will automatically extract the key from the model:

    Rule::unique('users')->ignore($user)

If your table uses a primary key column name other than `id`, you may specify the name of the column when calling the `ignore` method:

    Rule::unique('users')->ignore($user->id, 'user_id')

By default, the `unique` rule will check the uniqueness of the column matching the name of the attribute being validated. However, you may pass a different column name as the second argument to the `unique` method:

    Rule::unique('users', 'email_address')->ignore($user->id)

**Adding Additional Where Clauses:**

You may specify additional query conditions by customizing the query using the `where` method. For example, let's add a query condition that scopes the query to only search records that have an `account_id` column value of `1`:

    'email' => Rule::unique('users')->where(fn (Builder $query) => $query->where('account_id', 1))

<a name="rule-uppercase"></a>
#### uppercase

The field under validation must be uppercase.

<a name="rule-url"></a>
#### url

The field under validation must be a valid URL.

<a name="rule-ulid"></a>
#### ulid

The field under validation must be a valid [Universally Unique Lexicographically Sortable Identifier](https://github.com/ulid/spec) (ULID).

<a name="rule-uuid"></a>
#### uuid

The field under validation must be a valid RFC 4122 (version 1, 3, 4, or 5) universally unique identifier (UUID).

<a name="conditionally-adding-rules"></a>
## Conditionally Adding Rules

<a name="skipping-validation-when-fields-have-certain-values"></a>
#### Skipping Validation When Fields Have Certain Values

You may occasionally wish to not validate a given field if another field has a given value. You may accomplish this using the `exclude_if` validation rule. In this example, the `appointment_date` and `doctor_name` fields will not be validated if the `has_appointment` field has a value of `false`:

    use Illuminate\Support\Facades\Validator;

    $validator = Validator::make($data, [
        'has_appointment' => 'required|boolean',
        'appointment_date' => 'exclude_if:has_appointment,false|required|date',
        'doctor_name' => 'exclude_if:has_appointment,false|required|string',
    ]);

Alternatively, you may use the `exclude_unless` rule to not validate a given field unless another field has a given value:

    $validator = Validator::make($data, [
        'has_appointment' => 'required|boolean',
        'appointment_date' => 'exclude_unless:has_appointment,true|required|date',
        'doctor_name' => 'exclude_unless:has_appointment,true|required|string',
    ]);

<a name="validating-when-present"></a>
#### Validating When Present

In some situations, you may wish to run validation checks against a field **only** if that field is present in the data being validated. To quickly accomplish this, add the `sometimes` rule to your rule list:

    $v = Validator::make($data, [
        'email' => 'sometimes|required|email',
    ]);

In the example above, the `email` field will only be validated if it is present in the `$data` array.

> **Note**  
> If you are attempting to validate a field that should always be present but may be empty, check out [this note on optional fields](#a-note-on-optional-fields).

<a name="complex-conditional-validation"></a>
#### Complex Conditional Validation

Sometimes you may wish to add validation rules based on more complex conditional logic. For example, you may wish to require a given field only if another field has a greater value than 100. Or, you may need two fields to have a given value only when another field is present. Adding these validation rules doesn't have to be a pain. First, create a `Validator` instance with your _static rules_ that never change:

    use Illuminate\Support\Facades\Validator;

    $validator = Validator::make($request->all(), [
        'email' => 'required|email',
        'games' => 'required|numeric',
    ]);

Let's assume our web application is for game collectors. If a game collector registers with our application and they own more than 100 games, we want them to explain why they own so many games. For example, perhaps they run a game resale shop, or maybe they just enjoy collecting games. To conditionally add this requirement, we can use the `sometimes` method on the `Validator` instance.

    use Illuminate\Support\Fluent;

    $validator->sometimes('reason', 'required|max:500', function (Fluent $input) {
        return $input->games >= 100;
    });

The first argument passed to the `sometimes` method is the name of the field we are conditionally validating. The second argument is a list of the rules we want to add. If the closure passed as the third argument returns `true`, the rules will be added. This method makes it a breeze to build complex conditional validations. You may even add conditional validations for several fields at once:

    $validator->sometimes(['reason', 'cost'], 'required', function (Fluent $input) {
        return $input->games >= 100;
    });

> **Note**  
> The `$input` parameter passed to your closure will be an instance of `Illuminate\Support\Fluent` and may be used to access your input and files under validation.

<a name="complex-conditional-array-validation"></a>
#### Complex Conditional Array Validation

Sometimes you may want to validate a field based on another field in the same nested array whose index you do not know. In these situations, you may allow your closure to receive a second argument which will be the current individual item in the array being validated:

    $input = [
        'channels' => [
            [
                'type' => 'email',
                'address' => 'abigail@example.com',
            ],
            [
                'type' => 'url',
                'address' => 'https://example.com',
            ],
        ],
    ];

    $validator->sometimes('channels.*.address', 'email', function (Fluent $input, Fluent $item) {
        return $item->type === 'email';
    });

    $validator->sometimes('channels.*.address', 'url', function (Fluent $input, Fluent $item) {
        return $item->type !== 'email';
    });

Like the `$input` parameter passed to the closure, the `$item` parameter is an instance of `Illuminate\Support\Fluent` when the attribute data is an array; otherwise, it is a string.

<a name="validating-arrays"></a>
## Validating Arrays

As discussed in the [`array` validation rule documentation](#rule-array), the `array` rule accepts a list of allowed array keys. If any additional keys are present within the array, validation will fail:

    use Illuminate\Support\Facades\Validator;

    $input = [
        'user' => [
            'name' => 'Taylor Otwell',
            'username' => 'taylorotwell',
            'admin' => true,
        ],
    ];

    Validator::make($input, [
        'user' => 'array:username,locale',
    ]);

In general, you should always specify the array keys that are allowed to be present within your array. Otherwise, the validator's `validate` and `validated` methods will return all of the validated data, including the array and all of its keys, even if those keys were not validated by other nested array validation rules.

<a name="validating-nested-array-input"></a>
### Validating Nested Array Input

Validating nested array based form input fields doesn't have to be a pain. You may use "dot notation" to validate attributes within an array. For example, if the incoming HTTP request contains a `photos[profile]` field, you may validate it like so:

    use Illuminate\Support\Facades\Validator;

    $validator = Validator::make($request->all(), [
        'photos.profile' => 'required|image',
    ]);

You may also validate each element of an array. For example, to validate that each email in a given array input field is unique, you may do the following:

    $validator = Validator::make($request->all(), [
        'person.*.email' => 'email|unique:users',
        'person.*.first_name' => 'required_with:person.*.last_name',
    ]);

Likewise, you may use the `*` character when specifying [custom validation messages in your language files](#custom-messages-for-specific-attributes), making it a breeze to use a single validation message for array based fields:

    'custom' => [
        'person.*.email' => [
            'unique' => 'Each person must have a unique email address',
        ]
    ],

<a name="accessing-nested-array-data"></a>
#### Accessing Nested Array Data

Sometimes you may need to access the value for a given nested array element when assigning validation rules to the attribute. You may accomplish this using the `Rule::forEach` method. The `forEach` method accepts a closure that will be invoked for each iteration of the array attribute under validation and will receive the attribute's value and explicit, fully-expanded attribute name. The closure should return an array of rules to assign to the array element:

    use App\Rules\HasPermission;
    use Illuminate\Support\Facades\Validator;
    use Illuminate\Validation\Rule;

    $validator = Validator::make($request->all(), [
        'companies.*.id' => Rule::forEach(function (string|null $value, string $attribute) {
            return [
                Rule::exists(Company::class, 'id'),
                new HasPermission('manage-company', $value),
            ];
        }),
    ]);

<a name="error-message-indexes-and-positions"></a>
### Error Message Indexes & Positions

When validating arrays, you may want to reference the index or position of a particular item that failed validation within the error message displayed by your application. To accomplish this, you may include the `:index` (starts from `0`) and `:position` (starts from `1`) placeholders within your [custom validation message](#manual-customizing-the-error-messages):

    use Illuminate\Support\Facades\Validator;

    $input = [
        'photos' => [
            [
                'name' => 'BeachVacation.jpg',
                'description' => 'A photo of my beach vacation!',
            ],
            [
                'name' => 'GrandCanyon.jpg',
                'description' => '',
            ],
        ],
    ];

    Validator::validate($input, [
        'photos.*.description' => 'required',
    ], [
        'photos.*.description.required' => 'Please describe photo #:position.',
    ]);

Given the example above, validation will fail and the user will be presented with the following error of _"Please describe photo #2."_

<a name="validating-files"></a>
## Validating Files

Laravel provides a variety of validation rules that may be used to validate uploaded files, such as `mimes`, `image`, `min`, and `max`. While you are free to specify these rules individually when validating files, Laravel also offers a fluent file validation rule builder that you may find convenient:

    use Illuminate\Support\Facades\Validator;
    use Illuminate\Validation\Rules\File;

    Validator::validate($input, [
        'attachment' => [
            'required',
            File::types(['mp3', 'wav'])
                ->min(1024)
                ->max(12 * 1024),
        ],
    ]);

If your application accepts images uploaded by your users, you may use the `File` rule's `image` constructor method to indicate that the uploaded file should be an image. In addition, the `dimensions` rule may be used to limit the dimensions of the image:

    use Illuminate\Support\Facades\Validator;
    use Illuminate\Validation\Rules\File;

    Validator::validate($input, [
        'photo' => [
            'required',
            File::image()
                ->min(1024)
                ->max(12 * 1024)
                ->dimensions(Rule::dimensions()->maxWidth(1000)->maxHeight(500)),
        ],
    ]);

> **Note**  
> More information regarding validating image dimensions may be found in the [dimension rule documentation](#rule-dimensions).

<a name="validating-files-file-types"></a>
#### File Types

Even though you only need to specify the extensions when invoking the `types` method, this method actually validates the MIME type of the file by reading the file's contents and guessing its MIME type. A full listing of MIME types and their corresponding extensions may be found at the following location:

[https://svn.apache.org/repos/asf/httpd/httpd/trunk/docs/conf/mime.types](https://svn.apache.org/repos/asf/httpd/httpd/trunk/docs/conf/mime.types)

<a name="validating-passwords"></a>
## Validating Passwords

To ensure that passwords have an adequate level of complexity, you may use Laravel's `Password` rule object:

    use Illuminate\Support\Facades\Validator;
    use Illuminate\Validation\Rules\Password;

    $validator = Validator::make($request->all(), [
        'password' => ['required', 'confirmed', Password::min(8)],
    ]);

The `Password` rule object allows you to easily customize the password complexity requirements for your application, such as specifying that passwords require at least one letter, number, symbol, or characters with mixed casing:

    // Require at least 8 characters...
    Password::min(8)

    // Require at least one letter...
    Password::min(8)->letters()

    // Require at least one uppercase and one lowercase letter...
    Password::min(8)->mixedCase()

    // Require at least one number...
    Password::min(8)->numbers()

    // Require at least one symbol...
    Password::min(8)->symbols()

In addition, you may ensure that a password has not been compromised in a public password data breach leak using the `uncompromised` method:

    Password::min(8)->uncompromised()

Internally, the `Password` rule object uses the [k-Anonymity](https://en.wikipedia.org/wiki/K-anonymity) model to determine if a password has been leaked via the [haveibeenpwned.com](https://haveibeenpwned.com) service without sacrificing the user's privacy or security.

By default, if a password appears at least once in a data leak, it will be considered compromised. You can customize this threshold using the first argument of the `uncompromised` method:

    // Ensure the password appears less than 3 times in the same data leak...
    Password::min(8)->uncompromised(3);

Of course, you may chain all the methods in the examples above:

    Password::min(8)
        ->letters()
        ->mixedCase()
        ->numbers()
        ->symbols()
        ->uncompromised()

<a name="defining-default-password-rules"></a>
#### Defining Default Password Rules

You may find it convenient to specify the default validation rules for passwords in a single location of your application. You can easily accomplish this using the `Password::defaults` method, which accepts a closure. The closure given to the `defaults` method should return the default configuration of the Password rule. Typically, the `defaults` rule should be called within the `boot` method of one of your application's service providers:

```php
use Illuminate\Validation\Rules\Password;

/**
 * Bootstrap any application services.
 */
public function boot(): void
{
    Password::defaults(function () {
        $rule = Password::min(8);

        return $this->app->isProduction()
                    ? $rule->mixedCase()->uncompromised()
                    : $rule;
    });
}
```

Then, when you would like to apply the default rules to a particular password undergoing validation, you may invoke the `defaults` method with no arguments:

    'password' => ['required', Password::defaults()],

Occasionally, you may want to attach additional validation rules to your default password validation rules. You may use the `rules` method to accomplish this:

    use App\Rules\ZxcvbnRule;

    Password::defaults(function () {
        $rule = Password::min(8)->rules([new ZxcvbnRule]);

        // ...
    });

<a name="custom-validation-rules"></a>
## Custom Validation Rules

<a name="using-rule-objects"></a>
### Using Rule Objects

Laravel provides a variety of helpful validation rules; however, you may wish to specify some of your own. One method of registering custom validation rules is using rule objects. To generate a new rule object, you may use the `make:rule` Artisan command. Let's use this command to generate a rule that verifies a string is uppercase. Laravel will place the new rule in the `app/Rules` directory. If this directory does not exist, Laravel will create it when you execute the Artisan command to create your rule:

```shell
php artisan make:rule Uppercase
```

Once the rule has been created, we are ready to define its behavior. A rule object contains a single method: `__invoke`. This method receives the attribute name, its value, and a callback that should be invoked on failure with the validation error message:

    <?php

    namespace App\Rules;

    use Closure;
    use Illuminate\Contracts\Validation\InvokableRule;

    class Uppercase implements InvokableRule
    {
        /**
         * Run the validation rule.
         */
        public function __invoke(string $attribute, mixed $value, Closure $fail): void
        {
            if (strtoupper($value) !== $value) {
                $fail('The :attribute must be uppercase.');
            }
        }
    }

Once the rule has been defined, you may attach it to a validator by passing an instance of the rule object with your other validation rules:

    use App\Rules\Uppercase;

    $request->validate([
        'name' => ['required', 'string', new Uppercase],
    ]);

#### Translating Validation Messages

Instead of providing a literal error message to the `$fail` closure, you may also provide a [translation string key](/docs/{{version}}/localization) and instruct Laravel to translate the error message:

    if (strtoupper($value) !== $value) {
        $fail('validation.uppercase')->translate();
    }

If necessary, you may provide placeholder replacements and the preferred language as the first and second arguments to the `translate` method:

    $fail('validation.location')->translate([
        'value' => $this->value,
    ], 'fr')

#### Accessing Additional Data

If your custom validation rule class needs to access all of the other data undergoing validation, your rule class may implement the `Illuminate\Contracts\Validation\DataAwareRule` interface. This interface requires your class to define a `setData` method. This method will automatically be invoked by Laravel (before validation proceeds) with all of the data under validation:

    <?php

    namespace App\Rules;

    use Illuminate\Contracts\Validation\DataAwareRule;
    use Illuminate\Contracts\Validation\InvokableRule;

    class Uppercase implements DataAwareRule, InvokableRule
    {
        /**
         * All of the data under validation.
         *
         * @var array<string, mixed>
         */
        protected $data = [];

        // ...

        /**
         * Set the data under validation.
         *
         * @param  array<string, mixed>  $data
         * @return $this
         */
        public function setData(array $data): static
        {
            $this->data = $data;

            return $this;
        }
    }

Or, if your validation rule requires access to the validator instance performing the validation, you may implement the `ValidatorAwareRule` interface:

    <?php

    namespace App\Rules;

    use Illuminate\Contracts\Validation\InvokableRule;
    use Illuminate\Contracts\Validation\ValidatorAwareRule;
    use Illuminate\Validation\Validator;

    class Uppercase implements InvokableRule, ValidatorAwareRule
    {
        /**
         * The validator instance.
         *
         * @var \Illuminate\Validation\Validator
         */
        protected $validator;

        // ...

        /**
         * Set the current validator.
         */
        public function setValidator(Validator $validator): static
        {
            $this->validator = $validator;

            return $this;
        }
    }

<a name="using-closures"></a>
### Using Closures

If you only need the functionality of a custom rule once throughout your application, you may use a closure instead of a rule object. The closure receives the attribute's name, the attribute's value, and a `$fail` callback that should be called if validation fails:

    use Illuminate\Support\Facades\Validator;

    $validator = Validator::make($request->all(), [
        'title' => [
            'required',
            'max:255',
            function (string $attribute, string|null $value, Closure $fail) {
                if ($value === 'foo') {
                    $fail('The '.$attribute.' is invalid.');
                }
            },
        ],
    ]);

<a name="implicit-rules"></a>
### Implicit Rules

By default, when an attribute being validated is not present or contains an empty string, normal validation rules, including custom rules, are not run. For example, the [`unique`](#rule-unique) rule will not be run against an empty string:

    use Illuminate\Support\Facades\Validator;

    $rules = ['name' => 'unique:users,name'];

    $input = ['name' => ''];

    Validator::make($input, $rules)->passes(); // true

For a custom rule to run even when an attribute is empty, the rule must imply that the attribute is required. To quickly generate a new implicit rule object, you may use the `make:rule` Artisan command with the `--implicit` option:

```shell
php artisan make:rule Uppercase --implicit
```

> **Warning**  
> An "implicit" rule only _implies_ that the attribute is required. Whether it actually invalidates a missing or empty attribute is up to you.<|MERGE_RESOLUTION|>--- conflicted
+++ resolved
@@ -1500,9 +1500,6 @@
 <a name="rule-prohibits"></a>
 #### prohibits:_anotherfield_,...
 
-<<<<<<< HEAD
-If the field under validation is present and not an empty string, then _anotherfield_ is [prohibited](#rule-prohibited).
-=======
 If the field under validation is not missing or "empty", all fields in _anotherfield_ must be missing or "empty". A field is "empty" if it meets one of the following criteria:
 
 <div class="content-list" markdown="1">
@@ -1513,7 +1510,6 @@
 - The value is an uploaded file with an empty path.
 
 </div>
->>>>>>> 3aaa1540
 
 <a name="rule-regex"></a>
 #### regex:_pattern_
