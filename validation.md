# Validation

- [Introduction](#introduction)
- [Validation Quickstart](#validation-quickstart)
    - [Defining the Routes](#quick-defining-the-routes)
    - [Creating the Controller](#quick-creating-the-controller)
    - [Writing the Validation Logic](#quick-writing-the-validation-logic)
    - [Displaying the Validation Errors](#quick-displaying-the-validation-errors)
    - [Repopulating Forms](#repopulating-forms)
    - [A Note on Optional Fields](#a-note-on-optional-fields)
    - [Validation Error Response Format](#validation-error-response-format)
- [Form Request Validation](#form-request-validation)
    - [Creating Form Requests](#creating-form-requests)
    - [Authorizing Form Requests](#authorizing-form-requests)
    - [Customizing the Error Messages](#customizing-the-error-messages)
    - [Preparing Input for Validation](#preparing-input-for-validation)
- [Manually Creating Validators](#manually-creating-validators)
    - [Automatic Redirection](#automatic-redirection)
    - [Named Error Bags](#named-error-bags)
    - [Customizing the Error Messages](#manual-customizing-the-error-messages)
    - [Performing Additional Validation](#performing-additional-validation)
- [Working With Validated Input](#working-with-validated-input)
- [Working With Error Messages](#working-with-error-messages)
    - [Specifying Custom Messages in Language Files](#specifying-custom-messages-in-language-files)
    - [Specifying Attributes in Language Files](#specifying-attribute-in-language-files)
    - [Specifying Values in Language Files](#specifying-values-in-language-files)
- [Available Validation Rules](#available-validation-rules)
- [Conditionally Adding Rules](#conditionally-adding-rules)
- [Validating Arrays](#validating-arrays)
    - [Validating Nested Array Input](#validating-nested-array-input)
    - [Error Message Indexes and Positions](#error-message-indexes-and-positions)
- [Validating Files](#validating-files)
- [Validating Passwords](#validating-passwords)
- [Custom Validation Rules](#custom-validation-rules)
    - [Using Rule Objects](#using-rule-objects)
    - [Using Closures](#using-closures)
    - [Implicit Rules](#implicit-rules)

<a name="introduction"></a>
## Introduction

Laravel provides several different approaches to validate your application's incoming data. It is most common to use the `validate` method available on all incoming HTTP requests. However, we will discuss other approaches to validation as well.

Laravel includes a wide variety of convenient validation rules that you may apply to data, even providing the ability to validate if values are unique in a given database table. We'll cover each of these validation rules in detail so that you are familiar with all of Laravel's validation features.

<a name="validation-quickstart"></a>
## Validation Quickstart

To learn about Laravel's powerful validation features, let's look at a complete example of validating a form and displaying the error messages back to the user. By reading this high-level overview, you'll be able to gain a good general understanding of how to validate incoming request data using Laravel:

<a name="quick-defining-the-routes"></a>
### Defining the Routes

First, let's assume we have the following routes defined in our `routes/web.php` file:

    use App\Http\Controllers\PostController;

    Route::get('/post/create', [PostController::class, 'create']);
    Route::post('/post', [PostController::class, 'store']);

The `GET` route will display a form for the user to create a new blog post, while the `POST` route will store the new blog post in the database.

<a name="quick-creating-the-controller"></a>
### Creating the Controller

Next, let's take a look at a simple controller that handles incoming requests to these routes. We'll leave the `store` method empty for now:

    <?php

    namespace App\Http\Controllers;

    use Illuminate\Http\RedirectResponse;
    use Illuminate\Http\Request;
    use Illuminate\View\View;

    class PostController extends Controller
    {
        /**
         * Show the form to create a new blog post.
         */
        public function create(): View
        {
            return view('post.create');
        }

        /**
         * Store a new blog post.
         */
        public function store(Request $request): RedirectResponse
        {
            // Validate and store the blog post...

            $post = /** ... */

            return to_route('post.show', ['post' => $post->id]);
        }
    }

<a name="quick-writing-the-validation-logic"></a>
### Writing the Validation Logic

Now we are ready to fill in our `store` method with the logic to validate the new blog post. To do this, we will use the `validate` method provided by the `Illuminate\Http\Request` object. If the validation rules pass, your code will keep executing normally; however, if validation fails, an `Illuminate\Validation\ValidationException` exception will be thrown and the proper error response will automatically be sent back to the user.

If validation fails during a traditional HTTP request, a redirect response to the previous URL will be generated. If the incoming request is an XHR request, a [JSON response containing the validation error messages](#validation-error-response-format) will be returned.

To get a better understanding of the `validate` method, let's jump back into the `store` method:

    /**
     * Store a new blog post.
     */
    public function store(Request $request): RedirectResponse
    {
        $validated = $request->validate([
            'title' => 'required|unique:posts|max:255',
            'body' => 'required',
        ]);

        // The blog post is valid...

        return redirect('/posts');
    }

As you can see, the validation rules are passed into the `validate` method. Don't worry - all available validation rules are [documented](#available-validation-rules). Again, if the validation fails, the proper response will automatically be generated. If the validation passes, our controller will continue executing normally.

Alternatively, validation rules may be specified as arrays of rules instead of a single `|` delimited string:

    $validatedData = $request->validate([
        'title' => ['required', 'unique:posts', 'max:255'],
        'body' => ['required'],
    ]);

In addition, you may use the `validateWithBag` method to validate a request and store any error messages within a [named error bag](#named-error-bags):

    $validatedData = $request->validateWithBag('post', [
        'title' => ['required', 'unique:posts', 'max:255'],
        'body' => ['required'],
    ]);

<a name="stopping-on-first-validation-failure"></a>
#### Stopping on First Validation Failure

Sometimes you may wish to stop running validation rules on an attribute after the first validation failure. To do so, assign the `bail` rule to the attribute:

    $request->validate([
        'title' => 'bail|required|unique:posts|max:255',
        'body' => 'required',
    ]);

In this example, if the `unique` rule on the `title` attribute fails, the `max` rule will not be checked. Rules will be validated in the order they are assigned.

<a name="a-note-on-nested-attributes"></a>
#### A Note on Nested Attributes

If the incoming HTTP request contains "nested" field data, you may specify these fields in your validation rules using "dot" syntax:

    $request->validate([
        'title' => 'required|unique:posts|max:255',
        'author.name' => 'required',
        'author.description' => 'required',
    ]);

On the other hand, if your field name contains a literal period, you can explicitly prevent this from being interpreted as "dot" syntax by escaping the period with a backslash:

    $request->validate([
        'title' => 'required|unique:posts|max:255',
        'v1\.0' => 'required',
    ]);

<a name="quick-displaying-the-validation-errors"></a>
### Displaying the Validation Errors

So, what if the incoming request fields do not pass the given validation rules? As mentioned previously, Laravel will automatically redirect the user back to their previous location. In addition, all of the validation errors and [request input](/docs/{{version}}/requests#retrieving-old-input) will automatically be [flashed to the session](/docs/{{version}}/session#flash-data).

An `$errors` variable is shared with all of your application's views by the `Illuminate\View\Middleware\ShareErrorsFromSession` middleware, which is provided by the `web` middleware group. When this middleware is applied an `$errors` variable will always be available in your views, allowing you to conveniently assume the `$errors` variable is always defined and can be safely used. The `$errors` variable will be an instance of `Illuminate\Support\MessageBag`. For more information on working with this object, [check out its documentation](#working-with-error-messages).

So, in our example, the user will be redirected to our controller's `create` method when validation fails, allowing us to display the error messages in the view:

```blade
<!-- /resources/views/post/create.blade.php -->

<h1>Create Post</h1>

@if ($errors->any())
    <div class="alert alert-danger">
        <ul>
            @foreach ($errors->all() as $error)
                <li>{{ $error }}</li>
            @endforeach
        </ul>
    </div>
@endif

<!-- Create Post Form -->
```

<a name="quick-customizing-the-error-messages"></a>
#### Customizing the Error Messages

Laravel's built-in validation rules each have an error message that is located in your application's `lang/en/validation.php` file. If your application does not have a `lang` directory, you may instruct Laravel to create it using the `lang:publish` Artisan command.

Within the `lang/en/validation.php` file, you will find a translation entry for each validation rule. You are free to change or modify these messages based on the needs of your application.

In addition, you may copy this file to another language directory to translate the messages for your application's language. To learn more about Laravel localization, check out the complete [localization documentation](/docs/{{version}}/localization).

> [!WARNING]  
> By default, the Laravel application skeleton does not include the `lang` directory. If you would like to customize Laravel's language files, you may publish them via the `lang:publish` Artisan command.

<a name="quick-xhr-requests-and-validation"></a>
#### XHR Requests and Validation

In this example, we used a traditional form to send data to the application. However, many applications receive XHR requests from a JavaScript powered frontend. When using the `validate` method during an XHR request, Laravel will not generate a redirect response. Instead, Laravel generates a [JSON response containing all of the validation errors](#validation-error-response-format). This JSON response will be sent with a 422 HTTP status code.

<a name="the-at-error-directive"></a>
#### The `@error` Directive

You may use the `@error` [Blade](/docs/{{version}}/blade) directive to quickly determine if validation error messages exist for a given attribute. Within an `@error` directive, you may echo the `$message` variable to display the error message:

```blade
<!-- /resources/views/post/create.blade.php -->

<label for="title">Post Title</label>

<input
    id="title"
    type="text"
    name="title"
    class="@error('title') is-invalid @enderror"
/>

@error('title')
    <div class="alert alert-danger">{{ $message }}</div>
@enderror
```

If you are using [named error bags](#named-error-bags), you may pass the name of the error bag as the second argument to the `@error` directive:

```blade
<input ... class="@error('title', 'post') is-invalid @enderror">
```

<a name="repopulating-forms"></a>
### Repopulating Forms

When Laravel generates a redirect response due to a validation error, the framework will automatically [flash all of the request's input to the session](/docs/{{version}}/session#flash-data). This is done so that you may conveniently access the input during the next request and repopulate the form that the user attempted to submit.

To retrieve flashed input from the previous request, invoke the `old` method on an instance of `Illuminate\Http\Request`. The `old` method will pull the previously flashed input data from the [session](/docs/{{version}}/session):

    $title = $request->old('title');

Laravel also provides a global `old` helper. If you are displaying old input within a [Blade template](/docs/{{version}}/blade), it is more convenient to use the `old` helper to repopulate the form. If no old input exists for the given field, `null` will be returned:

```blade
<input type="text" name="title" value="{{ old('title') }}">
```

<a name="a-note-on-optional-fields"></a>
### A Note on Optional Fields

By default, Laravel includes the `TrimStrings` and `ConvertEmptyStringsToNull` middleware in your application's global middleware stack. Because of this, you will often need to mark your "optional" request fields as `nullable` if you do not want the validator to consider `null` values as invalid. For example:

    $request->validate([
        'title' => 'required|unique:posts|max:255',
        'body' => 'required',
        'publish_at' => 'nullable|date',
    ]);

In this example, we are specifying that the `publish_at` field may be either `null` or a valid date representation. If the `nullable` modifier is not added to the rule definition, the validator would consider `null` an invalid date.

<a name="validation-error-response-format"></a>
### Validation Error Response Format

When your application throws a `Illuminate\Validation\ValidationException` exception and the incoming HTTP request is expecting a JSON response, Laravel will automatically format the error messages for you and return a `422 Unprocessable Entity` HTTP response.

Below, you can review an example of the JSON response format for validation errors. Note that nested error keys are flattened into "dot" notation format:

```json
{
    "message": "The team name must be a string. (and 4 more errors)",
    "errors": {
        "team_name": [
            "The team name must be a string.",
            "The team name must be at least 1 characters."
        ],
        "authorization.role": [
            "The selected authorization.role is invalid."
        ],
        "users.0.email": [
            "The users.0.email field is required."
        ],
        "users.2.email": [
            "The users.2.email must be a valid email address."
        ]
    }
}
```

<a name="form-request-validation"></a>
## Form Request Validation

<a name="creating-form-requests"></a>
### Creating Form Requests

For more complex validation scenarios, you may wish to create a "form request". Form requests are custom request classes that encapsulate their own validation and authorization logic. To create a form request class, you may use the `make:request` Artisan CLI command:

```shell
php artisan make:request StorePostRequest
```

The generated form request class will be placed in the `app/Http/Requests` directory. If this directory does not exist, it will be created when you run the `make:request` command. Each form request generated by Laravel has two methods: `authorize` and `rules`.

As you might have guessed, the `authorize` method is responsible for determining if the currently authenticated user can perform the action represented by the request, while the `rules` method returns the validation rules that should apply to the request's data:

    /**
     * Get the validation rules that apply to the request.
     *
     * @return array<string, \Illuminate\Contracts\Validation\ValidationRule|array<mixed>|string>
     */
    public function rules(): array
    {
        return [
            'title' => 'required|unique:posts|max:255',
            'body' => 'required',
        ];
    }

> [!NOTE]  
> You may type-hint any dependencies you require within the `rules` method's signature. They will automatically be resolved via the Laravel [service container](/docs/{{version}}/container).

So, how are the validation rules evaluated? All you need to do is type-hint the request on your controller method. The incoming form request is validated before the controller method is called, meaning you do not need to clutter your controller with any validation logic:

    /**
     * Store a new blog post.
     */
    public function store(StorePostRequest $request): RedirectResponse
    {
        // The incoming request is valid...

        // Retrieve the validated input data...
        $validated = $request->validated();

        // Retrieve a portion of the validated input data...
        $validated = $request->safe()->only(['name', 'email']);
        $validated = $request->safe()->except(['name', 'email']);

        // Store the blog post...

        return redirect('/posts');
    }

If validation fails, a redirect response will be generated to send the user back to their previous location. The errors will also be flashed to the session so they are available for display. If the request was an XHR request, an HTTP response with a 422 status code will be returned to the user including a [JSON representation of the validation errors](#validation-error-response-format).

> [!NOTE]  
> Need to add real-time form request validation to your Inertia powered Laravel frontend? Check out [Laravel Precognition](/docs/{{version}}/precognition).

<a name="performing-additional-validation-on-form-requests"></a>
#### Performing Additional Validation

Sometimes you need to perform additional validation after your initial validation is complete. You can accomplish this using the form request's `after` method.

The `after` method should return an array of callables or closures which will be invoked after validation is complete. The given callables will receive an `Illuminate\Validation\Validator` instance, allowing you to raise additional error messages if necessary:

    use Illuminate\Validation\Validator;

    /**
     * Get the "after" validation callables for the request.
     */
    public function after(): array
    {
        return [
            function (Validator $validator) {
                if ($this->somethingElseIsInvalid()) {
                    $validator->errors()->add(
                        'field',
                        'Something is wrong with this field!'
                    );
                }
            }
        ];
    }

As noted, the array returned by the `after` method may also contain invokable classes. The `__invoke` method of these classes will receive an `Illuminate\Validation\Validator` instance:

```php
use App\Validation\ValidateShippingTime;
use App\Validation\ValidateUserStatus;
use Illuminate\Validation\Validator;

/**
 * Get the "after" validation callables for the request.
 */
public function after(): array
{
    return [
        new ValidateUserStatus,
        new ValidateShippingTime,
        function (Validator $validator) {
            //
        }
    ];
}
```

<a name="request-stopping-on-first-validation-rule-failure"></a>
#### Stopping on the First Validation Failure

By adding a `stopOnFirstFailure` property to your request class, you may inform the validator that it should stop validating all attributes once a single validation failure has occurred:

    /**
     * Indicates if the validator should stop on the first rule failure.
     *
     * @var bool
     */
    protected $stopOnFirstFailure = true;

<a name="customizing-the-redirect-location"></a>
#### Customizing the Redirect Location

When form request validation fails, a redirect response will be generated to send the user back to their previous location. However, you are free to customize this behavior. To do so, define a `$redirect` property on your form request:

    /**
     * The URI that users should be redirected to if validation fails.
     *
     * @var string
     */
    protected $redirect = '/dashboard';

Or, if you would like to redirect users to a named route, you may define a `$redirectRoute` property instead:

    /**
     * The route that users should be redirected to if validation fails.
     *
     * @var string
     */
    protected $redirectRoute = 'dashboard';

<a name="authorizing-form-requests"></a>
### Authorizing Form Requests

The form request class also contains an `authorize` method. Within this method, you may determine if the authenticated user actually has the authority to update a given resource. For example, you may determine if a user actually owns a blog comment they are attempting to update. Most likely, you will interact with your [authorization gates and policies](/docs/{{version}}/authorization) within this method:

    use App\Models\Comment;

    /**
     * Determine if the user is authorized to make this request.
     */
    public function authorize(): bool
    {
        $comment = Comment::find($this->route('comment'));

        return $comment && $this->user()->can('update', $comment);
    }

Since all form requests extend the base Laravel request class, we may use the `user` method to access the currently authenticated user. Also, note the call to the `route` method in the example above. This method grants you access to the URI parameters defined on the route being called, such as the `{comment}` parameter in the example below:

    Route::post('/comment/{comment}');

Therefore, if your application is taking advantage of [route model binding](/docs/{{version}}/routing#route-model-binding), your code may be made even more succinct by accessing the resolved model as a property of the request:

    return $this->user()->can('update', $this->comment);

If the `authorize` method returns `false`, an HTTP response with a 403 status code will automatically be returned and your controller method will not execute.

If you plan to handle authorization logic for the request in another part of your application, you may remove the `authorize` method completely, or simply return `true`:

    /**
     * Determine if the user is authorized to make this request.
     */
    public function authorize(): bool
    {
        return true;
    }

> [!NOTE]  
> You may type-hint any dependencies you need within the `authorize` method's signature. They will automatically be resolved via the Laravel [service container](/docs/{{version}}/container).

<a name="customizing-the-error-messages"></a>
### Customizing the Error Messages

You may customize the error messages used by the form request by overriding the `messages` method. This method should return an array of attribute / rule pairs and their corresponding error messages:

    /**
     * Get the error messages for the defined validation rules.
     *
     * @return array<string, string>
     */
    public function messages(): array
    {
        return [
            'title.required' => 'A title is required',
            'body.required' => 'A message is required',
        ];
    }

<a name="customizing-the-validation-attributes"></a>
#### Customizing the Validation Attributes

Many of Laravel's built-in validation rule error messages contain an `:attribute` placeholder. If you would like the `:attribute` placeholder of your validation message to be replaced with a custom attribute name, you may specify the custom names by overriding the `attributes` method. This method should return an array of attribute / name pairs:

    /**
     * Get custom attributes for validator errors.
     *
     * @return array<string, string>
     */
    public function attributes(): array
    {
        return [
            'email' => 'email address',
        ];
    }

<a name="preparing-input-for-validation"></a>
### Preparing Input for Validation

If you need to prepare or sanitize any data from the request before you apply your validation rules, you may use the `prepareForValidation` method:

    use Illuminate\Support\Str;

    /**
     * Prepare the data for validation.
     */
    protected function prepareForValidation(): void
    {
        $this->merge([
            'slug' => Str::slug($this->slug),
        ]);
    }

Likewise, if you need to normalize any request data after validation is complete, you may use the `passedValidation` method:

    /**
     * Handle a passed validation attempt.
     */
    protected function passedValidation(): void
    {
        $this->replace(['name' => 'Taylor']);
    }

<a name="manually-creating-validators"></a>
## Manually Creating Validators

If you do not want to use the `validate` method on the request, you may create a validator instance manually using the `Validator` [facade](/docs/{{version}}/facades). The `make` method on the facade generates a new validator instance:

    <?php

    namespace App\Http\Controllers;

    use Illuminate\Http\RedirectResponse;
    use Illuminate\Http\Request;
    use Illuminate\Support\Facades\Validator;

    class PostController extends Controller
    {
        /**
         * Store a new blog post.
         */
        public function store(Request $request): RedirectResponse
        {
            $validator = Validator::make($request->all(), [
                'title' => 'required|unique:posts|max:255',
                'body' => 'required',
            ]);

            if ($validator->fails()) {
                return redirect('/post/create')
                    ->withErrors($validator)
                    ->withInput();
            }

            // Retrieve the validated input...
            $validated = $validator->validated();

            // Retrieve a portion of the validated input...
            $validated = $validator->safe()->only(['name', 'email']);
            $validated = $validator->safe()->except(['name', 'email']);

            // Store the blog post...

            return redirect('/posts');
        }
    }

The first argument passed to the `make` method is the data under validation. The second argument is an array of the validation rules that should be applied to the data.

After determining whether the request validation failed, you may use the `withErrors` method to flash the error messages to the session. When using this method, the `$errors` variable will automatically be shared with your views after redirection, allowing you to easily display them back to the user. The `withErrors` method accepts a validator, a `MessageBag`, or a PHP `array`.

#### Stopping on First Validation Failure

The `stopOnFirstFailure` method will inform the validator that it should stop validating all attributes once a single validation failure has occurred:

    if ($validator->stopOnFirstFailure()->fails()) {
        // ...
    }

<a name="automatic-redirection"></a>
### Automatic Redirection

If you would like to create a validator instance manually but still take advantage of the automatic redirection offered by the HTTP request's `validate` method, you may call the `validate` method on an existing validator instance. If validation fails, the user will automatically be redirected or, in the case of an XHR request, a [JSON response will be returned](#validation-error-response-format):

    Validator::make($request->all(), [
        'title' => 'required|unique:posts|max:255',
        'body' => 'required',
    ])->validate();

You may use the `validateWithBag` method to store the error messages in a [named error bag](#named-error-bags) if validation fails:

    Validator::make($request->all(), [
        'title' => 'required|unique:posts|max:255',
        'body' => 'required',
    ])->validateWithBag('post');

<a name="named-error-bags"></a>
### Named Error Bags

If you have multiple forms on a single page, you may wish to name the `MessageBag` containing the validation errors, allowing you to retrieve the error messages for a specific form. To achieve this, pass a name as the second argument to `withErrors`:

    return redirect('/register')->withErrors($validator, 'login');

You may then access the named `MessageBag` instance from the `$errors` variable:

```blade
{{ $errors->login->first('email') }}
```

<a name="manual-customizing-the-error-messages"></a>
### Customizing the Error Messages

If needed, you may provide custom error messages that a validator instance should use instead of the default error messages provided by Laravel. There are several ways to specify custom messages. First, you may pass the custom messages as the third argument to the `Validator::make` method:

    $validator = Validator::make($input, $rules, $messages = [
        'required' => 'The :attribute field is required.',
    ]);

In this example, the `:attribute` placeholder will be replaced by the actual name of the field under validation. You may also utilize other placeholders in validation messages. For example:

    $messages = [
        'same' => 'The :attribute and :other must match.',
        'size' => 'The :attribute must be exactly :size.',
        'between' => 'The :attribute value :input is not between :min - :max.',
        'in' => 'The :attribute must be one of the following types: :values',
    ];

<a name="specifying-a-custom-message-for-a-given-attribute"></a>
#### Specifying a Custom Message for a Given Attribute

Sometimes you may wish to specify a custom error message only for a specific attribute. You may do so using "dot" notation. Specify the attribute's name first, followed by the rule:

    $messages = [
        'email.required' => 'We need to know your email address!',
    ];

<a name="specifying-custom-attribute-values"></a>
#### Specifying Custom Attribute Values

Many of Laravel's built-in error messages include an `:attribute` placeholder that is replaced with the name of the field or attribute under validation. To customize the values used to replace these placeholders for specific fields, you may pass an array of custom attributes as the fourth argument to the `Validator::make` method:

    $validator = Validator::make($input, $rules, $messages, [
        'email' => 'email address',
    ]);

<a name="performing-additional-validation"></a>
### Performing Additional Validation

Sometimes you need to perform additional validation after your initial validation is complete. You can accomplish this using the validator's `after` method. The `after` method accepts a closure or an array of callables which will be invoked after validation is complete. The given callables will receive an `Illuminate\Validation\Validator` instance, allowing you to raise additional error messages if necessary:

    use Illuminate\Support\Facades\Validator;

    $validator = Validator::make(/* ... */);

    $validator->after(function ($validator) {
        if ($this->somethingElseIsInvalid()) {
            $validator->errors()->add(
                'field', 'Something is wrong with this field!'
            );
        }
    });

    if ($validator->fails()) {
        // ...
    }

As noted, the `after` method also accepts an array of callables, which is particularly convenient if your "after validation" logic is encapsulated in invokable classes, which will receive an `Illuminate\Validation\Validator` instance via their `__invoke` method:

```php
use App\Validation\ValidateShippingTime;
use App\Validation\ValidateUserStatus;

$validator->after([
    new ValidateUserStatus,
    new ValidateShippingTime,
    function ($validator) {
        // ...
    },
]);
```

<a name="working-with-validated-input"></a>
## Working With Validated Input

After validating incoming request data using a form request or a manually created validator instance, you may wish to retrieve the incoming request data that actually underwent validation. This can be accomplished in several ways. First, you may call the `validated` method on a form request or validator instance. This method returns an array of the data that was validated:

    $validated = $request->validated();

    $validated = $validator->validated();

Alternatively, you may call the `safe` method on a form request or validator instance. This method returns an instance of `Illuminate\Support\ValidatedInput`. This object exposes `only`, `except`, and `all` methods to retrieve a subset of the validated data or the entire array of validated data:

    $validated = $request->safe()->only(['name', 'email']);

    $validated = $request->safe()->except(['name', 'email']);

    $validated = $request->safe()->all();

In addition, the `Illuminate\Support\ValidatedInput` instance may be iterated over and accessed like an array:

    // Validated data may be iterated...
    foreach ($request->safe() as $key => $value) {
        // ...
    }

    // Validated data may be accessed as an array...
    $validated = $request->safe();

    $email = $validated['email'];

If you would like to add additional fields to the validated data, you may call the `merge` method:

    $validated = $request->safe()->merge(['name' => 'Taylor Otwell']);

If you would like to retrieve the validated data as a [collection](/docs/{{version}}/collections) instance, you may call the `collect` method:

    $collection = $request->safe()->collect();

<a name="working-with-error-messages"></a>
## Working With Error Messages

After calling the `errors` method on a `Validator` instance, you will receive an `Illuminate\Support\MessageBag` instance, which has a variety of convenient methods for working with error messages. The `$errors` variable that is automatically made available to all views is also an instance of the `MessageBag` class.

<a name="retrieving-the-first-error-message-for-a-field"></a>
#### Retrieving the First Error Message for a Field

To retrieve the first error message for a given field, use the `first` method:

    $errors = $validator->errors();

    echo $errors->first('email');

<a name="retrieving-all-error-messages-for-a-field"></a>
#### Retrieving All Error Messages for a Field

If you need to retrieve an array of all the messages for a given field, use the `get` method:

    foreach ($errors->get('email') as $message) {
        // ...
    }

If you are validating an array form field, you may retrieve all of the messages for each of the array elements using the `*` character:

    foreach ($errors->get('attachments.*') as $message) {
        // ...
    }

<a name="retrieving-all-error-messages-for-all-fields"></a>
#### Retrieving All Error Messages for All Fields

To retrieve an array of all messages for all fields, use the `all` method:

    foreach ($errors->all() as $message) {
        // ...
    }

<a name="determining-if-messages-exist-for-a-field"></a>
#### Determining if Messages Exist for a Field

The `has` method may be used to determine if any error messages exist for a given field:

    if ($errors->has('email')) {
        // ...
    }

<a name="specifying-custom-messages-in-language-files"></a>
### Specifying Custom Messages in Language Files

Laravel's built-in validation rules each have an error message that is located in your application's `lang/en/validation.php` file. If your application does not have a `lang` directory, you may instruct Laravel to create it using the `lang:publish` Artisan command.

Within the `lang/en/validation.php` file, you will find a translation entry for each validation rule. You are free to change or modify these messages based on the needs of your application.

In addition, you may copy this file to another language directory to translate the messages for your application's language. To learn more about Laravel localization, check out the complete [localization documentation](/docs/{{version}}/localization).

> [!WARNING]  
> By default, the Laravel application skeleton does not include the `lang` directory. If you would like to customize Laravel's language files, you may publish them via the `lang:publish` Artisan command.

<a name="custom-messages-for-specific-attributes"></a>
#### Custom Messages for Specific Attributes

You may customize the error messages used for specified attribute and rule combinations within your application's validation language files. To do so, add your message customizations to the `custom` array of your application's `lang/xx/validation.php` language file:

    'custom' => [
        'email' => [
            'required' => 'We need to know your email address!',
            'max' => 'Your email address is too long!'
        ],
    ],

<a name="specifying-attribute-in-language-files"></a>
### Specifying Attributes in Language Files

Many of Laravel's built-in error messages include an `:attribute` placeholder that is replaced with the name of the field or attribute under validation. If you would like the `:attribute` portion of your validation message to be replaced with a custom value, you may specify the custom attribute name in the `attributes` array of your `lang/xx/validation.php` language file:

    'attributes' => [
        'email' => 'email address',
    ],

> [!WARNING]  
> By default, the Laravel application skeleton does not include the `lang` directory. If you would like to customize Laravel's language files, you may publish them via the `lang:publish` Artisan command.

<a name="specifying-values-in-language-files"></a>
### Specifying Values in Language Files

Some of Laravel's built-in validation rule error messages contain a `:value` placeholder that is replaced with the current value of the request attribute. However, you may occasionally need the `:value` portion of your validation message to be replaced with a custom representation of the value. For example, consider the following rule that specifies that a credit card number is required if the `payment_type` has a value of `cc`:

    Validator::make($request->all(), [
        'credit_card_number' => 'required_if:payment_type,cc'
    ]);

If this validation rule fails, it will produce the following error message:

```none
The credit card number field is required when payment type is cc.
```

Instead of displaying `cc` as the payment type value, you may specify a more user-friendly value representation in your `lang/xx/validation.php` language file by defining a `values` array:

    'values' => [
        'payment_type' => [
            'cc' => 'credit card'
        ],
    ],

> [!WARNING]  
> By default, the Laravel application skeleton does not include the `lang` directory. If you would like to customize Laravel's language files, you may publish them via the `lang:publish` Artisan command.

After defining this value, the validation rule will produce the following error message:

```none
The credit card number field is required when payment type is credit card.
```

<a name="available-validation-rules"></a>
## Available Validation Rules

Below is a list of all available validation rules and their function:

<style>
    .collection-method-list > p {
        columns: 10.8em 3; -moz-columns: 10.8em 3; -webkit-columns: 10.8em 3;
    }

    .collection-method-list a {
        display: block;
        overflow: hidden;
        text-overflow: ellipsis;
        white-space: nowrap;
    }
</style>

#### Booleans

<div class="collection-method-list" markdown="1">

[Accepted](#rule-accepted)
[Accepted If](#rule-accepted-if)
[Boolean](#rule-boolean)
[Declined](#rule-declined)
[Declined If](#rule-declined-if)

</div>

#### Strings

<div class="collection-method-list" markdown="1">

[Active URL](#rule-active-url)
[Alpha](#rule-alpha)
[Alpha Dash](#rule-alpha-dash)
[Alpha Numeric](#rule-alpha-num)
[Ascii](#rule-ascii)
[Confirmed](#rule-confirmed)
[Current Password](#rule-current-password)
[Different](#rule-different)
[Doesnt Start With](#rule-doesnt-start-with)
[Doesnt End With](#rule-doesnt-end-with)
[Email](#rule-email)
[Ends With](#rule-ends-with)
[Enum](#rule-enum)
[Hex Color](#rule-hex-color)
[In](#rule-in)
[IP Address](#rule-ip)
[JSON](#rule-json)
[Lowercase](#rule-lowercase)
[MAC Address](#rule-mac)
[Max](#rule-max)
[Min](#rule-min)
[Not In](#rule-not-in)
[Regular Expression](#rule-regex)
[Not Regular Expression](#rule-not-regex)
[Same](#rule-same)
[Size](#rule-size)
[Starts With](#rule-starts-with)
[String](#rule-string)
[Uppercase](#rule-uppercase)
[URL](#rule-url)
[ULID](#rule-ulid)
[UUID](#rule-uuid)

</div>

#### Numbers

<div class="collection-method-list" markdown="1">

[Between](#rule-between)
[Decimal](#rule-decimal)
[Different](#rule-different)
[Digits](#rule-digits)
[Digits Between](#rule-digits-between)
[Greater Than](#rule-gt)
[Greater Than Or Equal](#rule-gte)
[Integer](#rule-integer)
[Less Than](#rule-lt)
[Less Than Or Equal](#rule-lte)
[Max](#rule-max)
[Max Digits](#rule-max-digits)
[Min](#rule-min)
[Min Digits](#rule-min-digits)
[Multiple Of](#rule-multiple-of)
[Numeric](#rule-numeric)
[Same](#rule-same)
[Size](#rule-size)

</div>

#### Arrays

<div class="collection-method-list" markdown="1">

[Array](#rule-array)
[Between](#rule-between)
[Contains](#rule-contains)
[Distinct](#rule-distinct)
[In Array](#rule-in-array)
[List](#rule-list)
[Max](#rule-max)
[Min](#rule-min)
[Size](#rule-size)

</div>

#### Dates

<div class="collection-method-list" markdown="1">

[After](#rule-after)
[After Or Equal](#rule-after-or-equal)
[Before](#rule-before)
[Before Or Equal](#rule-before-or-equal)
[Date](#rule-date)
[Date Equals](#rule-date-equals)
[Date Format](#rule-date-format)
[Different](#rule-different)
[Timezone](#rule-timezone)

</div>

#### Files

<div class="collection-method-list" markdown="1">

[Between](#rule-between)
[Dimensions](#rule-dimensions)
[Extensions](#rule-extensions)
[File](#rule-file)
[Image](#rule-image)
[Max](#rule-max)
[MIME Types](#rule-mimetypes)
[MIME Type By File Extension](#rule-mimes)
[Size](#rule-size)

</div>

#### Database

<div class="collection-method-list" markdown="1">

[Exists](#rule-exists)
[Unique](#rule-unique)

</div>

#### Utilities

<div class="collection-method-list" markdown="1">

[Bail](#rule-bail)
[Exclude](#rule-exclude)
[Exclude If](#rule-exclude-if)
[Exclude Unless](#rule-exclude-unless)
[Exclude With](#rule-exclude-with)
[Exclude Without](#rule-exclude-without)
[Filled](#rule-filled)
[Missing](#rule-missing)
[Missing If](#rule-missing-if)
[Missing Unless](#rule-missing-unless)
[Missing With](#rule-missing-with)
[Missing With All](#rule-missing-with-all)
[Nullable](#rule-nullable)
[Present](#rule-present)
[Present If](#rule-present-if)
[Present Unless](#rule-present-unless)
[Present With](#rule-present-with)
[Present With All](#rule-present-with-all)
[Prohibited](#rule-prohibited)
[Prohibited If](#rule-prohibited-if)
[Prohibited Unless](#rule-prohibited-unless)
[Prohibits](#rule-prohibits)
[Required](#rule-required)
[Required If](#rule-required-if)
[Required If Accepted](#rule-required-if-accepted)
[Required If Declined](#rule-required-if-declined)
[Required Unless](#rule-required-unless)
[Required With](#rule-required-with)
[Required With All](#rule-required-with-all)
[Required Without](#rule-required-without)
[Required Without All](#rule-required-without-all)
[Required Array Keys](#rule-required-array-keys)
[Sometimes](#validating-when-present)

</div>

<a name="rule-accepted"></a>
#### accepted

The field under validation must be `"yes"`, `"on"`, `1`, `"1"`, `true`, or `"true"`. This is useful for validating "Terms of Service" acceptance or similar fields.

<a name="rule-accepted-if"></a>
#### accepted_if:anotherfield,value,...

The field under validation must be `"yes"`, `"on"`, `1`, `"1"`, `true`, or `"true"` if another field under validation is equal to a specified value. This is useful for validating "Terms of Service" acceptance or similar fields.

<a name="rule-active-url"></a>
#### active_url

The field under validation must have a valid A or AAAA record according to the `dns_get_record` PHP function. The hostname of the provided URL is extracted using the `parse_url` PHP function before being passed to `dns_get_record`.

<a name="rule-after"></a>
#### after:_date_

The field under validation must be a value after a given date. The dates will be passed into the `strtotime` PHP function in order to be converted to a valid `DateTime` instance:

    'start_date' => 'required|date|after:tomorrow'

Instead of passing a date string to be evaluated by `strtotime`, you may specify another field to compare against the date:

    'finish_date' => 'required|date|after:start_date'

For convenience, date based rules may be constructed using the fluent `date` rule builder:

    use Illuminate\Validation\Rule;

    'start_date' => [
        'required',
        Rule::date()->after(today()->addDays(7)),
    ],

The `afterToday` and `todayOrAfter` methods may be used to fluently express the date must be after today or or today or after, respectively:

    'start_date' => [
        'required',
        Rule::date()->afterToday(),
    ],

<a name="rule-after-or-equal"></a>
#### after\_or\_equal:_date_

The field under validation must be a value after or equal to the given date. For more information, see the [after](#rule-after) rule.

For convenience, date based rules may be constructed using the fluent `date` rule builder:

    use Illuminate\Validation\Rule;

    'start_date' => [
        'required',
        Rule::date()->afterOrEqual(today()->addDays(7)),
    ],

<a name="rule-alpha"></a>
#### alpha

The field under validation must be entirely Unicode alphabetic characters contained in [`\p{L}`](https://util.unicode.org/UnicodeJsps/list-unicodeset.jsp?a=%5B%3AL%3A%5D&g=&i=) and [`\p{M}`](https://util.unicode.org/UnicodeJsps/list-unicodeset.jsp?a=%5B%3AM%3A%5D&g=&i=).

To restrict this validation rule to characters in the ASCII range (`a-z` and `A-Z`), you may provide the `ascii` option to the validation rule:

```php
'username' => 'alpha:ascii',
```

<a name="rule-alpha-dash"></a>
#### alpha_dash

The field under validation must be entirely Unicode alpha-numeric characters contained in [`\p{L}`](https://util.unicode.org/UnicodeJsps/list-unicodeset.jsp?a=%5B%3AL%3A%5D&g=&i=), [`\p{M}`](https://util.unicode.org/UnicodeJsps/list-unicodeset.jsp?a=%5B%3AM%3A%5D&g=&i=), [`\p{N}`](https://util.unicode.org/UnicodeJsps/list-unicodeset.jsp?a=%5B%3AN%3A%5D&g=&i=), as well as ASCII dashes (`-`) and ASCII underscores (`_`).

To restrict this validation rule to characters in the ASCII range (`a-z` and `A-Z`), you may provide the `ascii` option to the validation rule:

```php
'username' => 'alpha_dash:ascii',
```

<a name="rule-alpha-num"></a>
#### alpha_num

The field under validation must be entirely Unicode alpha-numeric characters contained in [`\p{L}`](https://util.unicode.org/UnicodeJsps/list-unicodeset.jsp?a=%5B%3AL%3A%5D&g=&i=), [`\p{M}`](https://util.unicode.org/UnicodeJsps/list-unicodeset.jsp?a=%5B%3AM%3A%5D&g=&i=), and [`\p{N}`](https://util.unicode.org/UnicodeJsps/list-unicodeset.jsp?a=%5B%3AN%3A%5D&g=&i=).

To restrict this validation rule to characters in the ASCII range (`a-z` and `A-Z`), you may provide the `ascii` option to the validation rule:

```php
'username' => 'alpha_num:ascii',
```

<a name="rule-array"></a>
#### array

The field under validation must be a PHP `array`.

When additional values are provided to the `array` rule, each key in the input array must be present within the list of values provided to the rule. In the following example, the `admin` key in the input array is invalid since it is not contained in the list of values provided to the `array` rule:

    use Illuminate\Support\Facades\Validator;

    $input = [
        'user' => [
            'name' => 'Taylor Otwell',
            'username' => 'taylorotwell',
            'admin' => true,
        ],
    ];

    Validator::make($input, [
        'user' => 'array:name,username',
    ]);

In general, you should always specify the array keys that are allowed to be present within your array.

<a name="rule-ascii"></a>
#### ascii

The field under validation must be entirely 7-bit ASCII characters.

<a name="rule-bail"></a>
#### bail

Stop running validation rules for the field after the first validation failure.

While the `bail` rule will only stop validating a specific field when it encounters a validation failure, the `stopOnFirstFailure` method will inform the validator that it should stop validating all attributes once a single validation failure has occurred:

    if ($validator->stopOnFirstFailure()->fails()) {
        // ...
    }

<a name="rule-before"></a>
#### before:_date_

The field under validation must be a value preceding the given date. The dates will be passed into the PHP `strtotime` function in order to be converted into a valid `DateTime` instance. In addition, like the [`after`](#rule-after) rule, the name of another field under validation may be supplied as the value of `date`.

For convenience, date based rules may also be constructed using the fluent `date` rule builder:

    use Illuminate\Validation\Rule;

    'start_date' => [
        'required',
        Rule::date()->before(today()->subDays(7)),
    ],

The `beforeToday` and `todayOrBefore` methods may be used to fluently express the date must be before today or or today or before, respectively:

    'start_date' => [
        'required',
        Rule::date()->beforeToday(),
    ],

<a name="rule-before-or-equal"></a>
#### before\_or\_equal:_date_

The field under validation must be a value preceding or equal to the given date. The dates will be passed into the PHP `strtotime` function in order to be converted into a valid `DateTime` instance. In addition, like the [`after`](#rule-after) rule, the name of another field under validation may be supplied as the value of `date`.

For convenience, date based rules may also be constructed using the fluent `date` rule builder:

    use Illuminate\Validation\Rule;

    'start_date' => [
        'required',
        Rule::date()->beforeOrEqual(today()->subDays(7)),
    ],

<a name="rule-between"></a>
#### between:_min_,_max_

The field under validation must have a size between the given _min_ and _max_ (inclusive). Strings, numerics, arrays, and files are evaluated in the same fashion as the [`size`](#rule-size) rule.

<a name="rule-boolean"></a>
#### boolean

The field under validation must be able to be cast as a boolean. Accepted input are `true`, `false`, `1`, `0`, `"1"`, and `"0"`.

<a name="rule-confirmed"></a>
#### confirmed

The field under validation must have a matching field of `{field}_confirmation`. For example, if the field under validation is `password`, a matching `password_confirmation` field must be present in the input.

You may also pass a custom confirmation field name. For example, `confirmed:repeat_username` will expect the field `repeat_username` to match the field under validation.

<a name="rule-contains"></a>
#### contains:_foo_,_bar_,...

The field under validation must be an array that contains all of the given parameter values.

<a name="rule-current-password"></a>
#### current_password

The field under validation must match the authenticated user's password. You may specify an [authentication guard](/docs/{{version}}/authentication) using the rule's first parameter:

    'password' => 'current_password:api'

<a name="rule-date"></a>
#### date

The field under validation must be a valid, non-relative date according to the `strtotime` PHP function.

<a name="rule-date-equals"></a>
#### date_equals:_date_

The field under validation must be equal to the given date. The dates will be passed into the PHP `strtotime` function in order to be converted into a valid `DateTime` instance.

<a name="rule-date-format"></a>
#### date_format:_format_,...

The field under validation must match one of the given _formats_. You should use **either** `date` or `date_format` when validating a field, not both. This validation rule supports all formats supported by PHP's [DateTime](https://www.php.net/manual/en/class.datetime.php) class.

For convenience, date based rules may be constructed using the fluent `date` rule builder:

    use Illuminate\Validation\Rule;

    'start_date' => [
        'required',
        Rule::date()->format('Y-m-d'),
    ],

<a name="rule-decimal"></a>
#### decimal:_min_,_max_

The field under validation must be numeric and must contain the specified number of decimal places:

    // Must have exactly two decimal places (9.99)...
    'price' => 'decimal:2'

    // Must have between 2 and 4 decimal places...
    'price' => 'decimal:2,4'

<a name="rule-declined"></a>
#### declined

The field under validation must be `"no"`, `"off"`, `0`, `"0"`, `false`, or `"false"`.

<a name="rule-declined-if"></a>
#### declined_if:anotherfield,value,...

The field under validation must be `"no"`, `"off"`, `0`, `"0"`, `false`, or `"false"` if another field under validation is equal to a specified value.

<a name="rule-different"></a>
#### different:_field_

The field under validation must have a different value than _field_.

<a name="rule-digits"></a>
#### digits:_value_

The integer under validation must have an exact length of _value_.

<a name="rule-digits-between"></a>
#### digits_between:_min_,_max_

The integer validation must have a length between the given _min_ and _max_.

<a name="rule-dimensions"></a>
#### dimensions

The file under validation must be an image meeting the dimension constraints as specified by the rule's parameters:

    'avatar' => 'dimensions:min_width=100,min_height=200'

Available constraints are: _min\_width_, _max\_width_, _min\_height_, _max\_height_, _width_, _height_, _ratio_.

A _ratio_ constraint should be represented as width divided by height. This can be specified either by a fraction like `3/2` or a float like `1.5`:

    'avatar' => 'dimensions:ratio=3/2'

Since this rule requires several arguments, it is often more convenient to use use the `Rule::dimensions` method to fluently construct the rule:

    use Illuminate\Support\Facades\Validator;
    use Illuminate\Validation\Rule;

    Validator::make($data, [
        'avatar' => [
            'required',
            Rule::dimensions()
                ->maxWidth(1000)
                ->maxHeight(500)
                ->ratio(3 / 2),
        ],
    ]);

<a name="rule-distinct"></a>
#### distinct

When validating arrays, the field under validation must not have any duplicate values:

    'foo.*.id' => 'distinct'

Distinct uses loose variable comparisons by default. To use strict comparisons, you may add the `strict` parameter to your validation rule definition:

    'foo.*.id' => 'distinct:strict'

You may add `ignore_case` to the validation rule's arguments to make the rule ignore capitalization differences:

    'foo.*.id' => 'distinct:ignore_case'

<a name="rule-doesnt-start-with"></a>
#### doesnt_start_with:_foo_,_bar_,...

The field under validation must not start with one of the given values.

<a name="rule-doesnt-end-with"></a>
#### doesnt_end_with:_foo_,_bar_,...

The field under validation must not end with one of the given values.

<a name="rule-email"></a>
#### email

The field under validation must be formatted as an email address. This validation rule utilizes the [`egulias/email-validator`](https://github.com/egulias/EmailValidator) package for validating the email address. By default, the `RFCValidation` validator is applied, but you can apply other validation styles as well:

    'email' => 'email:rfc,dns'

The example above will apply the `RFCValidation` and `DNSCheckValidation` validations. Here's a full list of validation styles you can apply:

<div class="content-list" markdown="1">

- `rfc`: `RFCValidation` - Validate the email address according to RFC 5322.
- `strict`: `NoRFCWarningsValidation` - Validate the email according to RFC 5322, rejecting trailing periods or multiple consecutive periods.
- `dns`: `DNSCheckValidation` - Ensure the email address's domain has a valid MX record.
- `spoof`: `SpoofCheckValidation` - Ensure the email address does not contain homograph or deceptive Unicode characters.
- `filter`: `FilterEmailValidation` - Ensure the email address is valid according to PHP's `filter_var` function.
- `filter_unicode`: `FilterEmailValidation::unicode()` - Ensure the email address is valid according to PHP's `filter_var` function, allowing some Unicode characters.

</div>

For convenience, email validation rules may be built using the fluent rule builder:

```php
use Illuminate\Validation\Rule;

$request->validate([
    'email' => [
        'required',
        Rule::email()
            ->rfcCompliant(strict: false)
            ->validateMxRecord()
            ->preventSpoofing()
    ],
]);
```

> [!WARNING]  
> The `dns` and `spoof` validators require the PHP `intl` extension.

<a name="rule-ends-with"></a>
#### ends_with:_foo_,_bar_,...

The field under validation must end with one of the given values.

<a name="rule-enum"></a>
#### enum

The `Enum` rule is a class based rule that validates whether the field under validation contains a valid enum value. The `Enum` rule accepts the name of the enum as its only constructor argument. When validating primitive values, a backed Enum should be provided to the `Enum` rule:

    use App\Enums\ServerStatus;
    use Illuminate\Validation\Rule;

    $request->validate([
        'status' => [Rule::enum(ServerStatus::class)],
    ]);

The `Enum` rule's `only` and `except` methods may be used to limit which enum cases should be considered valid:

    Rule::enum(ServerStatus::class)
        ->only([ServerStatus::Pending, ServerStatus::Active]);

    Rule::enum(ServerStatus::class)
        ->except([ServerStatus::Pending, ServerStatus::Active]);

The `when` method may be used to conditionally modify the `Enum` rule:

```php
use Illuminate\Support\Facades\Auth;
use Illuminate\Validation\Rule;

Rule::enum(ServerStatus::class)
    ->when(
        Auth::user()->isAdmin(),
        fn ($rule) => $rule->only(...),
        fn ($rule) => $rule->only(...),
    );
```

<a name="rule-exclude"></a>
#### exclude

The field under validation will be excluded from the request data returned by the `validate` and `validated` methods.

<a name="rule-exclude-if"></a>
#### exclude_if:_anotherfield_,_value_

The field under validation will be excluded from the request data returned by the `validate` and `validated` methods if the _anotherfield_ field is equal to _value_.

If complex conditional exclusion logic is required, you may utilize the `Rule::excludeIf` method. This method accepts a boolean or a closure. When given a closure, the closure should return `true` or `false` to indicate if the field under validation should be excluded:

    use Illuminate\Support\Facades\Validator;
    use Illuminate\Validation\Rule;

    Validator::make($request->all(), [
        'role_id' => Rule::excludeIf($request->user()->is_admin),
    ]);

    Validator::make($request->all(), [
        'role_id' => Rule::excludeIf(fn () => $request->user()->is_admin),
    ]);

<a name="rule-exclude-unless"></a>
#### exclude_unless:_anotherfield_,_value_

The field under validation will be excluded from the request data returned by the `validate` and `validated` methods unless _anotherfield_'s field is equal to _value_. If _value_ is `null` (`exclude_unless:name,null`), the field under validation will be excluded unless the comparison field is `null` or the comparison field is missing from the request data.

<a name="rule-exclude-with"></a>
#### exclude_with:_anotherfield_

The field under validation will be excluded from the request data returned by the `validate` and `validated` methods if the _anotherfield_ field is present.

<a name="rule-exclude-without"></a>
#### exclude_without:_anotherfield_

The field under validation will be excluded from the request data returned by the `validate` and `validated` methods if the _anotherfield_ field is not present.

<a name="rule-exists"></a>
#### exists:_table_,_column_

The field under validation must exist in a given database table.

<a name="basic-usage-of-exists-rule"></a>
#### Basic Usage of Exists Rule

    'state' => 'exists:states'

If the `column` option is not specified, the field name will be used. So, in this case, the rule will validate that the `states` database table contains a record with a `state` column value matching the request's `state` attribute value.

<a name="specifying-a-custom-column-name"></a>
#### Specifying a Custom Column Name

You may explicitly specify the database column name that should be used by the validation rule by placing it after the database table name:

    'state' => 'exists:states,abbreviation'

Occasionally, you may need to specify a specific database connection to be used for the `exists` query. You can accomplish this by prepending the connection name to the table name:

    'email' => 'exists:connection.staff,email'

Instead of specifying the table name directly, you may specify the Eloquent model which should be used to determine the table name:

    'user_id' => 'exists:App\Models\User,id'

If you would like to customize the query executed by the validation rule, you may use the `Rule` class to fluently define the rule. In this example, we'll also specify the validation rules as an array instead of using the `|` character to delimit them:

    use Illuminate\Database\Query\Builder;
    use Illuminate\Support\Facades\Validator;
    use Illuminate\Validation\Rule;

    Validator::make($data, [
        'email' => [
            'required',
            Rule::exists('staff')->where(function (Builder $query) {
                $query->where('account_id', 1);
            }),
        ],
    ]);

You may explicitly specify the database column name that should be used by the `exists` rule generated by the `Rule::exists` method by providing the column name as the second argument to the `exists` method:

    'state' => Rule::exists('states', 'abbreviation'),

<a name="rule-extensions"></a>
#### extensions:_foo_,_bar_,...

The file under validation must have a user-assigned extension corresponding to one of the listed extensions:

    'photo' => ['required', 'extensions:jpg,png'],

> [!WARNING]  
> You should never rely on validating a file by its user-assigned extension alone. This rule should typically always be used in combination with the [`mimes`](#rule-mimes) or [`mimetypes`](#rule-mimetypes) rules.

<a name="rule-file"></a>
#### file

The field under validation must be a successfully uploaded file.

<a name="rule-filled"></a>
#### filled

The field under validation must not be empty when it is present.

<a name="rule-gt"></a>
#### gt:_field_

The field under validation must be greater than the given _field_ or _value_. The two fields must be of the same type. Strings, numerics, arrays, and files are evaluated using the same conventions as the [`size`](#rule-size) rule.

<a name="rule-gte"></a>
#### gte:_field_

The field under validation must be greater than or equal to the given _field_ or _value_. The two fields must be of the same type. Strings, numerics, arrays, and files are evaluated using the same conventions as the [`size`](#rule-size) rule.

<a name="rule-hex-color"></a>
#### hex_color

The field under validation must contain a valid color value in [hexadecimal](https://developer.mozilla.org/en-US/docs/Web/CSS/hex-color) format.

<a name="rule-image"></a>
#### image

The file under validation must be an image (jpg, jpeg, png, bmp, gif, or webp).

> [!WARNING]  
> By default, the image rule does not allow SVG files due to the possibility of XSS vulnerabilities. If you need to allow SVG files, you may provide the `allow_svg` directive to the `image` rule (`image:allow_svg`).

<a name="rule-in"></a>
#### in:_foo_,_bar_,...

The field under validation must be included in the given list of values. Since this rule often requires you to `implode` an array, the `Rule::in` method may be used to fluently construct the rule:

    use Illuminate\Support\Facades\Validator;
    use Illuminate\Validation\Rule;

    Validator::make($data, [
        'zones' => [
            'required',
            Rule::in(['first-zone', 'second-zone']),
        ],
    ]);

When the `in` rule is combined with the `array` rule, each value in the input array must be present within the list of values provided to the `in` rule. In the following example, the `LAS` airport code in the input array is invalid since it is not contained in the list of airports provided to the `in` rule:

    use Illuminate\Support\Facades\Validator;
    use Illuminate\Validation\Rule;

    $input = [
        'airports' => ['NYC', 'LAS'],
    ];

    Validator::make($input, [
        'airports' => [
            'required',
            'array',
        ],
        'airports.*' => Rule::in(['NYC', 'LIT']),
    ]);

<a name="rule-in-array"></a>
#### in_array:_anotherfield_.*

The field under validation must exist in _anotherfield_'s values.

<a name="rule-integer"></a>
#### integer

The field under validation must be an integer.

> [!WARNING]  
> This validation rule does not verify that the input is of the "integer" variable type, only that the input is of a type accepted by PHP's `FILTER_VALIDATE_INT` rule. If you need to validate the input as being a number please use this rule in combination with [the `numeric` validation rule](#rule-numeric).

<a name="rule-ip"></a>
#### ip

The field under validation must be an IP address.

<a name="ipv4"></a>
#### ipv4

The field under validation must be an IPv4 address.

<a name="ipv6"></a>
#### ipv6

The field under validation must be an IPv6 address.

<a name="rule-json"></a>
#### json

The field under validation must be a valid JSON string.

<a name="rule-lt"></a>
#### lt:_field_

The field under validation must be less than the given _field_. The two fields must be of the same type. Strings, numerics, arrays, and files are evaluated using the same conventions as the [`size`](#rule-size) rule.

<a name="rule-lte"></a>
#### lte:_field_

The field under validation must be less than or equal to the given _field_. The two fields must be of the same type. Strings, numerics, arrays, and files are evaluated using the same conventions as the [`size`](#rule-size) rule.

<a name="rule-lowercase"></a>
#### lowercase

The field under validation must be lowercase.

<a name="rule-list"></a>
#### list

The field under validation must be an array that is a list. An array is considered a list if its keys consist of consecutive numbers from 0 to `count($array) - 1`.

<a name="rule-mac"></a>
#### mac_address

The field under validation must be a MAC address.

<a name="rule-max"></a>
#### max:_value_

The field under validation must be less than or equal to a maximum _value_. Strings, numerics, arrays, and files are evaluated in the same fashion as the [`size`](#rule-size) rule.

<a name="rule-max-digits"></a>
#### max_digits:_value_

The integer under validation must have a maximum length of _value_.

<a name="rule-mimetypes"></a>
#### mimetypes:_text/plain_,...

The file under validation must match one of the given MIME types:

    'video' => 'mimetypes:video/avi,video/mpeg,video/quicktime'

To determine the MIME type of the uploaded file, the file's contents will be read and the framework will attempt to guess the MIME type, which may be different from the client's provided MIME type.

<a name="rule-mimes"></a>
#### mimes:_foo_,_bar_,...

The file under validation must have a MIME type corresponding to one of the listed extensions:

    'photo' => 'mimes:jpg,bmp,png'

Even though you only need to specify the extensions, this rule actually validates the MIME type of the file by reading the file's contents and guessing its MIME type. A full listing of MIME types and their corresponding extensions may be found at the following location:

[https://svn.apache.org/repos/asf/httpd/httpd/trunk/docs/conf/mime.types](https://svn.apache.org/repos/asf/httpd/httpd/trunk/docs/conf/mime.types)

<a name="mime-types-and-extensions"></a>
#### MIME Types and Extensions

This validation rule does not verify agreement between the MIME type and the extension the user assigned to the file. For example, the `mimes:png` validation rule would consider a file containing valid PNG content to be a valid PNG image, even if the file is named `photo.txt`. If you would like to validate the user-assigned extension of the file, you may use the [`extensions`](#rule-extensions) rule.

<a name="rule-min"></a>
#### min:_value_

The field under validation must have a minimum _value_. Strings, numerics, arrays, and files are evaluated in the same fashion as the [`size`](#rule-size) rule.

<a name="rule-min-digits"></a>
#### min_digits:_value_

The integer under validation must have a minimum length of _value_.

<a name="rule-multiple-of"></a>
#### multiple_of:_value_

The field under validation must be a multiple of _value_.

<a name="rule-missing"></a>
#### missing

The field under validation must not be present in the input data.

<a name="rule-missing-if"></a>
#### missing_if:_anotherfield_,_value_,...

The field under validation must not be present if the _anotherfield_ field is equal to any _value_.

<a name="rule-missing-unless"></a>
#### missing_unless:_anotherfield_,_value_

The field under validation must not be present unless the _anotherfield_ field is equal to any _value_.

<a name="rule-missing-with"></a>
#### missing_with:_foo_,_bar_,...

The field under validation must not be present _only if_ any of the other specified fields are present.

<a name="rule-missing-with-all"></a>
#### missing_with_all:_foo_,_bar_,...

The field under validation must not be present _only if_ all of the other specified fields are present.

<a name="rule-not-in"></a>
#### not_in:_foo_,_bar_,...

The field under validation must not be included in the given list of values. The `Rule::notIn` method may be used to fluently construct the rule:

    use Illuminate\Validation\Rule;

    Validator::make($data, [
        'toppings' => [
            'required',
            Rule::notIn(['sprinkles', 'cherries']),
        ],
    ]);

<a name="rule-not-regex"></a>
#### not_regex:_pattern_

The field under validation must not match the given regular expression.

Internally, this rule uses the PHP `preg_match` function. The pattern specified should obey the same formatting required by `preg_match` and thus also include valid delimiters. For example: `'email' => 'not_regex:/^.+$/i'`.

> [!WARNING]  
> When using the `regex` / `not_regex` patterns, it may be necessary to specify your validation rules using an array instead of using `|` delimiters, especially if the regular expression contains a `|` character.

<a name="rule-nullable"></a>
#### nullable

The field under validation may be `null`.

<a name="rule-numeric"></a>
#### numeric

The field under validation must be [numeric](https://www.php.net/manual/en/function.is-numeric.php).

<a name="rule-present"></a>
#### present

The field under validation must exist in the input data.

<a name="rule-present-if"></a>
#### present_if:_anotherfield_,_value_,...

The field under validation must be present if the _anotherfield_ field is equal to any _value_.

<a name="rule-present-unless"></a>
#### present_unless:_anotherfield_,_value_

The field under validation must be present unless the _anotherfield_ field is equal to any _value_.

<a name="rule-present-with"></a>
#### present_with:_foo_,_bar_,...

The field under validation must be present _only if_ any of the other specified fields are present.

<a name="rule-present-with-all"></a>
#### present_with_all:_foo_,_bar_,...

The field under validation must be present _only if_ all of the other specified fields are present.

<a name="rule-prohibited"></a>
#### prohibited

The field under validation must be missing or empty. A field is "empty" if it meets one of the following criteria:

<div class="content-list" markdown="1">

- The value is `null`.
- The value is an empty string.
- The value is an empty array or empty `Countable` object.
- The value is an uploaded file with an empty path.

</div>

<a name="rule-prohibited-if"></a>
#### prohibited_if:_anotherfield_,_value_,...

The field under validation must be missing or empty if the _anotherfield_ field is equal to any _value_. A field is "empty" if it meets one of the following criteria:

<div class="content-list" markdown="1">

- The value is `null`.
- The value is an empty string.
- The value is an empty array or empty `Countable` object.
- The value is an uploaded file with an empty path.

</div>

If complex conditional prohibition logic is required, you may utilize the `Rule::prohibitedIf` method. This method accepts a boolean or a closure. When given a closure, the closure should return `true` or `false` to indicate if the field under validation should be prohibited:

    use Illuminate\Support\Facades\Validator;
    use Illuminate\Validation\Rule;

    Validator::make($request->all(), [
        'role_id' => Rule::prohibitedIf($request->user()->is_admin),
    ]);

    Validator::make($request->all(), [
        'role_id' => Rule::prohibitedIf(fn () => $request->user()->is_admin),
    ]);

<a name="rule-prohibited-unless"></a>
#### prohibited_unless:_anotherfield_,_value_,...

The field under validation must be missing or empty unless the _anotherfield_ field is equal to any _value_. A field is "empty" if it meets one of the following criteria:

<div class="content-list" markdown="1">

- The value is `null`.
- The value is an empty string.
- The value is an empty array or empty `Countable` object.
- The value is an uploaded file with an empty path.

</div>

<a name="rule-prohibits"></a>
#### prohibits:_anotherfield_,...

If the field under validation is not missing or empty, all fields in _anotherfield_ must be missing or empty. A field is "empty" if it meets one of the following criteria:

<div class="content-list" markdown="1">

- The value is `null`.
- The value is an empty string.
- The value is an empty array or empty `Countable` object.
- The value is an uploaded file with an empty path.

</div>

<a name="rule-regex"></a>
#### regex:_pattern_

The field under validation must match the given regular expression.

Internally, this rule uses the PHP `preg_match` function. The pattern specified should obey the same formatting required by `preg_match` and thus also include valid delimiters. For example: `'email' => 'regex:/^.+@.+$/i'`.

> [!WARNING]  
> When using the `regex` / `not_regex` patterns, it may be necessary to specify rules in an array instead of using `|` delimiters, especially if the regular expression contains a `|` character.

<a name="rule-required"></a>
#### required

The field under validation must be present in the input data and not empty. A field is "empty" if it meets one of the following criteria:

<div class="content-list" markdown="1">

- The value is `null`.
- The value is an empty string.
- The value is an empty array or empty `Countable` object.
- The value is an uploaded file with no path.

</div>

<a name="rule-required-if"></a>
#### required_if:_anotherfield_,_value_,...

The field under validation must be present and not empty if the _anotherfield_ field is equal to any _value_.

If you would like to construct a more complex condition for the `required_if` rule, you may use the `Rule::requiredIf` method. This method accepts a boolean or a closure. When passed a closure, the closure should return `true` or `false` to indicate if the field under validation is required:

    use Illuminate\Support\Facades\Validator;
    use Illuminate\Validation\Rule;

    Validator::make($request->all(), [
        'role_id' => Rule::requiredIf($request->user()->is_admin),
    ]);

    Validator::make($request->all(), [
        'role_id' => Rule::requiredIf(fn () => $request->user()->is_admin),
    ]);

<a name="rule-required-if-accepted"></a>
#### required_if_accepted:_anotherfield_,...

The field under validation must be present and not empty if the _anotherfield_ field is equal to `"yes"`, `"on"`, `1`, `"1"`, `true`, or `"true"`.

<a name="rule-required-if-declined"></a>
#### required_if_declined:_anotherfield_,...

The field under validation must be present and not empty if the _anotherfield_ field is equal to `"no"`, `"off"`, `0`, `"0"`, `false`, or `"false"`.

<a name="rule-required-unless"></a>
#### required_unless:_anotherfield_,_value_,...

The field under validation must be present and not empty unless the _anotherfield_ field is equal to any _value_. This also means _anotherfield_ must be present in the request data unless _value_ is `null`. If _value_ is `null` (`required_unless:name,null`), the field under validation will be required unless the comparison field is `null` or the comparison field is missing from the request data.

<a name="rule-required-with"></a>
#### required_with:_foo_,_bar_,...

The field under validation must be present and not empty _only if_ any of the other specified fields are present and not empty.

<a name="rule-required-with-all"></a>
#### required_with_all:_foo_,_bar_,...

The field under validation must be present and not empty _only if_ all of the other specified fields are present and not empty.

<a name="rule-required-without"></a>
#### required_without:_foo_,_bar_,...

The field under validation must be present and not empty _only when_ any of the other specified fields are empty or not present.

<a name="rule-required-without-all"></a>
#### required_without_all:_foo_,_bar_,...

The field under validation must be present and not empty _only when_ all of the other specified fields are empty or not present.

<a name="rule-required-array-keys"></a>
#### required_array_keys:_foo_,_bar_,...

The field under validation must be an array and must contain at least the specified keys.

<a name="rule-same"></a>
#### same:_field_

The given _field_ must match the field under validation.

<a name="rule-size"></a>
#### size:_value_

The field under validation must have a size matching the given _value_. For string data, _value_ corresponds to the number of characters. For numeric data, _value_ corresponds to a given integer value (the attribute must also have the `numeric` or `integer` rule). For an array, _size_ corresponds to the `count` of the array. For files, _size_ corresponds to the file size in kilobytes. Let's look at some examples:

    // Validate that a string is exactly 12 characters long...
    'title' => 'size:12';

    // Validate that a provided integer equals 10...
    'seats' => 'integer|size:10';

    // Validate that an array has exactly 5 elements...
    'tags' => 'array|size:5';

    // Validate that an uploaded file is exactly 512 kilobytes...
    'image' => 'file|size:512';

<a name="rule-starts-with"></a>
#### starts_with:_foo_,_bar_,...

The field under validation must start with one of the given values.

<a name="rule-string"></a>
#### string

The field under validation must be a string. If you would like to allow the field to also be `null`, you should assign the `nullable` rule to the field.

<a name="rule-timezone"></a>
#### timezone

The field under validation must be a valid timezone identifier according to the `DateTimeZone::listIdentifiers` method.

The arguments [accepted by the `DateTimeZone::listIdentifiers` method](https://www.php.net/manual/en/datetimezone.listidentifiers.php) may also be provided to this validation rule:

    'timezone' => 'required|timezone:all';

    'timezone' => 'required|timezone:Africa';

    'timezone' => 'required|timezone:per_country,US';

<a name="rule-unique"></a>
#### unique:_table_,_column_

The field under validation must not exist within the given database table.

**Specifying a Custom Table / Column Name:**

Instead of specifying the table name directly, you may specify the Eloquent model which should be used to determine the table name:

    'email' => 'unique:App\Models\User,email_address'

The `column` option may be used to specify the field's corresponding database column. If the `column` option is not specified, the name of the field under validation will be used.

    'email' => 'unique:users,email_address'

**Specifying a Custom Database Connection**

Occasionally, you may need to set a custom connection for database queries made by the Validator. To accomplish this, you may prepend the connection name to the table name:

    'email' => 'unique:connection.users,email_address'

**Forcing a Unique Rule to Ignore a Given ID:**

Sometimes, you may wish to ignore a given ID during unique validation. For example, consider an "update profile" screen that includes the user's name, email address, and location. You will probably want to verify that the email address is unique. However, if the user only changes the name field and not the email field, you do not want a validation error to be thrown because the user is already the owner of the email address in question.

To instruct the validator to ignore the user's ID, we'll use the `Rule` class to fluently define the rule. In this example, we'll also specify the validation rules as an array instead of using the `|` character to delimit the rules:

    use Illuminate\Support\Facades\Validator;
    use Illuminate\Validation\Rule;

    Validator::make($data, [
        'email' => [
            'required',
            Rule::unique('users')->ignore($user->id),
        ],
    ]);

> [!WARNING]  
> You should never pass any user controlled request input into the `ignore` method. Instead, you should only pass a system generated unique ID such as an auto-incrementing ID or UUID from an Eloquent model instance. Otherwise, your application will be vulnerable to an SQL injection attack.

Instead of passing the model key's value to the `ignore` method, you may also pass the entire model instance. Laravel will automatically extract the key from the model:

    Rule::unique('users')->ignore($user)

If your table uses a primary key column name other than `id`, you may specify the name of the column when calling the `ignore` method:

    Rule::unique('users')->ignore($user->id, 'user_id')

By default, the `unique` rule will check the uniqueness of the column matching the name of the attribute being validated. However, you may pass a different column name as the second argument to the `unique` method:

    Rule::unique('users', 'email_address')->ignore($user->id)

**Adding Additional Where Clauses:**

You may specify additional query conditions by customizing the query using the `where` method. For example, let's add a query condition that scopes the query to only search records that have an `account_id` column value of `1`:

    'email' => Rule::unique('users')->where(fn (Builder $query) => $query->where('account_id', 1))

**Ignoring Soft Deleteded Records in Unique Checks:**

By default, the unique rule includes soft deleted records when determining uniqueness. To exclude soft deleted records from the uniqueness check, you may invoke the `withoutTrashed` method:

    Rule::unique('users')->withoutTrashed();

If your model uses a column name other than `deleted_at` for soft deleted records, you may provide the column name when invoking the `withoutTrashed` method:

    Rule::unique('users')->withoutTrashed('was_deleted_at');

<a name="rule-uppercase"></a>
#### uppercase

The field under validation must be uppercase.

<a name="rule-url"></a>
#### url

The field under validation must be a valid URL.

If you would like to specify the URL protocols that should be considered valid, you may pass the protocols as validation rule parameters:

```php
'url' => 'url:http,https',

'game' => 'url:minecraft,steam',
```

<a name="rule-ulid"></a>
#### ulid

The field under validation must be a valid [Universally Unique Lexicographically Sortable Identifier](https://github.com/ulid/spec) (ULID).

<a name="rule-uuid"></a>
#### uuid

The field under validation must be a valid RFC 9562 (version 1, 3, 4, 5, 6, 7, or 8) universally unique identifier (UUID).

You may also validate that the given UUID matches a UUID specification by version:

```php
'uuid' => 'uuid:4'
```

<a name="conditionally-adding-rules"></a>
## Conditionally Adding Rules

<a name="skipping-validation-when-fields-have-certain-values"></a>
#### Skipping Validation When Fields Have Certain Values

You may occasionally wish to not validate a given field if another field has a given value. You may accomplish this using the `exclude_if` validation rule. In this example, the `appointment_date` and `doctor_name` fields will not be validated if the `has_appointment` field has a value of `false`:

    use Illuminate\Support\Facades\Validator;

    $validator = Validator::make($data, [
        'has_appointment' => 'required|boolean',
        'appointment_date' => 'exclude_if:has_appointment,false|required|date',
        'doctor_name' => 'exclude_if:has_appointment,false|required|string',
    ]);

Alternatively, you may use the `exclude_unless` rule to not validate a given field unless another field has a given value:

    $validator = Validator::make($data, [
        'has_appointment' => 'required|boolean',
        'appointment_date' => 'exclude_unless:has_appointment,true|required|date',
        'doctor_name' => 'exclude_unless:has_appointment,true|required|string',
    ]);

<a name="validating-when-present"></a>
#### Validating When Present

In some situations, you may wish to run validation checks against a field **only** if that field is present in the data being validated. To quickly accomplish this, add the `sometimes` rule to your rule list:

    $validator = Validator::make($data, [
        'email' => 'sometimes|required|email',
    ]);

In the example above, the `email` field will only be validated if it is present in the `$data` array.

> [!NOTE]  
> If you are attempting to validate a field that should always be present but may be empty, check out [this note on optional fields](#a-note-on-optional-fields).

<a name="complex-conditional-validation"></a>
#### Complex Conditional Validation

Sometimes you may wish to add validation rules based on more complex conditional logic. For example, you may wish to require a given field only if another field has a greater value than 100. Or, you may need two fields to have a given value only when another field is present. Adding these validation rules doesn't have to be a pain. First, create a `Validator` instance with your _static rules_ that never change:

    use Illuminate\Support\Facades\Validator;

    $validator = Validator::make($request->all(), [
        'email' => 'required|email',
        'games' => 'required|numeric',
    ]);

Let's assume our web application is for game collectors. If a game collector registers with our application and they own more than 100 games, we want them to explain why they own so many games. For example, perhaps they run a game resale shop, or maybe they just enjoy collecting games. To conditionally add this requirement, we can use the `sometimes` method on the `Validator` instance.

    use Illuminate\Support\Fluent;

    $validator->sometimes('reason', 'required|max:500', function (Fluent $input) {
        return $input->games >= 100;
    });

The first argument passed to the `sometimes` method is the name of the field we are conditionally validating. The second argument is a list of the rules we want to add. If the closure passed as the third argument returns `true`, the rules will be added. This method makes it a breeze to build complex conditional validations. You may even add conditional validations for several fields at once:

    $validator->sometimes(['reason', 'cost'], 'required', function (Fluent $input) {
        return $input->games >= 100;
    });

> [!NOTE]  
> The `$input` parameter passed to your closure will be an instance of `Illuminate\Support\Fluent` and may be used to access your input and files under validation.

<a name="complex-conditional-array-validation"></a>
#### Complex Conditional Array Validation

Sometimes you may want to validate a field based on another field in the same nested array whose index you do not know. In these situations, you may allow your closure to receive a second argument which will be the current individual item in the array being validated:

    $input = [
        'channels' => [
            [
                'type' => 'email',
                'address' => 'abigail@example.com',
            ],
            [
                'type' => 'url',
                'address' => 'https://example.com',
            ],
        ],
    ];

    $validator->sometimes('channels.*.address', 'email', function (Fluent $input, Fluent $item) {
        return $item->type === 'email';
    });

    $validator->sometimes('channels.*.address', 'url', function (Fluent $input, Fluent $item) {
        return $item->type !== 'email';
    });

Like the `$input` parameter passed to the closure, the `$item` parameter is an instance of `Illuminate\Support\Fluent` when the attribute data is an array; otherwise, it is a string.

<a name="validating-arrays"></a>
## Validating Arrays

As discussed in the [`array` validation rule documentation](#rule-array), the `array` rule accepts a list of allowed array keys. If any additional keys are present within the array, validation will fail:

    use Illuminate\Support\Facades\Validator;

    $input = [
        'user' => [
            'name' => 'Taylor Otwell',
            'username' => 'taylorotwell',
            'admin' => true,
        ],
    ];

    Validator::make($input, [
        'user' => 'array:name,username',
    ]);

In general, you should always specify the array keys that are allowed to be present within your array. Otherwise, the validator's `validate` and `validated` methods will return all of the validated data, including the array and all of its keys, even if those keys were not validated by other nested array validation rules.

<a name="validating-nested-array-input"></a>
### Validating Nested Array Input

Validating nested array based form input fields doesn't have to be a pain. You may use "dot notation" to validate attributes within an array. For example, if the incoming HTTP request contains a `photos[profile]` field, you may validate it like so:

    use Illuminate\Support\Facades\Validator;

    $validator = Validator::make($request->all(), [
        'photos.profile' => 'required|image',
    ]);

You may also validate each element of an array. For example, to validate that each email in a given array input field is unique, you may do the following:

    $validator = Validator::make($request->all(), [
        'person.*.email' => 'email|unique:users',
        'person.*.first_name' => 'required_with:person.*.last_name',
    ]);

Likewise, you may use the `*` character when specifying [custom validation messages in your language files](#custom-messages-for-specific-attributes), making it a breeze to use a single validation message for array based fields:

    'custom' => [
        'person.*.email' => [
            'unique' => 'Each person must have a unique email address',
        ]
    ],

<a name="accessing-nested-array-data"></a>
#### Accessing Nested Array Data

Sometimes you may need to access the value for a given nested array element when assigning validation rules to the attribute. You may accomplish this using the `Rule::forEach` method. The `forEach` method accepts a closure that will be invoked for each iteration of the array attribute under validation and will receive the attribute's value and explicit, fully-expanded attribute name. The closure should return an array of rules to assign to the array element:

    use App\Rules\HasPermission;
    use Illuminate\Support\Facades\Validator;
    use Illuminate\Validation\Rule;

    $validator = Validator::make($request->all(), [
        'companies.*.id' => Rule::forEach(function (string|null $value, string $attribute) {
            return [
                Rule::exists(Company::class, 'id'),
                new HasPermission('manage-company', $value),
            ];
        }),
    ]);

<a name="error-message-indexes-and-positions"></a>
### Error Message Indexes and Positions

When validating arrays, you may want to reference the index or position of a particular item that failed validation within the error message displayed by your application. To accomplish this, you may include the `:index` (starts from `0`) and `:position` (starts from `1`) placeholders within your [custom validation message](#manual-customizing-the-error-messages):

    use Illuminate\Support\Facades\Validator;

    $input = [
        'photos' => [
            [
                'name' => 'BeachVacation.jpg',
                'description' => 'A photo of my beach vacation!',
            ],
            [
                'name' => 'GrandCanyon.jpg',
                'description' => '',
            ],
        ],
    ];

    Validator::validate($input, [
        'photos.*.description' => 'required',
    ], [
        'photos.*.description.required' => 'Please describe photo #:position.',
    ]);

Given the example above, validation will fail and the user will be presented with the following error of _"Please describe photo #2."_

If necessary, you may reference more deeply nested indexes and positions via `second-index`, `second-position`, `third-index`, `third-position`, etc.

    'photos.*.attributes.*.string' => 'Invalid attribute for photo #:second-position.',

<a name="validating-files"></a>
## Validating Files

Laravel provides a variety of validation rules that may be used to validate uploaded files, such as `mimes`, `image`, `min`, and `max`. While you are free to specify these rules individually when validating files, Laravel also offers a fluent file validation rule builder that you may find convenient:

    use Illuminate\Support\Facades\Validator;
    use Illuminate\Validation\Rules\File;

    Validator::validate($input, [
        'attachment' => [
            'required',
            File::types(['mp3', 'wav'])
                ->min(1024)
                ->max(12 * 1024),
        ],
    ]);

<<<<<<< HEAD
If your application accepts images uploaded by your users, you may use the `File` rule's `image` constructor method to ensure that the file under validation is an image (jpg, jpeg, png, bmp, gif, or webp).

In addition, the `dimensions` rule may be used to limit the dimensions of the image:

    use Illuminate\Support\Facades\Validator;
    use Illuminate\Validation\Rule;
    use Illuminate\Validation\Rules\File;
=======
<a name="validating-files-file-types"></a>
#### Validating File Types
>>>>>>> 0790883c

Even though you only need to specify the extensions when invoking the `types` method, this method actually validates the MIME type of the file by reading the file's contents and guessing its MIME type. A full listing of MIME types and their corresponding extensions may be found at the following location:

[https://svn.apache.org/repos/asf/httpd/httpd/trunk/docs/conf/mime.types](https://svn.apache.org/repos/asf/httpd/httpd/trunk/docs/conf/mime.types)

> [!WARNING]
> By default, the `image` rule does not allow SVG files due to the possibility of XSS vulnerabilities. If you need to allow SVG files, you may pass `allowSvg: true` to the `image` rule: `File::image(allowSvg: true)`.

<a name="validating-files-file-sizes"></a>
#### Validating File Sizes

For convenience, minimum and maximum file sizes may be specified as a string with a suffix indicating the file size units. The `kb`, `mb`, `gb`, and `tb` suffixes are supported:

```php
File::types(['mp3', 'wav'])
    ->min('1kb')
    ->max('10mb');
```

<a name="validating-files-image-files"></a>
#### Validating Image Files

To validate that uploaded files are images, you can use the `File` rule's `image` constructor method. The `File::image()` rule ensures that the file under validation is an image (jpg, jpeg, png, bmp, gif, svg, or webp):

```php
use Illuminate\Support\Facades\Validator;
use Illuminate\Validation\Rule;
use Illuminate\Validation\Rules\File;

Validator::validate($input, [
    'photo' => [
        'required',
        File::image(),
    ],
]);
```

<a name="validating-files-image-dimensions"></a>
#### Validating Image Dimensions

You may also validate the dimensions of an image. For example, to validate that an uploaded image is at least 1000 pixels wide and 500 pixels tall, you may use the `dimensions` rule:

```php
use Illuminate\Validation\Rule;
use Illuminate\Validation\Rules\File;

File::image()->dimensions(
    Rule::dimensions()
        ->maxWidth(1000)
        ->maxHeight(500)
)
```

> [!NOTE]  
> More information regarding validating image dimensions may be found in the [dimension rule documentation](#rule-dimensions).

<a name="validating-passwords"></a>
## Validating Passwords

To ensure that passwords have an adequate level of complexity, you may use Laravel's `Password` rule object:

    use Illuminate\Support\Facades\Validator;
    use Illuminate\Validation\Rules\Password;

    $validator = Validator::make($request->all(), [
        'password' => ['required', 'confirmed', Password::min(8)],
    ]);

The `Password` rule object allows you to easily customize the password complexity requirements for your application, such as specifying that passwords require at least one letter, number, symbol, or characters with mixed casing:

    // Require at least 8 characters...
    Password::min(8)

    // Require at least one letter...
    Password::min(8)->letters()

    // Require at least one uppercase and one lowercase letter...
    Password::min(8)->mixedCase()

    // Require at least one number...
    Password::min(8)->numbers()

    // Require at least one symbol...
    Password::min(8)->symbols()

In addition, you may ensure that a password has not been compromised in a public password data breach leak using the `uncompromised` method:

    Password::min(8)->uncompromised()

Internally, the `Password` rule object uses the [k-Anonymity](https://en.wikipedia.org/wiki/K-anonymity) model to determine if a password has been leaked via the [haveibeenpwned.com](https://haveibeenpwned.com) service without sacrificing the user's privacy or security.

By default, if a password appears at least once in a data leak, it will be considered compromised. You can customize this threshold using the first argument of the `uncompromised` method:

    // Ensure the password appears less than 3 times in the same data leak...
    Password::min(8)->uncompromised(3);

Of course, you may chain all the methods in the examples above:

    Password::min(8)
        ->letters()
        ->mixedCase()
        ->numbers()
        ->symbols()
        ->uncompromised()

<a name="defining-default-password-rules"></a>
#### Defining Default Password Rules

You may find it convenient to specify the default validation rules for passwords in a single location of your application. You can easily accomplish this using the `Password::defaults` method, which accepts a closure. The closure given to the `defaults` method should return the default configuration of the Password rule. Typically, the `defaults` rule should be called within the `boot` method of one of your application's service providers:

```php
use Illuminate\Validation\Rules\Password;

/**
 * Bootstrap any application services.
 */
public function boot(): void
{
    Password::defaults(function () {
        $rule = Password::min(8);

        return $this->app->isProduction()
            ? $rule->mixedCase()->uncompromised()
            : $rule;
    });
}
```

Then, when you would like to apply the default rules to a particular password undergoing validation, you may invoke the `defaults` method with no arguments:

    'password' => ['required', Password::defaults()],

Occasionally, you may want to attach additional validation rules to your default password validation rules. You may use the `rules` method to accomplish this:

    use App\Rules\ZxcvbnRule;

    Password::defaults(function () {
        $rule = Password::min(8)->rules([new ZxcvbnRule]);

        // ...
    });

<a name="custom-validation-rules"></a>
## Custom Validation Rules

<a name="using-rule-objects"></a>
### Using Rule Objects

Laravel provides a variety of helpful validation rules; however, you may wish to specify some of your own. One method of registering custom validation rules is using rule objects. To generate a new rule object, you may use the `make:rule` Artisan command. Let's use this command to generate a rule that verifies a string is uppercase. Laravel will place the new rule in the `app/Rules` directory. If this directory does not exist, Laravel will create it when you execute the Artisan command to create your rule:

```shell
php artisan make:rule Uppercase
```

Once the rule has been created, we are ready to define its behavior. A rule object contains a single method: `validate`. This method receives the attribute name, its value, and a callback that should be invoked on failure with the validation error message:

    <?php

    namespace App\Rules;

    use Closure;
    use Illuminate\Contracts\Validation\ValidationRule;

    class Uppercase implements ValidationRule
    {
        /**
         * Run the validation rule.
         */
        public function validate(string $attribute, mixed $value, Closure $fail): void
        {
            if (strtoupper($value) !== $value) {
                $fail('The :attribute must be uppercase.');
            }
        }
    }

Once the rule has been defined, you may attach it to a validator by passing an instance of the rule object with your other validation rules:

    use App\Rules\Uppercase;

    $request->validate([
        'name' => ['required', 'string', new Uppercase],
    ]);

#### Translating Validation Messages

Instead of providing a literal error message to the `$fail` closure, you may also provide a [translation string key](/docs/{{version}}/localization) and instruct Laravel to translate the error message:

    if (strtoupper($value) !== $value) {
        $fail('validation.uppercase')->translate();
    }

If necessary, you may provide placeholder replacements and the preferred language as the first and second arguments to the `translate` method:

    $fail('validation.location')->translate([
        'value' => $this->value,
    ], 'fr')

#### Accessing Additional Data

If your custom validation rule class needs to access all of the other data undergoing validation, your rule class may implement the `Illuminate\Contracts\Validation\DataAwareRule` interface. This interface requires your class to define a `setData` method. This method will automatically be invoked by Laravel (before validation proceeds) with all of the data under validation:

    <?php

    namespace App\Rules;

    use Illuminate\Contracts\Validation\DataAwareRule;
    use Illuminate\Contracts\Validation\ValidationRule;

    class Uppercase implements DataAwareRule, ValidationRule
    {
        /**
         * All of the data under validation.
         *
         * @var array<string, mixed>
         */
        protected $data = [];

        // ...

        /**
         * Set the data under validation.
         *
         * @param  array<string, mixed>  $data
         */
        public function setData(array $data): static
        {
            $this->data = $data;

            return $this;
        }
    }

Or, if your validation rule requires access to the validator instance performing the validation, you may implement the `ValidatorAwareRule` interface:

    <?php

    namespace App\Rules;

    use Illuminate\Contracts\Validation\ValidationRule;
    use Illuminate\Contracts\Validation\ValidatorAwareRule;
    use Illuminate\Validation\Validator;

    class Uppercase implements ValidationRule, ValidatorAwareRule
    {
        /**
         * The validator instance.
         *
         * @var \Illuminate\Validation\Validator
         */
        protected $validator;

        // ...

        /**
         * Set the current validator.
         */
        public function setValidator(Validator $validator): static
        {
            $this->validator = $validator;

            return $this;
        }
    }

<a name="using-closures"></a>
### Using Closures

If you only need the functionality of a custom rule once throughout your application, you may use a closure instead of a rule object. The closure receives the attribute's name, the attribute's value, and a `$fail` callback that should be called if validation fails:

    use Illuminate\Support\Facades\Validator;
    use Closure;

    $validator = Validator::make($request->all(), [
        'title' => [
            'required',
            'max:255',
            function (string $attribute, mixed $value, Closure $fail) {
                if ($value === 'foo') {
                    $fail("The {$attribute} is invalid.");
                }
            },
        ],
    ]);

<a name="implicit-rules"></a>
### Implicit Rules

By default, when an attribute being validated is not present or contains an empty string, normal validation rules, including custom rules, are not run. For example, the [`unique`](#rule-unique) rule will not be run against an empty string:

    use Illuminate\Support\Facades\Validator;

    $rules = ['name' => 'unique:users,name'];

    $input = ['name' => ''];

    Validator::make($input, $rules)->passes(); // true

For a custom rule to run even when an attribute is empty, the rule must imply that the attribute is required. To quickly generate a new implicit rule object, you may use the `make:rule` Artisan command with the `--implicit` option:

```shell
php artisan make:rule Uppercase --implicit
```

> [!WARNING]  
> An "implicit" rule only _implies_ that the attribute is required. Whether it actually invalidates a missing or empty attribute is up to you.<|MERGE_RESOLUTION|>--- conflicted
+++ resolved
@@ -1543,7 +1543,7 @@
 
 The file under validation must be an image (jpg, jpeg, png, bmp, gif, or webp).
 
-> [!WARNING]  
+> [!WARNING]
 > By default, the image rule does not allow SVG files due to the possibility of XSS vulnerabilities. If you need to allow SVG files, you may provide the `allow_svg` directive to the `image` rule (`image:allow_svg`).
 
 <a name="rule-in"></a>
@@ -2277,25 +2277,12 @@
         ],
     ]);
 
-<<<<<<< HEAD
-If your application accepts images uploaded by your users, you may use the `File` rule's `image` constructor method to ensure that the file under validation is an image (jpg, jpeg, png, bmp, gif, or webp).
-
-In addition, the `dimensions` rule may be used to limit the dimensions of the image:
-
-    use Illuminate\Support\Facades\Validator;
-    use Illuminate\Validation\Rule;
-    use Illuminate\Validation\Rules\File;
-=======
 <a name="validating-files-file-types"></a>
 #### Validating File Types
->>>>>>> 0790883c
 
 Even though you only need to specify the extensions when invoking the `types` method, this method actually validates the MIME type of the file by reading the file's contents and guessing its MIME type. A full listing of MIME types and their corresponding extensions may be found at the following location:
 
 [https://svn.apache.org/repos/asf/httpd/httpd/trunk/docs/conf/mime.types](https://svn.apache.org/repos/asf/httpd/httpd/trunk/docs/conf/mime.types)
-
-> [!WARNING]
-> By default, the `image` rule does not allow SVG files due to the possibility of XSS vulnerabilities. If you need to allow SVG files, you may pass `allowSvg: true` to the `image` rule: `File::image(allowSvg: true)`.
 
 <a name="validating-files-file-sizes"></a>
 #### Validating File Sizes
@@ -2311,20 +2298,29 @@
 <a name="validating-files-image-files"></a>
 #### Validating Image Files
 
-To validate that uploaded files are images, you can use the `File` rule's `image` constructor method. The `File::image()` rule ensures that the file under validation is an image (jpg, jpeg, png, bmp, gif, svg, or webp):
-
-```php
-use Illuminate\Support\Facades\Validator;
-use Illuminate\Validation\Rule;
-use Illuminate\Validation\Rules\File;
-
-Validator::validate($input, [
-    'photo' => [
-        'required',
-        File::image(),
-    ],
-]);
-```
+If your application accepts images uploaded by your users, you may use the `File` rule's `image` constructor method to ensure that the file under validation is an image (jpg, jpeg, png, bmp, gif, or webp).
+
+In addition, the `dimensions` rule may be used to limit the dimensions of the image:
+
+    use Illuminate\Support\Facades\Validator;
+    use Illuminate\Validation\Rule;
+    use Illuminate\Validation\Rules\File;
+
+    Validator::validate($input, [
+        'photo' => [
+            'required',
+            File::image()
+                ->min(1024)
+                ->max(12 * 1024)
+                ->dimensions(Rule::dimensions()->maxWidth(1000)->maxHeight(500)),
+        ],
+    ]);
+
+> [!NOTE]
+> More information regarding validating image dimensions may be found in the [dimension rule documentation](#rule-dimensions).
+
+> [!WARNING]
+> By default, the `image` rule does not allow SVG files due to the possibility of XSS vulnerabilities. If you need to allow SVG files, you may pass `allowSvg: true` to the `image` rule: `File::image(allowSvg: true)`.
 
 <a name="validating-files-image-dimensions"></a>
 #### Validating Image Dimensions
@@ -2342,7 +2338,7 @@
 )
 ```
 
-> [!NOTE]  
+> [!NOTE]
 > More information regarding validating image dimensions may be found in the [dimension rule documentation](#rule-dimensions).
 
 <a name="validating-passwords"></a>
